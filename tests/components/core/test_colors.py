import pytest

import reflex as rx
from reflex.components.datadisplay.code import CodeBlock
from reflex.vars import Var
from reflex.components.datadisplay.code import CodeBlock


class ColorState(rx.State):
    """Test color state."""

    color: str = "mint"
    color_part: str = "tom"
    shade: int = 4


def create_color_var(color):
    return Var.create(color)


@pytest.mark.parametrize(
    "color, expected",
    [
        (create_color_var(rx.color("mint")), "var(--mint-7)"),
        (create_color_var(rx.color("mint", 3)), "var(--mint-3)"),
        (create_color_var(rx.color("mint", 3, True)), "var(--mint-a3)"),
        (
            create_color_var(rx.color(ColorState.color, ColorState.shade)),  # type: ignore
            "var(--${state__color_state.color}-${state__color_state.shade})",
        ),
        (
            create_color_var(rx.color(f"{ColorState.color}", f"{ColorState.shade}")),  # type: ignore
            "var(--${state__color_state.color}-${state__color_state.shade})",
        ),
        (
            create_color_var(
                rx.color(f"{ColorState.color_part}ato", f"{ColorState.shade}")  # type: ignore
            ),
            "var(--${state__color_state.color_part}ato-${state__color_state.shade})",
        ),
        (
            create_color_var(f'{rx.color(ColorState.color, f"{ColorState.shade}")}'),  # type: ignore
            "var(--${state__color_state.color}-${state__color_state.shade})",
        ),
        (
            create_color_var(
                f'{rx.color(f"{ColorState.color}", f"{ColorState.shade}")}'  # type: ignore
            ),
            "var(--${state__color_state.color}-${state__color_state.shade})",
        ),
    ],
)
def test_color(color, expected):
    assert str(color) == expected


@pytest.mark.parametrize(
    "cond_var, expected",
    [
        (
            rx.cond(True, rx.color("mint"), rx.color("tomato", 5)),
            "{isTrue(true) ? `var(--mint-7)` : `var(--tomato-5)`}",
        ),
        (
            rx.cond(True, rx.color(ColorState.color), rx.color(ColorState.color, 5)),  # type: ignore
            "{isTrue(true) ? `var(--${state__color_state.color}-7)` : `var(--${state__color_state.color}-5)`}",
        ),
        (
            rx.match(
                "condition",
                ("first", rx.color("mint")),
                ("second", rx.color("tomato", 5)),
                rx.color(ColorState.color, 2),  # type: ignore
            ),
            "{(() => { switch (JSON.stringify(`condition`)) {case JSON.stringify(`first`):  return (`var(--mint-7)`);"
            "  break;case JSON.stringify(`second`):  return (`var(--tomato-5)`);  break;default:  "
            "return (`var(--${state__color_state.color}-2)`);  break;};})()}",
        ),
        (
            rx.match(
                "condition",
                ("first", rx.color(ColorState.color)),  # type: ignore
                ("second", rx.color(ColorState.color, 5)),  # type: ignore
                rx.color(ColorState.color, 2),  # type: ignore
            ),
            "{(() => { switch (JSON.stringify(`condition`)) {case JSON.stringify(`first`):  "
            "return (`var(--${state__color_state.color}-7)`);  break;case JSON.stringify(`second`):  "
            "return (`var(--${state__color_state.color}-5)`);  break;default:  "
            "return (`var(--${state__color_state.color}-2)`);  break;};})()}",
        ),
    ],
)
def test_color_with_conditionals(cond_var, expected):
    assert str(cond_var) == expected


@pytest.mark.parametrize(
    "color, expected",
    [
        (create_color_var(rx.color("red")), "var(--red-7)"),
        (create_color_var(rx.color("green", shade=1)), "var(--green-1)"),
        (create_color_var(rx.color("blue", alpha=True)), "var(--blue-a7)"),
        ("red", "red"),
        ("green", "green"),
        ("blue", "blue"),
    ],
)
def test_radix_color(color, expected):
<<<<<<< HEAD
    """Test that custom_style can accept both string
    literals and rx.color inputs.


=======
    """
    Test that custom_style can accept both string
    literals and rx.color inputs.

>>>>>>> 332214b0
    Args:
        color (Color): A Color made with rx.color
        expected (str): The expected custom_style string, radix or literal
    """
<<<<<<< HEAD
=======

>>>>>>> 332214b0
    code_block = CodeBlock.create("Hello World", background_color=color)
    assert code_block.custom_style["backgroundColor"].__format__("") == expected  # type: ignore<|MERGE_RESOLUTION|>--- conflicted
+++ resolved
@@ -106,24 +106,12 @@
     ],
 )
 def test_radix_color(color, expected):
-<<<<<<< HEAD
     """Test that custom_style can accept both string
     literals and rx.color inputs.
 
-
-=======
-    """
-    Test that custom_style can accept both string
-    literals and rx.color inputs.
-
->>>>>>> 332214b0
     Args:
         color (Color): A Color made with rx.color
         expected (str): The expected custom_style string, radix or literal
     """
-<<<<<<< HEAD
-=======
-
->>>>>>> 332214b0
     code_block = CodeBlock.create("Hello World", background_color=color)
     assert code_block.custom_style["backgroundColor"].__format__("") == expected  # type: ignore