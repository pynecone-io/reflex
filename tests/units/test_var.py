import json
import math
import sys
import typing
from typing import Dict, List, Mapping, Optional, Set, Tuple, Union, cast

import pytest
from pandas import DataFrame

import reflex as rx
from reflex.base import Base
from reflex.constants.base import REFLEX_VAR_CLOSING_TAG, REFLEX_VAR_OPENING_TAG
from reflex.state import BaseState
<<<<<<< HEAD
from reflex.utils.exceptions import PrimitiveUnserializableToJSONError
=======
from reflex.utils.exceptions import (
    PrimitiveUnserializableToJSON,
    UntypedComputedVarError,
)
>>>>>>> 4c2b2ed1
from reflex.utils.imports import ImportVar
from reflex.vars import VarData
from reflex.vars.base import (
    ComputedVar,
    LiteralVar,
    Var,
    computed_var,
    var_operation,
    var_operation_return,
)
from reflex.vars.function import (
    ArgsFunctionOperation,
    DestructuredArg,
    FunctionStringVar,
)
from reflex.vars.number import LiteralBooleanVar, LiteralNumberVar, NumberVar
from reflex.vars.object import LiteralObjectVar, ObjectVar
from reflex.vars.sequence import (
    ArrayVar,
    ConcatVarOperation,
    LiteralArrayVar,
    LiteralStringVar,
)

test_vars = [
    Var(_js_expr="prop1", _var_type=int),
    Var(_js_expr="key", _var_type=str),
    Var(_js_expr="value", _var_type=str)._var_set_state("state"),
    Var(_js_expr="local", _var_type=str)._var_set_state("state"),
    Var(_js_expr="local2", _var_type=str),
]


class ATestState(BaseState):
    """Test state."""

    value: str
    dict_val: Dict[str, List] = {}


@pytest.fixture
def TestObj():
    class TestObj(Base):
        foo: int
        bar: str

    return TestObj


@pytest.fixture
def ParentState(TestObj):
    class ParentState(BaseState):
        foo: int
        bar: int

        @computed_var
        def var_without_annotation(self):
            return TestObj

    return ParentState


@pytest.fixture
def ChildState(ParentState, TestObj):
    class ChildState(ParentState):
        @computed_var
        def var_without_annotation(self):
            """This shadows ParentState.var_without_annotation.

            Returns:
                TestObj: Test object.
            """
            return TestObj

    return ChildState


@pytest.fixture
def GrandChildState(ChildState, TestObj):
    class GrandChildState(ChildState):
        @computed_var
        def var_without_annotation(self):
            """This shadows ChildState.var_without_annotation.

            Returns:
                TestObj: Test object.
            """
            return TestObj

    return GrandChildState


@pytest.fixture
def StateWithAnyVar(TestObj):
    class StateWithAnyVar(BaseState):
        @computed_var
        def var_without_annotation(self) -> typing.Any:
            return TestObj

    return StateWithAnyVar


@pytest.fixture
def StateWithCorrectVarAnnotation():
    class StateWithCorrectVarAnnotation(BaseState):
        @computed_var
        def var_with_annotation(self) -> str:
            return "Correct annotation"

    return StateWithCorrectVarAnnotation


@pytest.fixture
def StateWithWrongVarAnnotation(TestObj):
    class StateWithWrongVarAnnotation(BaseState):
        @computed_var
        def var_with_annotation(self) -> str:
            return TestObj

    return StateWithWrongVarAnnotation


@pytest.fixture
def StateWithInitialComputedVar():
    class StateWithInitialComputedVar(BaseState):
        @computed_var(initial_value="Initial value")
        def var_with_initial_value(self) -> str:
            return "Runtime value"

    return StateWithInitialComputedVar


@pytest.fixture
def ChildWithInitialComputedVar(StateWithInitialComputedVar):
    class ChildWithInitialComputedVar(StateWithInitialComputedVar):
        @computed_var(initial_value="Initial value")
        def var_with_initial_value_child(self) -> str:
            return "Runtime value"

    return ChildWithInitialComputedVar


@pytest.fixture
def StateWithRuntimeOnlyVar():
    class StateWithRuntimeOnlyVar(BaseState):
        @computed_var(initial_value=None)
        def var_raises_at_runtime(self) -> str:
            raise ValueError("So nicht, mein Freund")

    return StateWithRuntimeOnlyVar


@pytest.fixture
def ChildWithRuntimeOnlyVar(StateWithRuntimeOnlyVar):
    class ChildWithRuntimeOnlyVar(StateWithRuntimeOnlyVar):
        @computed_var(initial_value="Initial value")
        def var_raises_at_runtime_child(self) -> str:
            raise ValueError("So nicht, mein Freund")

    return ChildWithRuntimeOnlyVar


@pytest.mark.parametrize(
    "prop,expected",
    zip(
        test_vars,
        [
            "prop1",
            "key",
            "state.value",
            "state.local",
            "local2",
        ],
    ),
)
def test_full_name(prop, expected):
    """Test that the full name of a var is correct.

    Args:
        prop: The var to test.
        expected: The expected full name.
    """
    assert str(prop) == expected


@pytest.mark.parametrize(
    "prop,expected",
    zip(
        test_vars,
        ["prop1", "key", "state.value", "state.local", "local2"],
    ),
)
def test_str(prop, expected):
    """Test that the string representation of a var is correct.

    Args:
        prop: The var to test.
        expected: The expected string representation.
    """
    assert str(prop) == expected


@pytest.mark.parametrize(
    ("prop", "expected"),
    [
        (Var(_js_expr="p", _var_type=int), 0),
        (Var(_js_expr="p", _var_type=float), 0.0),
        (Var(_js_expr="p", _var_type=str), ""),
        (Var(_js_expr="p", _var_type=bool), False),
        (Var(_js_expr="p", _var_type=list), []),
        (Var(_js_expr="p", _var_type=dict), {}),
        (Var(_js_expr="p", _var_type=tuple), ()),
        (Var(_js_expr="p", _var_type=set), set()),
    ],
)
def test_default_value(prop: Var, expected):
    """Test that the default value of a var is correct.

    Args:
        prop: The var to test.
        expected: The expected default value.
    """
    assert prop._get_default_value() == expected


@pytest.mark.parametrize(
    "prop,expected",
    zip(
        test_vars,
        [
            "set_prop1",
            "set_key",
            "state.set_value",
            "state.set_local",
            "set_local2",
        ],
    ),
)
def test_get_setter(prop: Var, expected):
    """Test that the name of the setter function of a var is correct.

    Args:
        prop: The var to test.
        expected: The expected name of the setter function.
    """
    assert prop._get_setter_name() == expected


@pytest.mark.parametrize(
    "value,expected",
    [
        (None, Var(_js_expr="null", _var_type=None)),
        (1, Var(_js_expr="1", _var_type=int)),
        ("key", Var(_js_expr='"key"', _var_type=str)),
        (3.14, Var(_js_expr="3.14", _var_type=float)),
        ([1, 2, 3], Var(_js_expr="[1, 2, 3]", _var_type=List[int])),
        (
            {"a": 1, "b": 2},
            Var(_js_expr='({ ["a"] : 1, ["b"] : 2 })', _var_type=Mapping[str, int]),
        ),
    ],
)
def test_create(value, expected):
    """Test the var create function.

    Args:
        value: The value to create a var from.
        expected: The expected name of the setter function.
    """
    prop = LiteralVar.create(value)
    assert prop.equals(expected)  # type: ignore


def test_create_type_error():
    """Test the var create function when inputs type error."""

    class ErrorType:
        pass

    value = ErrorType()

    with pytest.raises(TypeError):
        LiteralVar.create(value)


def v(value) -> Var:
    return LiteralVar.create(value)


def test_basic_operations(TestObj):
    """Test the var operations.

    Args:
        TestObj: The test object.
    """
    assert str(v(1) == v(2)) == "(1 === 2)"
    assert str(v(1) != v(2)) == "(1 !== 2)"
    assert str(LiteralNumberVar.create(1) < 2) == "(1 < 2)"
    assert str(LiteralNumberVar.create(1) <= 2) == "(1 <= 2)"
    assert str(LiteralNumberVar.create(1) > 2) == "(1 > 2)"
    assert str(LiteralNumberVar.create(1) >= 2) == "(1 >= 2)"
    assert str(LiteralNumberVar.create(1) + 2) == "(1 + 2)"
    assert str(LiteralNumberVar.create(1) - 2) == "(1 - 2)"
    assert str(LiteralNumberVar.create(1) * 2) == "(1 * 2)"
    assert str(LiteralNumberVar.create(1) / 2) == "(1 / 2)"
    assert str(LiteralNumberVar.create(1) // 2) == "Math.floor(1 / 2)"
    assert str(LiteralNumberVar.create(1) % 2) == "(1 % 2)"
    assert str(LiteralNumberVar.create(1) ** 2) == "(1 ** 2)"
    assert str(LiteralNumberVar.create(1) & v(2)) == "(1 && 2)"
    assert str(LiteralNumberVar.create(1) | v(2)) == "(1 || 2)"
    assert str(LiteralArrayVar.create([1, 2, 3])[0]) == "[1, 2, 3].at(0)"
    assert (
        str(LiteralObjectVar.create({"a": 1, "b": 2})["a"])
        == '({ ["a"] : 1, ["b"] : 2 })["a"]'
    )
    assert str(v("foo") == v("bar")) == '("foo" === "bar")'
    assert str(Var(_js_expr="foo") == Var(_js_expr="bar")) == "(foo === bar)"
    assert (
        str(LiteralVar.create("foo") == LiteralVar.create("bar")) == '("foo" === "bar")'
    )
    print(Var(_js_expr="foo").to(ObjectVar, TestObj)._var_set_state("state"))
    assert (
        str(
            Var(_js_expr="foo").to(ObjectVar, TestObj)._var_set_state("state").bar
            == LiteralVar.create("bar")
        )
        == '(state.foo["bar"] === "bar")'
    )
    assert (
        str(Var(_js_expr="foo").to(ObjectVar, TestObj)._var_set_state("state").bar)
        == 'state.foo["bar"]'
    )
    assert str(abs(LiteralNumberVar.create(1))) == "Math.abs(1)"
    assert str(LiteralArrayVar.create([1, 2, 3]).length()) == "[1, 2, 3].length"
    assert (
        str(LiteralArrayVar.create([1, 2]) + LiteralArrayVar.create([3, 4]))
        == "[...[1, 2], ...[3, 4]]"
    )

    # Tests for reverse operation
    assert (
        str(LiteralArrayVar.create([1, 2, 3]).reverse())
        == "[1, 2, 3].slice().reverse()"
    )
    assert (
        str(LiteralArrayVar.create(["1", "2", "3"]).reverse())
        == '["1", "2", "3"].slice().reverse()'
    )
    assert (
        str(Var(_js_expr="foo")._var_set_state("state").to(list).reverse())
        == "state.foo.slice().reverse()"
    )
    assert str(Var(_js_expr="foo").to(list).reverse()) == "foo.slice().reverse()"
    assert str(Var(_js_expr="foo", _var_type=str).js_type()) == "(typeof(foo))"


@pytest.mark.parametrize(
    "var, expected",
    [
        (v([1, 2, 3]), "[1, 2, 3]"),
        (v({1, 2, 3}), "[1, 2, 3]"),
        (v(["1", "2", "3"]), '["1", "2", "3"]'),
        (
            Var(_js_expr="foo")._var_set_state("state").to(list),
            "state.foo",
        ),
        (Var(_js_expr="foo").to(list), "foo"),
        (v((1, 2, 3)), "[1, 2, 3]"),
        (v(("1", "2", "3")), '["1", "2", "3"]'),
        (
            Var(_js_expr="foo")._var_set_state("state").to(tuple),
            "state.foo",
        ),
        (Var(_js_expr="foo").to(tuple), "foo"),
    ],
)
def test_list_tuple_contains(var, expected):
    assert str(var.contains(1)) == f"{expected}.includes(1)"
    assert str(var.contains("1")) == f'{expected}.includes("1")'
    assert str(var.contains(v(1))) == f"{expected}.includes(1)"
    assert str(var.contains(v("1"))) == f'{expected}.includes("1")'
    other_state_var = Var(_js_expr="other", _var_type=str)._var_set_state("state")
    other_var = Var(_js_expr="other", _var_type=str)
    assert str(var.contains(other_state_var)) == f"{expected}.includes(state.other)"
    assert str(var.contains(other_var)) == f"{expected}.includes(other)"


class Foo(rx.Base):
    """Foo class."""

    bar: int
    baz: str


class Bar(rx.Base):
    """Bar class."""

    bar: str
    baz: str
    foo: int


@pytest.mark.parametrize(
    ("var", "var_type"),
    (
        [
            (Var(_js_expr="", _var_type=Foo | Bar).guess_type(), Foo | Bar),
            (Var(_js_expr="", _var_type=Foo | Bar).guess_type().bar, Union[int, str]),
        ]
        if sys.version_info >= (3, 10)
        else []
    )
    + [
        (Var(_js_expr="", _var_type=Union[Foo, Bar]).guess_type(), Union[Foo, Bar]),
        (Var(_js_expr="", _var_type=Union[Foo, Bar]).guess_type().baz, str),
        (
            Var(_js_expr="", _var_type=Union[Foo, Bar]).guess_type().foo,
            Union[int, None],
        ),
    ],
)
def test_var_types(var, var_type):
    assert var._var_type == var_type


@pytest.mark.parametrize(
    "var, expected",
    [
        (v("123"), json.dumps("123")),
        (Var(_js_expr="foo")._var_set_state("state").to(str), "state.foo"),
        (Var(_js_expr="foo").to(str), "foo"),
    ],
)
def test_str_contains(var, expected):
    assert str(var.contains("1")) == f'{expected}.includes("1")'
    assert str(var.contains(v("1"))) == f'{expected}.includes("1")'
    other_state_var = Var(_js_expr="other")._var_set_state("state").to(str)
    other_var = Var(_js_expr="other").to(str)
    assert str(var.contains(other_state_var)) == f"{expected}.includes(state.other)"
    assert str(var.contains(other_var)) == f"{expected}.includes(other)"
    assert (
        str(var.contains("1", "hello"))
        == f'{expected}.some(obj => obj["hello"] === "1")'
    )


@pytest.mark.parametrize(
    "var, expected",
    [
        (v({"a": 1, "b": 2}), '({ ["a"] : 1, ["b"] : 2 })'),
        (Var(_js_expr="foo")._var_set_state("state").to(dict), "state.foo"),
        (Var(_js_expr="foo").to(dict), "foo"),
    ],
)
def test_dict_contains(var, expected):
    assert str(var.contains(1)) == f"{expected}.hasOwnProperty(1)"
    assert str(var.contains("1")) == f'{expected}.hasOwnProperty("1")'
    assert str(var.contains(v(1))) == f"{expected}.hasOwnProperty(1)"
    assert str(var.contains(v("1"))) == f'{expected}.hasOwnProperty("1")'
    other_state_var = Var(_js_expr="other")._var_set_state("state").to(str)
    other_var = Var(_js_expr="other").to(str)
    assert (
        str(var.contains(other_state_var)) == f"{expected}.hasOwnProperty(state.other)"
    )
    assert str(var.contains(other_var)) == f"{expected}.hasOwnProperty(other)"


@pytest.mark.parametrize(
    "var",
    [
        Var(_js_expr="list", _var_type=List[int]).guess_type(),
        Var(_js_expr="tuple", _var_type=Tuple[int, int]).guess_type(),
        Var(_js_expr="str", _var_type=str).guess_type(),
    ],
)
def test_var_indexing_lists(var):
    """Test that we can index into str, list or tuple vars.

    Args:
        var : The str, list or tuple base var.
    """
    # Test basic indexing.
    assert str(var[0]) == f"{var._js_expr}.at(0)"
    assert str(var[1]) == f"{var._js_expr}.at(1)"

    # Test negative indexing.
    assert str(var[-1]) == f"{var._js_expr}.at(-1)"


@pytest.mark.parametrize(
    "var, type_",
    [
        (Var(_js_expr="list", _var_type=List[int]).guess_type(), [int, int]),
        (
            Var(_js_expr="tuple", _var_type=Tuple[int, str]).guess_type(),
            [int, str],
        ),
    ],
)
def test_var_indexing_types(var, type_):
    """Test that indexing returns valid types.

    Args:
        var   : The list, tuple base var.
        type_ : The type on indexed object.

    """
    assert var[0]._var_type == type_[0]
    assert var[1]._var_type == type_[1]


def test_var_indexing_str():
    """Test that we can index into str vars."""
    str_var = Var(_js_expr="str").to(str)

    # Test that indexing gives a type of Var[str].
    assert isinstance(str_var[0], Var)
    assert str_var[0]._var_type is str

    # Test basic indexing.
    assert str(str_var[0]) == "str.at(0)"
    assert str(str_var[1]) == "str.at(1)"

    # Test negative indexing.
    assert str(str_var[-1]) == "str.at(-1)"


@pytest.mark.parametrize(
    "var",
    [
        (Var(_js_expr="foo", _var_type=int).guess_type()),
        (Var(_js_expr="bar", _var_type=float).guess_type()),
    ],
)
def test_var_replace_with_invalid_kwargs(var):
    with pytest.raises(TypeError) as excinfo:
        var._replace(_this_should_fail=True)
    assert "unexpected keyword argument" in str(excinfo.value)


def test_computed_var_replace_with_invalid_kwargs():
    @computed_var(initial_value=1)
    def test_var(state) -> int:
        return 1

    with pytest.raises(TypeError) as excinfo:
        test_var._replace(_random_kwarg=True)
    assert "Unexpected keyword argument" in str(excinfo.value)


@pytest.mark.parametrize(
    "var, index",
    [
        (Var(_js_expr="lst", _var_type=List[int]).guess_type(), [1, 2]),
        (
            Var(_js_expr="lst", _var_type=List[int]).guess_type(),
            {"name": "dict"},
        ),
        (Var(_js_expr="lst", _var_type=List[int]).guess_type(), {"set"}),
        (
            Var(_js_expr="lst", _var_type=List[int]).guess_type(),
            (
                1,
                2,
            ),
        ),
        (Var(_js_expr="lst", _var_type=List[int]).guess_type(), 1.5),
        (Var(_js_expr="lst", _var_type=List[int]).guess_type(), "str"),
        (
            Var(_js_expr="lst", _var_type=List[int]).guess_type(),
            Var(_js_expr="string_var", _var_type=str).guess_type(),
        ),
        (
            Var(_js_expr="lst", _var_type=List[int]).guess_type(),
            Var(_js_expr="float_var", _var_type=float).guess_type(),
        ),
        (
            Var(_js_expr="lst", _var_type=List[int]).guess_type(),
            Var(_js_expr="list_var", _var_type=List[int]).guess_type(),
        ),
        (
            Var(_js_expr="lst", _var_type=List[int]).guess_type(),
            Var(_js_expr="set_var", _var_type=Set[str]).guess_type(),
        ),
        (
            Var(_js_expr="lst", _var_type=List[int]).guess_type(),
            Var(_js_expr="dict_var", _var_type=Dict[str, str]).guess_type(),
        ),
        (Var(_js_expr="str", _var_type=str).guess_type(), [1, 2]),
        (Var(_js_expr="lst", _var_type=str).guess_type(), {"name": "dict"}),
        (Var(_js_expr="lst", _var_type=str).guess_type(), {"set"}),
        (
            Var(_js_expr="lst", _var_type=str).guess_type(),
            Var(_js_expr="string_var", _var_type=str).guess_type(),
        ),
        (
            Var(_js_expr="lst", _var_type=str).guess_type(),
            Var(_js_expr="float_var", _var_type=float).guess_type(),
        ),
        (Var(_js_expr="str", _var_type=Tuple[str]).guess_type(), [1, 2]),
        (
            Var(_js_expr="lst", _var_type=Tuple[str]).guess_type(),
            {"name": "dict"},
        ),
        (Var(_js_expr="lst", _var_type=Tuple[str]).guess_type(), {"set"}),
        (
            Var(_js_expr="lst", _var_type=Tuple[str]).guess_type(),
            Var(_js_expr="string_var", _var_type=str).guess_type(),
        ),
        (
            Var(_js_expr="lst", _var_type=Tuple[str]).guess_type(),
            Var(_js_expr="float_var", _var_type=float).guess_type(),
        ),
    ],
)
def test_var_unsupported_indexing_lists(var, index):
    """Test unsupported indexing throws a type error.

    Args:
        var: The base var.
        index: The base var index.
    """
    with pytest.raises(TypeError):
        var[index]


@pytest.mark.parametrize(
    "var",
    [
        Var(_js_expr="lst", _var_type=List[int]).guess_type(),
        Var(_js_expr="tuple", _var_type=Tuple[int, int]).guess_type(),
    ],
)
def test_var_list_slicing(var):
    """Test that we can slice into str, list or tuple vars.

    Args:
        var : The str, list or tuple base var.
    """
    assert str(var[:1]) == f"{var._js_expr}.slice(undefined, 1)"
    assert str(var[1:]) == f"{var._js_expr}.slice(1, undefined)"
    assert str(var[:]) == f"{var._js_expr}.slice(undefined, undefined)"


def test_str_var_slicing():
    """Test that we can slice into str vars."""
    str_var = Var(_js_expr="str").to(str)

    # Test that slicing gives a type of Var[str].
    assert isinstance(str_var[:1], Var)
    assert str_var[:1]._var_type is str

    # Test basic slicing.
    assert str(str_var[:1]) == 'str.split("").slice(undefined, 1).join("")'
    assert str(str_var[1:]) == 'str.split("").slice(1, undefined).join("")'
    assert str(str_var[:]) == 'str.split("").slice(undefined, undefined).join("")'
    assert str(str_var[1:2]) == 'str.split("").slice(1, 2).join("")'

    # Test negative slicing.
    assert str(str_var[:-1]) == 'str.split("").slice(undefined, -1).join("")'
    assert str(str_var[-1:]) == 'str.split("").slice(-1, undefined).join("")'
    assert str(str_var[:-2]) == 'str.split("").slice(undefined, -2).join("")'
    assert str(str_var[-2:]) == 'str.split("").slice(-2, undefined).join("")'


def test_dict_indexing():
    """Test that we can index into dict vars."""
    dct = Var(_js_expr="dct").to(ObjectVar, Dict[str, str])

    # Check correct indexing.
    assert str(dct["a"]) == 'dct["a"]'
    assert str(dct["asdf"]) == 'dct["asdf"]'


@pytest.mark.parametrize(
    "var, index",
    [
        (
            Var(_js_expr="dict", _var_type=Dict[str, str]).guess_type(),
            [1, 2],
        ),
        (
            Var(_js_expr="dict", _var_type=Dict[str, str]).guess_type(),
            {"name": "dict"},
        ),
        (
            Var(_js_expr="dict", _var_type=Dict[str, str]).guess_type(),
            {"set"},
        ),
        (
            Var(_js_expr="dict", _var_type=Dict[str, str]).guess_type(),
            (
                1,
                2,
            ),
        ),
        (
            Var(_js_expr="lst", _var_type=Dict[str, str]).guess_type(),
            Var(_js_expr="list_var", _var_type=List[int]).guess_type(),
        ),
        (
            Var(_js_expr="lst", _var_type=Dict[str, str]).guess_type(),
            Var(_js_expr="set_var", _var_type=Set[str]).guess_type(),
        ),
        (
            Var(_js_expr="lst", _var_type=Dict[str, str]).guess_type(),
            Var(_js_expr="dict_var", _var_type=Dict[str, str]).guess_type(),
        ),
        (
            Var(_js_expr="df", _var_type=DataFrame).guess_type(),
            [1, 2],
        ),
        (
            Var(_js_expr="df", _var_type=DataFrame).guess_type(),
            {"name": "dict"},
        ),
        (
            Var(_js_expr="df", _var_type=DataFrame).guess_type(),
            {"set"},
        ),
        (
            Var(_js_expr="df", _var_type=DataFrame).guess_type(),
            (
                1,
                2,
            ),
        ),
        (
            Var(_js_expr="df", _var_type=DataFrame).guess_type(),
            Var(_js_expr="list_var", _var_type=List[int]).guess_type(),
        ),
        (
            Var(_js_expr="df", _var_type=DataFrame).guess_type(),
            Var(_js_expr="set_var", _var_type=Set[str]).guess_type(),
        ),
        (
            Var(_js_expr="df", _var_type=DataFrame).guess_type(),
            Var(_js_expr="dict_var", _var_type=Dict[str, str]).guess_type(),
        ),
    ],
)
def test_var_unsupported_indexing_dicts(var, index):
    """Test unsupported indexing throws a type error.

    Args:
        var: The base var.
        index: The base var index.
    """
    with pytest.raises(TypeError):
        var[index]


@pytest.mark.parametrize(
    "fixture",
    [
        "ParentState",
        "StateWithAnyVar",
    ],
)
def test_computed_var_without_annotation_error(request, fixture):
    """Test that a type error is thrown when an attribute of a computed var is
    accessed without annotating the computed var.

    Args:
        request: Fixture Request.
        fixture: The state fixture.
    """
    with pytest.raises(TypeError) as err:
        state = request.getfixturevalue(fixture)
        state.var_without_annotation.foo
        full_name = state.var_without_annotation._var_full_name
        assert (
            err.value.args[0]
            == f"You must provide an annotation for the state var `{full_name}`. Annotation cannot be `typing.Any`"
        )


@pytest.mark.parametrize(
    "fixture",
    [
        "ChildState",
        "GrandChildState",
    ],
)
def test_shadow_computed_var_error(request: pytest.FixtureRequest, fixture: str):
    """Test that a name error is thrown when an attribute of a computed var is
    shadowed by another attribute.

    Args:
        request: Fixture Request.
        fixture: The state fixture.
    """
    with pytest.raises(UntypedComputedVarError):
        state = request.getfixturevalue(fixture)
        state.var_without_annotation.foo


@pytest.mark.parametrize(
    "fixture",
    [
        "StateWithCorrectVarAnnotation",
        "StateWithWrongVarAnnotation",
    ],
)
def test_computed_var_with_annotation_error(request, fixture):
    """Test that an Attribute error is thrown when a non-existent attribute of an annotated computed var is
    accessed or when the wrong annotation is provided to a computed var.

    Args:
        request: Fixture Request.
        fixture: The state fixture.
    """
    with pytest.raises(AttributeError) as err:
        state = request.getfixturevalue(fixture)
        state.var_with_annotation.foo
        full_name = state.var_with_annotation._var_full_name
        assert (
            err.value.args[0]
            == f"The State var `{full_name}` has no attribute 'foo' or may have been annotated wrongly."
        )


@pytest.mark.parametrize(
    "fixture,var_name,expected_initial,expected_runtime,raises_at_runtime",
    [
        (
            "StateWithInitialComputedVar",
            "var_with_initial_value",
            "Initial value",
            "Runtime value",
            False,
        ),
        (
            "ChildWithInitialComputedVar",
            "var_with_initial_value_child",
            "Initial value",
            "Runtime value",
            False,
        ),
        (
            "StateWithRuntimeOnlyVar",
            "var_raises_at_runtime",
            None,
            None,
            True,
        ),
        (
            "ChildWithRuntimeOnlyVar",
            "var_raises_at_runtime_child",
            "Initial value",
            None,
            True,
        ),
    ],
)
def test_state_with_initial_computed_var(
    request, fixture, var_name, expected_initial, expected_runtime, raises_at_runtime
):
    """Test that the initial and runtime values of a computed var are correct.

    Args:
        request: Fixture Request.
        fixture: The state fixture.
        var_name: The name of the computed var.
        expected_initial: The expected initial value of the computed var.
        expected_runtime: The expected runtime value of the computed var.
        raises_at_runtime: Whether the computed var is runtime only.
    """
    state = request.getfixturevalue(fixture)()
    state_name = state.get_full_name()
    initial_dict = state.dict(initial=True)[state_name]
    assert initial_dict[var_name] == expected_initial

    if raises_at_runtime:
        with pytest.raises(ValueError):
            state.dict()[state_name][var_name]
    else:
        runtime_dict = state.dict()[state_name]
        assert runtime_dict[var_name] == expected_runtime


def test_literal_var():
    complicated_var = LiteralVar.create(
        [
            {"a": 1, "b": 2, "c": {"d": 3, "e": 4}},
            [1, 2, 3, 4],
            9,
            "string",
            True,
            False,
            None,
            {1, 2, 3},
        ]
    )
    assert (
        str(complicated_var)
        == '[({ ["a"] : 1, ["b"] : 2, ["c"] : ({ ["d"] : 3, ["e"] : 4 }) }), [1, 2, 3, 4], 9, "string", true, false, null, [1, 2, 3]]'
    )


def test_function_var():
    addition_func = FunctionStringVar.create("((a, b) => a + b)")
    assert str(addition_func.call(1, 2)) == "(((a, b) => a + b)(1, 2))"

    manual_addition_func = ArgsFunctionOperation.create(
        ("a", "b"),
        {
            "args": [Var(_js_expr="a"), Var(_js_expr="b")],
            "result": Var(_js_expr="a + b"),
        },
    )
    assert (
        str(manual_addition_func.call(1, 2))
        == '(((a, b) => ({ ["args"] : [a, b], ["result"] : a + b }))(1, 2))'
    )

    increment_func = addition_func.partial(1)
    assert (
        str(increment_func.call(2))
        == "(((...args) => (((a, b) => a + b)(1, ...args)))(2))"
    )

    create_hello_statement = ArgsFunctionOperation.create(
        ("name",), f"Hello, {Var(_js_expr='name')}!"
    )
    first_name = LiteralStringVar.create("Steven")
    last_name = LiteralStringVar.create("Universe")
    assert (
        str(create_hello_statement.call(f"{first_name} {last_name}"))
        == '(((name) => ("Hello, "+name+"!"))("Steven Universe"))'
    )

    # Test with destructured arguments
    destructured_func = ArgsFunctionOperation.create(
        (DestructuredArg(fields=("a", "b")),),
        Var(_js_expr="a + b"),
    )
    assert (
        str(destructured_func.call({"a": 1, "b": 2}))
        == '((({a, b}) => a + b)(({ ["a"] : 1, ["b"] : 2 })))'
    )

    # Test with explicit return
    explicit_return_func = ArgsFunctionOperation.create(
        ("a", "b"), Var(_js_expr="return a + b"), explicit_return=True
    )
    assert str(explicit_return_func.call(1, 2)) == "(((a, b) => {return a + b})(1, 2))"


def test_var_operation():
    @var_operation
    def add(a: Union[NumberVar, int], b: Union[NumberVar, int]):
        return var_operation_return(js_expression=f"({a} + {b})", var_type=int)

    assert str(add(1, 2)) == "(1 + 2)"
    assert str(add(a=4, b=-9)) == "(4 + -9)"

    five = LiteralNumberVar.create(5)
    seven = add(2, five)

    assert isinstance(seven, NumberVar)


def test_string_operations():
    basic_string = LiteralStringVar.create("Hello, World!")

    assert str(basic_string.length()) == '"Hello, World!".split("").length'
    assert str(basic_string.lower()) == '"Hello, World!".toLowerCase()'
    assert str(basic_string.upper()) == '"Hello, World!".toUpperCase()'
    assert str(basic_string.strip()) == '"Hello, World!".trim()'
    assert str(basic_string.contains("World")) == '"Hello, World!".includes("World")'
    assert (
        str(basic_string.split(" ").join(",")) == '"Hello, World!".split(" ").join(",")'
    )


def test_all_number_operations():
    starting_number = LiteralNumberVar.create(-5.4)

    complicated_number = (((-(starting_number + 1)) * 2 / 3) // 2 % 3) ** 2

    assert (
        str(complicated_number)
        == "((Math.floor(((-((-5.4 + 1)) * 2) / 3) / 2) % 3) ** 2)"
    )

    even_more_complicated_number = ~(
        abs(math.floor(complicated_number)) | 2 & 3 & round(complicated_number)
    )

    assert (
        str(even_more_complicated_number)
        == "!(isTrue((Math.abs(Math.floor(((Math.floor(((-((-5.4 + 1)) * 2) / 3) / 2) % 3) ** 2))) || (2 && Math.round(((Math.floor(((-((-5.4 + 1)) * 2) / 3) / 2) % 3) ** 2))))))"
    )

    assert str(LiteralNumberVar.create(5) > False) == "(5 > 0)"
    assert str(LiteralBooleanVar.create(False) < 5) == "(Number(false) < 5)"
    assert (
        str(LiteralBooleanVar.create(False) < LiteralBooleanVar.create(True))
        == "(Number(false) < Number(true))"
    )


@pytest.mark.parametrize(
    ("var", "expected"),
    [
        (Var.create(False), "false"),
        (Var.create(True), "true"),
        (Var.create("false"), 'isTrue("false")'),
        (Var.create([1, 2, 3]), "isTrue([1, 2, 3])"),
        (Var.create({"a": 1, "b": 2}), 'isTrue(({ ["a"] : 1, ["b"] : 2 }))'),
        (Var("mysterious_var"), "isTrue(mysterious_var)"),
    ],
)
def test_boolify_operations(var, expected):
    assert str(var.bool()) == expected


def test_index_operation():
    array_var = LiteralArrayVar.create([1, 2, 3, 4, 5])
    assert str(array_var[0]) == "[1, 2, 3, 4, 5].at(0)"
    assert str(array_var[1:2]) == "[1, 2, 3, 4, 5].slice(1, 2)"
    assert (
        str(array_var[1:4:2])
        == "[1, 2, 3, 4, 5].slice(1, 4).filter((_, i) => i % 2 === 0)"
    )
    assert (
        str(array_var[::-1])
        == "[1, 2, 3, 4, 5].slice(0, [1, 2, 3, 4, 5].length).slice().reverse().slice(undefined, undefined).filter((_, i) => i % 1 === 0)"
    )
    assert str(array_var.reverse()) == "[1, 2, 3, 4, 5].slice().reverse()"
    assert str(array_var[0].to(NumberVar) + 9) == "([1, 2, 3, 4, 5].at(0) + 9)"


@pytest.mark.parametrize(
    "var, expected_js",
    [
        (Var.create(float("inf")), "Infinity"),
        (Var.create(-float("inf")), "-Infinity"),
        (Var.create(float("nan")), "NaN"),
    ],
)
def test_inf_and_nan(var, expected_js):
    assert str(var) == expected_js
    assert isinstance(var, NumberVar)
    assert isinstance(var, LiteralVar)
    with pytest.raises(PrimitiveUnserializableToJSONError):
        var.json()


def test_array_operations():
    array_var = LiteralArrayVar.create([1, 2, 3, 4, 5])

    assert str(array_var.length()) == "[1, 2, 3, 4, 5].length"
    assert str(array_var.contains(3)) == "[1, 2, 3, 4, 5].includes(3)"
    assert str(array_var.reverse()) == "[1, 2, 3, 4, 5].slice().reverse()"
    assert (
        str(ArrayVar.range(10))
        == "Array.from({ length: (10 - 0) / 1 }, (_, i) => 0 + i * 1)"
    )
    assert (
        str(ArrayVar.range(1, 10))
        == "Array.from({ length: (10 - 1) / 1 }, (_, i) => 1 + i * 1)"
    )
    assert (
        str(ArrayVar.range(1, 10, 2))
        == "Array.from({ length: (10 - 1) / 2 }, (_, i) => 1 + i * 2)"
    )
    assert (
        str(ArrayVar.range(1, 10, -1))
        == "Array.from({ length: (10 - 1) / -1 }, (_, i) => 1 + i * -1)"
    )


def test_object_operations():
    object_var = LiteralObjectVar.create({"a": 1, "b": 2, "c": 3})

    assert (
        str(object_var.keys()) == 'Object.keys(({ ["a"] : 1, ["b"] : 2, ["c"] : 3 }))'
    )
    assert (
        str(object_var.values())
        == 'Object.values(({ ["a"] : 1, ["b"] : 2, ["c"] : 3 }))'
    )
    assert (
        str(object_var.entries())
        == 'Object.entries(({ ["a"] : 1, ["b"] : 2, ["c"] : 3 }))'
    )
    assert str(object_var.a) == '({ ["a"] : 1, ["b"] : 2, ["c"] : 3 })["a"]'
    assert str(object_var["a"]) == '({ ["a"] : 1, ["b"] : 2, ["c"] : 3 })["a"]'
    assert (
        str(object_var.merge(LiteralObjectVar.create({"c": 4, "d": 5})))
        == '({...({ ["a"] : 1, ["b"] : 2, ["c"] : 3 }), ...({ ["c"] : 4, ["d"] : 5 })})'
    )


def test_var_component():
    class ComponentVarState(rx.State):
        field_var: rx.Component = rx.text("I am a field var")

        @rx.var
        def computed_var(self) -> rx.Component:
            return rx.text("I am a computed var")

    def has_eval_react_component(var: Var):
        var_data = var._get_all_var_data()
        assert var_data is not None
        assert any(
            any(
                imported_object.name == "evalReactComponent"
                for imported_object in imported_objects
            )
            for _, imported_objects in var_data.imports
        )

    has_eval_react_component(ComponentVarState.field_var)  # type: ignore
    has_eval_react_component(ComponentVarState.computed_var)


def test_type_chains():
    object_var = LiteralObjectVar.create({"a": 1, "b": 2, "c": 3})
    assert (object_var._key_type(), object_var._value_type()) == (str, int)
    assert (object_var.keys()._var_type, object_var.values()._var_type) == (
        List[str],
        List[int],
    )
    assert (
        str(object_var.keys()[0].upper())  # type: ignore
        == 'Object.keys(({ ["a"] : 1, ["b"] : 2, ["c"] : 3 })).at(0).toUpperCase()'
    )
    assert (
        str(object_var.entries()[1][1] - 1)  # type: ignore
        == '(Object.entries(({ ["a"] : 1, ["b"] : 2, ["c"] : 3 })).at(1).at(1) - 1)'
    )
    assert (
        str(object_var["c"] + object_var["b"])  # type: ignore
        == '(({ ["a"] : 1, ["b"] : 2, ["c"] : 3 })["c"] + ({ ["a"] : 1, ["b"] : 2, ["c"] : 3 })["b"])'
    )


def test_nested_dict():
    arr = LiteralArrayVar.create([{"bar": ["foo", "bar"]}], List[Dict[str, List[str]]])

    assert (
        str(arr[0]["bar"][0]) == '[({ ["bar"] : ["foo", "bar"] })].at(0)["bar"].at(0)'
    )


def nested_base():
    class Boo(Base):
        foo: str
        bar: int

    class Foo(Base):
        bar: Boo
        baz: int

    parent_obj = LiteralObjectVar.create(
        Foo(bar=Boo(foo="bar", bar=5), baz=5).dict(), Foo
    )

    assert (
        str(parent_obj.bar.foo)
        == '({ ["bar"] : ({ ["foo"] : "bar", ["bar"] : 5 }), ["baz"] : 5 })["bar"]["foo"]'
    )


def test_retrival():
    var_without_data = Var(_js_expr="test")
    assert var_without_data is not None

    original_var_data = VarData(
        state="Test",
        imports={"react": [ImportVar(tag="useRef")]},
        hooks={"const state = useContext(StateContexts.state)": None},
    )

    var_with_data = var_without_data._replace(merge_var_data=original_var_data)

    f_string = f"foo{var_with_data}bar"

    assert REFLEX_VAR_OPENING_TAG in f_string
    assert REFLEX_VAR_CLOSING_TAG in f_string

    result_var_data = LiteralVar.create(f_string)._get_all_var_data()
    result_immutable_var_data = Var(_js_expr=f_string)._var_data
    assert result_var_data is not None and result_immutable_var_data is not None
    assert (
        result_var_data.state
        == result_immutable_var_data.state
        == original_var_data.state
    )
    assert (
        result_var_data.imports
        == result_immutable_var_data.imports
        == original_var_data.imports
    )
    assert (
        tuple(result_var_data.hooks)
        == tuple(result_immutable_var_data.hooks)
        == tuple(original_var_data.hooks)
    )


def test_fstring_concat():
    original_var_with_data = LiteralVar.create(
        "imagination", _var_data=VarData(state="fear")
    )

    immutable_var_with_data = Var(
        _js_expr="consequences",
        _var_data=VarData(
            imports={
                "react": [ImportVar(tag="useRef")],
                "utils": [ImportVar(tag="useEffect")],
            }
        ),
    )

    f_string = f"foo{original_var_with_data}bar{immutable_var_with_data}baz"

    string_concat = LiteralStringVar.create(
        f_string,
        _var_data=VarData(
            hooks={"const state = useContext(StateContexts.state)": None}
        ),
    )

    assert str(string_concat) == '("fooimaginationbar"+consequences+"baz")'
    assert isinstance(string_concat, ConcatVarOperation)
    assert string_concat._get_all_var_data() == VarData(
        state="fear",
        imports={
            "react": [ImportVar(tag="useRef")],
            "utils": [ImportVar(tag="useEffect")],
        },
        hooks={"const state = useContext(StateContexts.state)": None},
    )


var = Var(_js_expr="var", _var_type=str)
myvar = Var(_js_expr="myvar", _var_type=int)._var_set_state("state")
x = Var(_js_expr="x", _var_type=str)


@pytest.mark.parametrize(
    "out, expected",
    [
        (f"{var}", f"<reflex.Var>{hash(var)}</reflex.Var>var"),
        (
            f"testing f-string with {myvar}",
            f"testing f-string with <reflex.Var>{hash(myvar)}</reflex.Var>state.myvar",
        ),
        (
            f"testing local f-string {x}",
            f"testing local f-string <reflex.Var>{hash(x)}</reflex.Var>x",
        ),
    ],
)
def test_fstrings(out, expected):
    assert out == expected


@pytest.mark.parametrize(
    ("value", "expect_state"),
    [
        ([1], ""),
        ({"a": 1}, ""),
        ([LiteralVar.create(1)._var_set_state("foo")], "foo"),
        ({"a": LiteralVar.create(1)._var_set_state("foo")}, "foo"),
    ],
)
def test_extract_state_from_container(value, expect_state):
    """Test that _var_state is extracted from containers containing BaseVar.

    Args:
        value: The value to create a var from.
        expect_state: The expected state.
    """
    var_data = LiteralVar.create(value)._get_all_var_data()
    var_state = var_data.state if var_data else ""
    assert var_state == expect_state


@pytest.mark.parametrize(
    "value",
    [
        "var",
        "\nvar",
    ],
)
def test_fstring_roundtrip(value):
    """Test that f-string roundtrip carries state.

    Args:
        value: The value to create a Var from.
    """
    var = Var(_js_expr=value)._var_set_state("state")
    rt_var = LiteralVar.create(f"{var}")
    assert var._var_state == rt_var._var_state
    assert str(rt_var) == str(var)


@pytest.mark.parametrize(
    "var",
    [
        Var(_js_expr="var", _var_type=int).guess_type(),
        Var(_js_expr="var", _var_type=float).guess_type(),
        Var(_js_expr="var", _var_type=str).guess_type(),
        Var(_js_expr="var", _var_type=bool).guess_type(),
        Var(_js_expr="var", _var_type=None).guess_type(),
    ],
)
def test_unsupported_types_for_reverse(var):
    """Test that unsupported types for reverse throw a type error.

    Args:
        var: The base var.
    """
    with pytest.raises(TypeError) as err:
        var.reverse()
    assert err.value.args[0] == "Cannot reverse non-list var."


@pytest.mark.parametrize(
    "var",
    [
        Var(_js_expr="var", _var_type=int).guess_type(),
        Var(_js_expr="var", _var_type=float).guess_type(),
        Var(_js_expr="var", _var_type=bool).guess_type(),
        Var(_js_expr="var", _var_type=type(None)).guess_type(),
    ],
)
def test_unsupported_types_for_contains(var: Var):
    """Test that unsupported types for contains throw a type error.

    Args:
        var: The base var.
    """
    with pytest.raises(TypeError) as err:
        assert var.contains(1)
    assert (
        err.value.args[0]
        == f"Var of type {var._var_type} does not support contains check."
    )


@pytest.mark.parametrize(
    "other",
    [
        Var(_js_expr="other", _var_type=int).guess_type(),
        Var(_js_expr="other", _var_type=float).guess_type(),
        Var(_js_expr="other", _var_type=bool).guess_type(),
        Var(_js_expr="other", _var_type=list).guess_type(),
        Var(_js_expr="other", _var_type=dict).guess_type(),
        Var(_js_expr="other", _var_type=tuple).guess_type(),
        Var(_js_expr="other", _var_type=set).guess_type(),
    ],
)
def test_unsupported_types_for_string_contains(other):
    with pytest.raises(TypeError) as err:
        assert Var(_js_expr="var").to(str).contains(other)
    assert (
        err.value.args[0]
        == f"Unsupported Operand type(s) for contains: ToStringOperation, {type(other).__name__}"
    )


def test_unsupported_default_contains():
    with pytest.raises(TypeError) as err:
        assert 1 in Var(_js_expr="var", _var_type=str).guess_type()
    assert (
        err.value.args[0]
        == "'in' operator not supported for Var types, use Var.contains() instead."
    )


@pytest.mark.parametrize(
    "operand1_var,operand2_var,operators",
    [
        (
            LiteralVar.create(10),
            LiteralVar.create(5),
            [
                "+",
                "-",
                "/",
                "//",
                "*",
                "%",
                "**",
                ">",
                "<",
                "<=",
                ">=",
                "|",
                "&",
            ],
        ),
        (
            LiteralVar.create(10.5),
            LiteralVar.create(5),
            ["+", "-", "/", "//", "*", "%", "**", ">", "<", "<=", ">="],
        ),
        (
            LiteralVar.create(5),
            LiteralVar.create(True),
            [
                "+",
                "-",
                "/",
                "//",
                "*",
                "%",
                "**",
                ">",
                "<",
                "<=",
                ">=",
                "|",
                "&",
            ],
        ),
        (
            LiteralVar.create(10.5),
            LiteralVar.create(5.5),
            ["+", "-", "/", "//", "*", "%", "**", ">", "<", "<=", ">="],
        ),
        (
            LiteralVar.create(10.5),
            LiteralVar.create(True),
            ["+", "-", "/", "//", "*", "%", "**", ">", "<", "<=", ">="],
        ),
        (LiteralVar.create("10"), LiteralVar.create("5"), ["+", ">", "<", "<=", ">="]),
        (
            LiteralVar.create([10, 20]),
            LiteralVar.create([5, 6]),
            ["+", ">", "<", "<=", ">="],
        ),
        (LiteralVar.create([10, 20]), LiteralVar.create(5), ["*"]),
        (LiteralVar.create([10, 20]), LiteralVar.create(True), ["*"]),
        (
            LiteralVar.create(True),
            LiteralVar.create(True),
            [
                "+",
                "-",
                "/",
                "//",
                "*",
                "%",
                "**",
                ">",
                "<",
                "<=",
                ">=",
                "|",
                "&",
            ],
        ),
    ],
)
def test_valid_var_operations(operand1_var: Var, operand2_var, operators: List[str]):
    """Test that operations do not raise a TypeError.

    Args:
        operand1_var: left operand.
        operand2_var: right operand.
        operators: list of supported operators.
    """
    for operator in operators:
        print(
            "testing",
            operator,
            "on",
            operand1_var,
            operand2_var,
            " of types",
            type(operand1_var),
            type(operand2_var),
        )
        eval(f"operand1_var {operator} operand2_var")
        eval(f"operand2_var {operator} operand1_var")


@pytest.mark.parametrize(
    "operand1_var,operand2_var,operators",
    [
        (
            LiteralVar.create(10),
            LiteralVar.create(5),
            [
                "^",
                "<<",
                ">>",
            ],
        ),
        (
            LiteralVar.create(10.5),
            LiteralVar.create(5),
            [
                "^",
                "<<",
                ">>",
            ],
        ),
        (
            LiteralVar.create(10.5),
            LiteralVar.create(True),
            [
                "^",
                "<<",
                ">>",
            ],
        ),
        (
            LiteralVar.create(10.5),
            LiteralVar.create(5.5),
            [
                "^",
                "<<",
                ">>",
            ],
        ),
        (
            LiteralVar.create("10"),
            LiteralVar.create("5"),
            [
                "-",
                "/",
                "//",
                "*",
                "%",
                "**",
                "^",
                "<<",
                ">>",
            ],
        ),
        (
            LiteralVar.create([10, 20]),
            LiteralVar.create([5, 6]),
            [
                "-",
                "/",
                "//",
                "*",
                "%",
                "**",
                "^",
                "<<",
                ">>",
            ],
        ),
        (
            LiteralVar.create([10, 20]),
            LiteralVar.create(5),
            [
                "+",
                "-",
                "/",
                "//",
                "%",
                "**",
                ">",
                "<",
                "<=",
                ">=",
                "^",
                "<<",
                ">>",
            ],
        ),
        (
            LiteralVar.create([10, 20]),
            LiteralVar.create(True),
            [
                "+",
                "-",
                "/",
                "//",
                "%",
                "**",
                ">",
                "<",
                "<=",
                ">=",
                "^",
                "<<",
                ">>",
            ],
        ),
        (
            LiteralVar.create([10, 20]),
            LiteralVar.create("5"),
            [
                "+",
                "-",
                "/",
                "//",
                "*",
                "%",
                "**",
                ">",
                "<",
                "<=",
                ">=",
                "^",
                "<<",
                ">>",
            ],
        ),
        (
            LiteralVar.create([10, 20]),
            LiteralVar.create({"key": "value"}),
            [
                "+",
                "-",
                "/",
                "//",
                "*",
                "%",
                "**",
                ">",
                "<",
                "<=",
                ">=",
                "^",
                "<<",
                ">>",
            ],
        ),
        (
            LiteralVar.create([10, 20]),
            LiteralVar.create(5.5),
            [
                "+",
                "-",
                "/",
                "//",
                "*",
                "%",
                "**",
                ">",
                "<",
                "<=",
                ">=",
                "^",
                "<<",
                ">>",
            ],
        ),
        (
            LiteralVar.create({"key": "value"}),
            LiteralVar.create({"another_key": "another_value"}),
            [
                "+",
                "-",
                "/",
                "//",
                "*",
                "%",
                "**",
                ">",
                "<",
                "<=",
                ">=",
                "^",
                "<<",
                ">>",
            ],
        ),
        (
            LiteralVar.create({"key": "value"}),
            LiteralVar.create(5),
            [
                "+",
                "-",
                "/",
                "//",
                "*",
                "%",
                "**",
                ">",
                "<",
                "<=",
                ">=",
                "^",
                "<<",
                ">>",
            ],
        ),
        (
            LiteralVar.create({"key": "value"}),
            LiteralVar.create(True),
            [
                "+",
                "-",
                "/",
                "//",
                "*",
                "%",
                "**",
                ">",
                "<",
                "<=",
                ">=",
                "^",
                "<<",
                ">>",
            ],
        ),
        (
            LiteralVar.create({"key": "value"}),
            LiteralVar.create(5.5),
            [
                "+",
                "-",
                "/",
                "//",
                "*",
                "%",
                "**",
                ">",
                "<",
                "<=",
                ">=",
                "^",
                "<<",
                ">>",
            ],
        ),
        (
            LiteralVar.create({"key": "value"}),
            LiteralVar.create("5"),
            [
                "+",
                "-",
                "/",
                "//",
                "*",
                "%",
                "**",
                ">",
                "<",
                "<=",
                ">=",
                "^",
                "<<",
                ">>",
            ],
        ),
    ],
)
def test_invalid_var_operations(operand1_var: Var, operand2_var, operators: List[str]):
    for operator in operators:
        print(f"testing {operator} on {operand1_var!s} and {operand2_var!s}")
        with pytest.raises(TypeError):
            print(eval(f"operand1_var {operator} operand2_var"))

        with pytest.raises(TypeError):
            print(eval(f"operand2_var {operator} operand1_var"))


@pytest.mark.parametrize(
    "var, expected",
    [
        (LiteralVar.create("string_value"), '"string_value"'),
        (LiteralVar.create(1), "1"),
        (LiteralVar.create([1, 2, 3]), "[1, 2, 3]"),
        (LiteralVar.create({"foo": "bar"}), '({ ["foo"] : "bar" })'),
        (
            LiteralVar.create(ATestState.value),
            f"{ATestState.get_full_name()}.value",
        ),
        (
            LiteralVar.create(f"{ATestState.value} string"),
            f'({ATestState.get_full_name()}.value+" string")',
        ),
        (
            LiteralVar.create(ATestState.dict_val),
            f"{ATestState.get_full_name()}.dict_val",
        ),
    ],
)
def test_var_name_unwrapped(var, expected):
    assert str(var) == expected


def cv_fget(state: BaseState) -> int:
    return 1


@pytest.mark.parametrize(
    "deps,expected",
    [
        (["a"], {"a"}),
        (["b"], {"b"}),
        ([ComputedVar(fget=cv_fget)], {"cv_fget"}),
    ],
)
def test_computed_var_deps(deps: List[Union[str, Var]], expected: Set[str]):
    @computed_var(deps=deps)
    def test_var(state) -> int:
        return 1

    assert test_var._static_deps == expected


@pytest.mark.parametrize(
    "deps",
    [
        [""],
        [1],
        ["", "abc"],
    ],
)
def test_invalid_computed_var_deps(deps: List):
    with pytest.raises(TypeError):

        @computed_var(deps=deps)
        def test_var(state) -> int:
            return 1


def test_to_string_operation():
    class Email(str): ...

    class TestState(BaseState):
        optional_email: Optional[Email] = None
        email: Email = Email("test@reflex.dev")

    assert (
        str(TestState.optional_email) == f"{TestState.get_full_name()}.optional_email"
    )
    my_state = TestState()
    assert my_state.optional_email is None
    assert my_state.email == "test@reflex.dev"

    assert cast(Var, TestState.email)._var_type == Email
    assert cast(Var, TestState.optional_email)._var_type == Optional[Email]

    single_var = Var.create(Email())
    assert single_var._var_type == Email<|MERGE_RESOLUTION|>--- conflicted
+++ resolved
@@ -11,14 +11,10 @@
 from reflex.base import Base
 from reflex.constants.base import REFLEX_VAR_CLOSING_TAG, REFLEX_VAR_OPENING_TAG
 from reflex.state import BaseState
-<<<<<<< HEAD
-from reflex.utils.exceptions import PrimitiveUnserializableToJSONError
-=======
 from reflex.utils.exceptions import (
-    PrimitiveUnserializableToJSON,
+    PrimitiveUnserializableToJSONError,
     UntypedComputedVarError,
 )
->>>>>>> 4c2b2ed1
 from reflex.utils.imports import ImportVar
 from reflex.vars import VarData
 from reflex.vars.base import (
