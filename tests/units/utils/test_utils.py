--- conflicted
+++ resolved
@@ -298,11 +298,7 @@
     Yields:
         subdirectory of tmp_path which is now the current working directory.
     """
-<<<<<<< HEAD
-    old_pwd = Path().resolve()
-=======
     old_pwd = Path.cwd()
->>>>>>> fd0fd2c6
     working_dir = tmp_path / "working_dir"
     working_dir.mkdir()
     os.chdir(working_dir)
