--- conflicted
+++ resolved
@@ -3413,22 +3413,6 @@
     _ = TypedState(field="str")
 
 
-<<<<<<< HEAD
-def test_init_mixin() -> None:
-    """Ensure that State mixins can not be instantiated directly."""
-
-    class Mixin(BaseState, mixin=True):
-        pass
-
-    with pytest.raises(ReflexRuntimeError):
-        Mixin()
-
-    class SubMixin(Mixin, mixin=True):
-        pass
-
-    with pytest.raises(ReflexRuntimeError):
-        SubMixin()
-=======
 def test_get_value():
     class GetValueState(rx.State):
         foo: str = "FOO"
@@ -3457,4 +3441,19 @@
             "bar": "foo",
         }
     }
->>>>>>> 5d88263c
+
+
+def test_init_mixin() -> None:
+    """Ensure that State mixins can not be instantiated directly."""
+
+    class Mixin(BaseState, mixin=True):
+        pass
+
+    with pytest.raises(ReflexRuntimeError):
+        Mixin()
+
+    class SubMixin(Mixin, mixin=True):
+        pass
+
+    with pytest.raises(ReflexRuntimeError):
+        SubMixin()