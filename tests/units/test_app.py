from __future__ import annotations

import functools
import io
import json
import os.path
import re
import unittest.mock
import uuid
from contextlib import nullcontext as does_not_raise
from pathlib import Path
from typing import Generator, List, Tuple, Type
from unittest.mock import AsyncMock

import pytest
import sqlmodel
from fastapi import FastAPI, UploadFile
from starlette_admin.auth import AuthProvider
from starlette_admin.contrib.sqla.admin import Admin
from starlette_admin.contrib.sqla.view import ModelView

import reflex as rx
from reflex import AdminDash, constants
from reflex.app import (
    App,
    ComponentCallable,
    OverlayFragment,
    default_overlay_component,
    process,
    upload,
)
from reflex.components import Component
from reflex.components.base.fragment import Fragment
from reflex.components.core.cond import Cond
from reflex.components.radix.themes.typography.text import Text
from reflex.event import Event
from reflex.middleware import HydrateMiddleware
from reflex.model import Model
from reflex.state import (
    BaseState,
    OnLoadInternalState,
    RouterData,
    State,
    StateManagerDisk,
    StateManagerMemory,
    StateManagerRedis,
    StateUpdate,
    _substate_key,
)
from reflex.style import Style
from reflex.utils import exceptions, format
from reflex.vars.base import computed_var

from .conftest import chdir
from .states import (
    ChildFileUploadState,
    FileStateBase1,
    FileUploadState,
    GenState,
    GrandChildFileUploadState,
)


class EmptyState(BaseState):
    """An empty state."""

    pass


@pytest.fixture
def index_page() -> ComponentCallable:
    """An index page.

    Returns:
        The index page.
    """

    def index():
        return rx.box("Index")

    return index


@pytest.fixture
def about_page() -> ComponentCallable:
    """An about page.

    Returns:
        The about page.
    """

    def about():
        return rx.box("About")

    return about


class ATestState(BaseState):
    """A simple state for testing."""

    var: int


@pytest.fixture()
def test_state() -> Type[BaseState]:
    """A default state.

    Returns:
        A default state.
    """
    return ATestState


@pytest.fixture()
def redundant_test_state() -> Type[BaseState]:
    """A default state.

    Returns:
        A default state.
    """

    class RedundantTestState(BaseState):
        var: int

    return RedundantTestState


@pytest.fixture(scope="session")
def test_model() -> Type[Model]:
    """A default model.

    Returns:
        A default model.
    """

    class TestModel(Model, table=True):  # type: ignore
        pass

    return TestModel


@pytest.fixture(scope="session")
def test_model_auth() -> Type[Model]:
    """A default model.

    Returns:
        A default model.
    """

    class TestModelAuth(Model, table=True):  # type: ignore
        """A test model with auth."""

        pass

    return TestModelAuth


@pytest.fixture()
def test_get_engine():
    """A default database engine.

    Returns:
        A default database engine.
    """
    enable_admin = True
    url = "sqlite:///test.db"
    return sqlmodel.create_engine(
        url,
        echo=False,
        connect_args={"check_same_thread": False} if enable_admin else {},
    )


@pytest.fixture()
def test_custom_auth_admin() -> Type[AuthProvider]:
    """A default auth provider.

    Returns:
        A default default auth provider.
    """

    class TestAuthProvider(AuthProvider):
        """A test auth provider."""

        login_path: str = "/login"
        logout_path: str = "/logout"

        def login(self):
            """Login."""
            pass

        def is_authenticated(self):
            """Is authenticated."""
            pass

        def get_admin_user(self):
            """Get admin user."""
            pass

        def logout(self):
            """Logout."""
            pass

    return TestAuthProvider


def test_default_app(app: App):
    """Test creating an app with no args.

    Args:
        app: The app to test.
    """
    assert app.middleware == [HydrateMiddleware()]
    assert app.style == Style()
    assert app.admin_dash is None


def test_multiple_states_error(monkeypatch, test_state, redundant_test_state):
    """Test that an error is thrown when multiple classes subclass rx.BaseState.

    Args:
        monkeypatch: Pytest monkeypatch object.
        test_state: A test state subclassing rx.BaseState.
        redundant_test_state: Another test state subclassing rx.BaseState.
    """
    monkeypatch.delenv(constants.PYTEST_CURRENT_TEST)
    with pytest.raises(ValueError):
        App()


def test_add_page_default_route(app: App, index_page, about_page):
    """Test adding a page to an app.

    Args:
        app: The app to test.
        index_page: The index page.
        about_page: The about page.
    """
    assert app._pages == {}
    assert app._unevaluated_pages == {}
    app.add_page(index_page)
    app._compile_page("index")
    assert app._pages.keys() == {"index"}
    app.add_page(about_page)
    app._compile_page("about")
    assert app._pages.keys() == {"index", "about"}


def test_add_page_set_route(app: App, index_page, windows_platform: bool):
    """Test adding a page to an app.

    Args:
        app: The app to test.
        index_page: The index page.
        windows_platform: Whether the system is windows.
    """
    route = "test" if windows_platform else "/test"
    assert app._unevaluated_pages == {}
    app.add_page(index_page, route=route)
    app._compile_page("test")
    assert app._pages.keys() == {"test"}


def test_add_page_set_route_dynamic(index_page, windows_platform: bool):
    """Test adding a page with dynamic route variable to an app.

    Args:
        index_page: The index page.
        windows_platform: Whether the system is windows.
    """
    app = App(_state=EmptyState)
    assert app._state is not None
    route = "/test/[dynamic]"
    assert app._unevaluated_pages == {}
    app.add_page(index_page, route=route)
    app._compile_page("test/[dynamic]")
<<<<<<< HEAD
    assert app.pages.keys() == {"test/[dynamic]"}
    assert "dynamic" in app.state.computed_vars
    assert app.state.computed_vars["dynamic"]._deps(objclass=EmptyState) == {
        EmptyState.get_full_name(): {constants.ROUTER},
    }
    assert constants.ROUTER in app.state()._var_dependencies
=======
    assert app._pages.keys() == {"test/[dynamic]"}
    assert "dynamic" in app._state.computed_vars
    assert app._state.computed_vars["dynamic"]._deps(objclass=EmptyState) == {
        constants.ROUTER
    }
    assert constants.ROUTER in app._state()._computed_var_dependencies
>>>>>>> 709c6ded


def test_add_page_set_route_nested(app: App, index_page, windows_platform: bool):
    """Test adding a page to an app.

    Args:
        app: The app to test.
        index_page: The index page.
        windows_platform: Whether the system is windows.
    """
    route = "test\\nested" if windows_platform else "/test/nested"
    assert app._unevaluated_pages == {}
    app.add_page(index_page, route=route)
    assert app._unevaluated_pages.keys() == {route.strip(os.path.sep)}


def test_add_page_invalid_api_route(app: App, index_page):
    """Test adding a page with an invalid route to an app.

    Args:
        app: The app to test.
        index_page: The index page.
    """
    with pytest.raises(ValueError):
        app.add_page(index_page, route="api")
    with pytest.raises(ValueError):
        app.add_page(index_page, route="/api")
    with pytest.raises(ValueError):
        app.add_page(index_page, route="/api/")
    with pytest.raises(ValueError):
        app.add_page(index_page, route="api/foo")
    with pytest.raises(ValueError):
        app.add_page(index_page, route="/api/foo")
    # These should be fine
    app.add_page(index_page, route="api2")
    app.add_page(index_page, route="/foo/api")


def page1():
    return rx.fragment()


def page2():
    return rx.fragment()


def index():
    return rx.fragment()


@pytest.mark.parametrize(
    "first_page,second_page, route",
    [
        (lambda: rx.fragment(), lambda: rx.fragment(rx.text("second")), "/"),
        (rx.fragment(rx.text("first")), rx.fragment(rx.text("second")), "/page1"),
        (
            lambda: rx.fragment(rx.text("first")),
            rx.fragment(rx.text("second")),
            "page3",
        ),
        (page1, page2, "page1"),
        (index, index, None),
        (page1, page1, None),
    ],
)
def test_add_duplicate_page_route_error(app, first_page, second_page, route):
    app.add_page(first_page, route=route)
    with pytest.raises(ValueError):
        app.add_page(second_page, route="/" + route.strip("/") if route else None)


def test_initialize_with_admin_dashboard(test_model):
    """Test setting the admin dashboard of an app.

    Args:
        test_model: The default model.
    """
    app = App(admin_dash=AdminDash(models=[test_model]))
    assert app.admin_dash is not None
    assert len(app.admin_dash.models) > 0
    assert app.admin_dash.models[0] == test_model


def test_initialize_with_custom_admin_dashboard(
    test_get_engine,
    test_custom_auth_admin,
    test_model_auth,
):
    """Test setting the custom admin dashboard of an app.

    Args:
        test_get_engine: The default database engine.
        test_model_auth: The default model for an auth admin dashboard.
        test_custom_auth_admin: The custom auth provider.
    """
    custom_auth_provider = test_custom_auth_admin()
    custom_admin = Admin(engine=test_get_engine, auth_provider=custom_auth_provider)
    app = App(admin_dash=AdminDash(models=[test_model_auth], admin=custom_admin))
    assert app.admin_dash is not None
    assert app.admin_dash.admin is not None
    assert len(app.admin_dash.models) > 0
    assert app.admin_dash.models[0] == test_model_auth
    assert app.admin_dash.admin.auth_provider == custom_auth_provider


def test_initialize_admin_dashboard_with_view_overrides(test_model):
    """Test setting the admin dashboard of an app with view class overridden.

    Args:
        test_model: The default model.
    """

    class TestModelView(ModelView):
        pass

    app = App(
        admin_dash=AdminDash(
            models=[test_model], view_overrides={test_model: TestModelView}
        )
    )
    assert app.admin_dash is not None
    assert app.admin_dash.models == [test_model]
    assert app.admin_dash.view_overrides[test_model] == TestModelView


@pytest.mark.asyncio
async def test_initialize_with_state(test_state: Type[ATestState], token: str):
    """Test setting the state of an app.

    Args:
        test_state: The default state.
        token: a Token.
    """
    app = App(_state=test_state)
    assert app._state == test_state

    # Get a state for a given token.
    state = await app.state_manager.get_state(_substate_key(token, test_state))
    assert isinstance(state, test_state)
    assert state.var == 0  # type: ignore

    if isinstance(app.state_manager, StateManagerRedis):
        await app.state_manager.close()


@pytest.mark.asyncio
async def test_set_and_get_state(test_state):
    """Test setting and getting the state of an app with different tokens.

    Args:
        test_state: The default state.
    """
    app = App(_state=test_state)

    # Create two tokens.
    token1 = str(uuid.uuid4()) + f"_{test_state.get_full_name()}"
    token2 = str(uuid.uuid4()) + f"_{test_state.get_full_name()}"

    # Get the default state for each token.
    state1 = await app.state_manager.get_state(token1)
    state2 = await app.state_manager.get_state(token2)
    assert state1.var == 0  # type: ignore
    assert state2.var == 0  # type: ignore

    # Set the vars to different values.
    state1.var = 1
    state2.var = 2
    await app.state_manager.set_state(token1, state1)
    await app.state_manager.set_state(token2, state2)

    # Get the states again and check the values.
    state1 = await app.state_manager.get_state(token1)
    state2 = await app.state_manager.get_state(token2)
    assert state1.var == 1  # type: ignore
    assert state2.var == 2  # type: ignore

    if isinstance(app.state_manager, StateManagerRedis):
        await app.state_manager.close()


@pytest.mark.asyncio
async def test_dynamic_var_event(test_state: Type[ATestState], token: str):
    """Test that the default handler of a dynamic generated var
    works as expected.

    Args:
        test_state: State Fixture.
        token: a Token.
    """
    state = test_state()  # type: ignore
    state.add_var("int_val", int, 0)
    result = await state._process(
        Event(
            token=token,
            name=f"{test_state.get_name()}.set_int_val",
            router_data={"pathname": "/", "query": {}},
            payload={"value": 50},
        )
    ).__anext__()
    assert result.delta == {test_state.get_name(): {"int_val": 50}}


@pytest.mark.asyncio
@pytest.mark.parametrize(
    "event_tuples",
    [
        pytest.param(
            [
                (
                    "make_friend",
                    {"plain_friends": ["Tommy", "another-fd"]},
                ),
                (
                    "change_first_friend",
                    {"plain_friends": ["Jenny", "another-fd"]},
                ),
            ],
            id="append then __setitem__",
        ),
        pytest.param(
            [
                (
                    "unfriend_first_friend",
                    {"plain_friends": []},
                ),
                (
                    "make_friend",
                    {"plain_friends": ["another-fd"]},
                ),
            ],
            id="delitem then append",
        ),
        pytest.param(
            [
                (
                    "make_friends_with_colleagues",
                    {"plain_friends": ["Tommy", "Peter", "Jimmy"]},
                ),
                (
                    "remove_tommy",
                    {"plain_friends": ["Peter", "Jimmy"]},
                ),
                (
                    "remove_last_friend",
                    {"plain_friends": ["Peter"]},
                ),
                (
                    "unfriend_all_friends",
                    {"plain_friends": []},
                ),
            ],
            id="extend, remove, pop, clear",
        ),
        pytest.param(
            [
                (
                    "add_jimmy_to_second_group",
                    {"friends_in_nested_list": [["Tommy"], ["Jenny", "Jimmy"]]},
                ),
                (
                    "remove_first_person_from_first_group",
                    {"friends_in_nested_list": [[], ["Jenny", "Jimmy"]]},
                ),
                (
                    "remove_first_group",
                    {"friends_in_nested_list": [["Jenny", "Jimmy"]]},
                ),
            ],
            id="nested list",
        ),
        pytest.param(
            [
                (
                    "add_jimmy_to_tommy_friends",
                    {"friends_in_dict": {"Tommy": ["Jenny", "Jimmy"]}},
                ),
                (
                    "remove_jenny_from_tommy",
                    {"friends_in_dict": {"Tommy": ["Jimmy"]}},
                ),
                (
                    "tommy_has_no_fds",
                    {"friends_in_dict": {"Tommy": []}},
                ),
            ],
            id="list in dict",
        ),
    ],
)
async def test_list_mutation_detection__plain_list(
    event_tuples: List[Tuple[str, List[str]]],
    list_mutation_state: State,
    token: str,
):
    """Test list mutation detection
    when reassignment is not explicitly included in the logic.

    Args:
        event_tuples: From parametrization.
        list_mutation_state: A state with list mutation features.
        token: a Token.
    """
    for event_name, expected_delta in event_tuples:
        result = await list_mutation_state._process(
            Event(
                token=token,
                name=f"{list_mutation_state.get_name()}.{event_name}",
                router_data={"pathname": "/", "query": {}},
                payload={},
            )
        ).__anext__()

        # prefix keys in expected_delta with the state name
        expected_delta = {list_mutation_state.get_name(): expected_delta}
        assert result.delta == expected_delta


@pytest.mark.asyncio
@pytest.mark.parametrize(
    "event_tuples",
    [
        pytest.param(
            [
                (
                    "add_age",
                    {"details": {"name": "Tommy", "age": 20}},
                ),
                (
                    "change_name",
                    {"details": {"name": "Jenny", "age": 20}},
                ),
                (
                    "remove_last_detail",
                    {"details": {"name": "Jenny"}},
                ),
            ],
            id="update then __setitem__",
        ),
        pytest.param(
            [
                (
                    "clear_details",
                    {"details": {}},
                ),
                (
                    "add_age",
                    {"details": {"age": 20}},
                ),
            ],
            id="delitem then update",
        ),
        pytest.param(
            [
                (
                    "add_age",
                    {"details": {"name": "Tommy", "age": 20}},
                ),
                (
                    "remove_name",
                    {"details": {"age": 20}},
                ),
                (
                    "pop_out_age",
                    {"details": {}},
                ),
            ],
            id="add, remove, pop",
        ),
        pytest.param(
            [
                (
                    "remove_home_address",
                    {"address": [{}, {"work": "work address"}]},
                ),
                (
                    "add_street_to_home_address",
                    {
                        "address": [
                            {"street": "street address"},
                            {"work": "work address"},
                        ]
                    },
                ),
            ],
            id="dict in list",
        ),
        pytest.param(
            [
                (
                    "change_friend_name",
                    {
                        "friend_in_nested_dict": {
                            "name": "Nikhil",
                            "friend": {"name": "Tommy"},
                        }
                    },
                ),
                (
                    "add_friend_age",
                    {
                        "friend_in_nested_dict": {
                            "name": "Nikhil",
                            "friend": {"name": "Tommy", "age": 30},
                        }
                    },
                ),
                (
                    "remove_friend",
                    {"friend_in_nested_dict": {"name": "Nikhil"}},
                ),
            ],
            id="nested dict",
        ),
    ],
)
async def test_dict_mutation_detection__plain_list(
    event_tuples: List[Tuple[str, List[str]]],
    dict_mutation_state: State,
    token: str,
):
    """Test dict mutation detection
    when reassignment is not explicitly included in the logic.

    Args:
        event_tuples: From parametrization.
        dict_mutation_state: A state with dict mutation features.
        token: a Token.
    """
    for event_name, expected_delta in event_tuples:
        result = await dict_mutation_state._process(
            Event(
                token=token,
                name=f"{dict_mutation_state.get_name()}.{event_name}",
                router_data={"pathname": "/", "query": {}},
                payload={},
            )
        ).__anext__()

        # prefix keys in expected_delta with the state name
        expected_delta = {dict_mutation_state.get_name(): expected_delta}

        assert result.delta == expected_delta


@pytest.mark.asyncio
@pytest.mark.parametrize(
    ("state", "delta"),
    [
        (
            FileUploadState,
            {
                FileUploadState.get_full_name(): {
                    "img_list": ["image1.jpg", "image2.jpg"]
                }
            },
        ),
        (
            ChildFileUploadState,
            {
                ChildFileUploadState.get_full_name(): {
                    "img_list": ["image1.jpg", "image2.jpg"]
                }
            },
        ),
        (
            GrandChildFileUploadState,
            {
                GrandChildFileUploadState.get_full_name(): {
                    "img_list": ["image1.jpg", "image2.jpg"]
                }
            },
        ),
    ],
)
async def test_upload_file(tmp_path, state, delta, token: str, mocker):
    """Test that file upload works correctly.

    Args:
        tmp_path: Temporary path.
        state: The state class.
        delta: Expected delta
        token: a Token.
        mocker: pytest mocker object.
    """
    mocker.patch(
        "reflex.state.State.class_subclasses",
        {state if state is FileUploadState else FileStateBase1},
    )
    state._tmp_path = tmp_path
    # The App state must be the "root" of the state tree
    app = App()
    app._enable_state()
    app.event_namespace.emit = AsyncMock()  # type: ignore
    current_state = await app.state_manager.get_state(_substate_key(token, state))
    data = b"This is binary data"

    # Create a binary IO object and write data to it
    bio = io.BytesIO()
    bio.write(data)

    request_mock = unittest.mock.Mock()
    request_mock.headers = {
        "reflex-client-token": token,
        "reflex-event-handler": f"{state.get_full_name()}.multi_handle_upload",
    }

    file1 = UploadFile(
        filename="image1.jpg",
        file=bio,
    )
    file2 = UploadFile(
        filename="image2.jpg",
        file=bio,
    )
    upload_fn = upload(app)
    streaming_response = await upload_fn(request_mock, [file1, file2])
    async for state_update in streaming_response.body_iterator:
        assert (
            state_update
            == StateUpdate(delta=delta, events=[], final=True).json() + "\n"
        )

    current_state = await app.state_manager.get_state(_substate_key(token, state))
    state_dict = current_state.dict()[state.get_full_name()]
    assert state_dict["img_list"] == [
        "image1.jpg",
        "image2.jpg",
    ]

    if isinstance(app.state_manager, StateManagerRedis):
        await app.state_manager.close()


@pytest.mark.asyncio
@pytest.mark.parametrize(
    "state",
    [FileUploadState, ChildFileUploadState, GrandChildFileUploadState],
)
async def test_upload_file_without_annotation(state, tmp_path, token):
    """Test that an error is thrown when there's no param annotated with rx.UploadFile or List[UploadFile].

    Args:
        state: The state class.
        tmp_path: Temporary path.
        token: a Token.
    """
    state._tmp_path = tmp_path
    app = App(_state=State)

    request_mock = unittest.mock.Mock()
    request_mock.headers = {
        "reflex-client-token": token,
        "reflex-event-handler": f"{state.get_full_name()}.handle_upload2",
    }
    file_mock = unittest.mock.Mock(filename="image1.jpg")
    fn = upload(app)
    with pytest.raises(ValueError) as err:
        await fn(request_mock, [file_mock])
    assert (
        err.value.args[0]
        == f"`{state.get_full_name()}.handle_upload2` handler should have a parameter annotated as List[rx.UploadFile]"
    )

    if isinstance(app.state_manager, StateManagerRedis):
        await app.state_manager.close()


@pytest.mark.asyncio
@pytest.mark.parametrize(
    "state",
    [FileUploadState, ChildFileUploadState, GrandChildFileUploadState],
)
async def test_upload_file_background(state, tmp_path, token):
    """Test that an error is thrown handler is a background task.

    Args:
        state: The state class.
        tmp_path: Temporary path.
        token: a Token.
    """
    state._tmp_path = tmp_path
    app = App(_state=State)

    request_mock = unittest.mock.Mock()
    request_mock.headers = {
        "reflex-client-token": token,
        "reflex-event-handler": f"{state.get_full_name()}.bg_upload",
    }
    file_mock = unittest.mock.Mock(filename="image1.jpg")
    fn = upload(app)
    with pytest.raises(TypeError) as err:
        await fn(request_mock, [file_mock])
    assert (
        err.value.args[0]
        == f"@rx.event(background=True) is not supported for upload handler `{state.get_full_name()}.bg_upload`."
    )

    if isinstance(app.state_manager, StateManagerRedis):
        await app.state_manager.close()


class DynamicState(BaseState):
    """State class for testing dynamic route var.

    This is defined at module level because event handlers cannot be addressed
    correctly when the class is defined as a local.

    There are several counters:
      * loaded: counts how many times `on_load` was triggered by the hydrate middleware
      * counter: counts how many times `on_counter` was triggered by a non-navigational event
          -> these events should NOT trigger reload or recalculation of router_data dependent vars
      * side_effect_counter: counts how many times a computed var was
        recalculated when the dynamic route var was dirty
    """

    is_hydrated: bool = False
    loaded: int = 0
    counter: int = 0

    def on_load(self):
        """Event handler for page on_load, should trigger for all navigation events."""
        self.loaded = self.loaded + 1

    @rx.event
    def on_counter(self):
        """Increment the counter var."""
        self.counter = self.counter + 1

    @computed_var
    def comp_dynamic(self) -> str:
        """A computed var that depends on the dynamic var.

        Returns:
            same as self.dynamic
        """
        return self.dynamic

    on_load_internal = OnLoadInternalState.on_load_internal.fn


def test_dynamic_arg_shadow(
    index_page: ComponentCallable,
    windows_platform: bool,
    token: str,
    app_module_mock: unittest.mock.Mock,
    mocker,
):
    """Create app with dynamic route var and try to add a page with a dynamic arg that shadows a state var.

    Args:
        index_page: The index page.
        windows_platform: Whether the system is windows.
        token: a Token.
        app_module_mock: Mocked app module.
        mocker: pytest mocker object.
    """
    arg_name = "counter"
    route = f"/test/[{arg_name}]"
    app = app_module_mock.app = App(_state=DynamicState)
    assert app._state is not None
    with pytest.raises(NameError):
        app.add_page(index_page, route=route, on_load=DynamicState.on_load)  # type: ignore


def test_multiple_dynamic_args(
    index_page: ComponentCallable,
    windows_platform: bool,
    token: str,
    app_module_mock: unittest.mock.Mock,
    mocker,
):
    """Create app with multiple dynamic route vars with the same name.

    Args:
        index_page: The index page.
        windows_platform: Whether the system is windows.
        token: a Token.
        app_module_mock: Mocked app module.
        mocker: pytest mocker object.
    """
    arg_name = "my_arg"
    route = f"/test/[{arg_name}]"
    route2 = f"/test2/[{arg_name}]"
    app = app_module_mock.app = App(_state=EmptyState)
    app.add_page(index_page, route=route)
    app.add_page(index_page, route=route2)


@pytest.mark.asyncio
async def test_dynamic_route_var_route_change_completed_on_load(
    index_page: ComponentCallable,
    windows_platform: bool,
    token: str,
    app_module_mock: unittest.mock.Mock,
    mocker,
):
    """Create app with dynamic route var, and simulate navigation.

    on_load should fire, allowing any additional vars to be updated before the
    initial page hydrate.

    Args:
        index_page: The index page.
        windows_platform: Whether the system is windows.
        token: a Token.
        app_module_mock: Mocked app module.
        mocker: pytest mocker object.
    """
    arg_name = "dynamic"
    route = f"/test/[{arg_name}]"
    app = app_module_mock.app = App(_state=DynamicState)
    assert app._state is not None
    assert arg_name not in app._state.vars
    app.add_page(index_page, route=route, on_load=DynamicState.on_load)  # type: ignore
<<<<<<< HEAD
    assert arg_name in app.state.vars
    assert arg_name in app.state.computed_vars
    assert app.state.computed_vars[arg_name]._deps(objclass=DynamicState) == {
        DynamicState.get_full_name(): {constants.ROUTER},
    }
    assert constants.ROUTER in app.state()._var_dependencies
=======
    assert arg_name in app._state.vars
    assert arg_name in app._state.computed_vars
    assert app._state.computed_vars[arg_name]._deps(objclass=DynamicState) == {
        constants.ROUTER
    }
    assert constants.ROUTER in app._state()._computed_var_dependencies
>>>>>>> 709c6ded

    substate_token = _substate_key(token, DynamicState)
    sid = "mock_sid"
    client_ip = "127.0.0.1"
    async with app.state_manager.modify_state(substate_token) as state:
        state.router_data = {"simulate": "hydrated"}
        assert state.dynamic == ""
    exp_vals = ["foo", "foobar", "baz"]

    def _event(name, val, **kwargs):
        return Event(
            token=kwargs.pop("token", token),
            name=name,
            router_data=kwargs.pop(
                "router_data", {"pathname": route, "query": {arg_name: val}}
            ),
            payload=kwargs.pop("payload", {}),
            **kwargs,
        )

    def _dynamic_state_event(name, val, **kwargs):
        return _event(
            name=format.format_event_handler(getattr(DynamicState, name)),  # type: ignore
            val=val,
            **kwargs,
        )

    prev_exp_val = ""
    for exp_index, exp_val in enumerate(exp_vals):
        on_load_internal = _event(
            name=f"{state.get_full_name()}.{constants.CompileVars.ON_LOAD_INTERNAL.rpartition('.')[2]}",
            val=exp_val,
        )
        exp_router_data = {
            "headers": {},
            "ip": client_ip,
            "sid": sid,
            "token": token,
            **on_load_internal.router_data,
        }
        exp_router = RouterData(exp_router_data)
        process_coro = process(
            app,
            event=on_load_internal,
            sid=sid,
            headers={},
            client_ip=client_ip,
        )
        update = await process_coro.__anext__()
        # route change (on_load_internal) triggers: [call on_load events, call set_is_hydrated(True)]
        assert update == StateUpdate(
            delta={
                state.get_name(): {
                    arg_name: exp_val,
                    f"comp_{arg_name}": exp_val,
                    constants.CompileVars.IS_HYDRATED: False,
                    "router": exp_router,
                }
            },
            events=[
                _dynamic_state_event(
                    name="on_load",
                    val=exp_val,
                ),
                _event(
                    name=f"{State.get_name()}.set_is_hydrated",
                    payload={"value": True},
                    val=exp_val,
                    router_data={},
                ),
            ],
        )
        if isinstance(app.state_manager, StateManagerRedis):
            # When redis is used, the state is not updated until the processing is complete
            state = await app.state_manager.get_state(substate_token)
            assert state.dynamic == prev_exp_val

        # complete the processing
        with pytest.raises(StopAsyncIteration):
            await process_coro.__anext__()

        # check that router data was written to the state_manager store
        state = await app.state_manager.get_state(substate_token)
        assert state.dynamic == exp_val

        process_coro = process(
            app,
            event=_dynamic_state_event(name="on_load", val=exp_val),
            sid=sid,
            headers={},
            client_ip=client_ip,
        )
        on_load_update = await process_coro.__anext__()
        assert on_load_update == StateUpdate(
            delta={
                state.get_name(): {
                    "loaded": exp_index + 1,
                },
            },
            events=[],
        )
        # complete the processing
        with pytest.raises(StopAsyncIteration):
            await process_coro.__anext__()
        process_coro = process(
            app,
            event=_dynamic_state_event(
                name="set_is_hydrated", payload={"value": True}, val=exp_val
            ),
            sid=sid,
            headers={},
            client_ip=client_ip,
        )
        on_set_is_hydrated_update = await process_coro.__anext__()
        assert on_set_is_hydrated_update == StateUpdate(
            delta={
                state.get_name(): {
                    "is_hydrated": True,
                },
            },
            events=[],
        )
        # complete the processing
        with pytest.raises(StopAsyncIteration):
            await process_coro.__anext__()

        # a simple state update event should NOT trigger on_load or route var side effects
        process_coro = process(
            app,
            event=_dynamic_state_event(name="on_counter", val=exp_val),
            sid=sid,
            headers={},
            client_ip=client_ip,
        )
        update = await process_coro.__anext__()
        assert update == StateUpdate(
            delta={
                state.get_name(): {
                    "counter": exp_index + 1,
                }
            },
            events=[],
        )
        # complete the processing
        with pytest.raises(StopAsyncIteration):
            await process_coro.__anext__()

        prev_exp_val = exp_val
    state = await app.state_manager.get_state(substate_token)
    assert state.loaded == len(exp_vals)
    assert state.counter == len(exp_vals)

    if isinstance(app.state_manager, StateManagerRedis):
        await app.state_manager.close()


@pytest.mark.asyncio
async def test_process_events(mocker, token: str):
    """Test that an event is processed properly and that it is postprocessed
    n+1 times. Also check that the processing flag of the last stateupdate is set to
    False.

    Args:
        mocker: mocker object.
        token: a Token.
    """
    router_data = {
        "pathname": "/",
        "query": {},
        "token": token,
        "sid": "mock_sid",
        "headers": {},
        "ip": "127.0.0.1",
    }
    app = App(_state=GenState)

    mocker.patch.object(app, "_postprocess", AsyncMock())
    event = Event(
        token=token,
        name=f"{GenState.get_name()}.go",
        payload={"c": 5},
        router_data=router_data,
    )
    async with app.state_manager.modify_state(event.substate_token) as state:
        state.router_data = {"simulate": "hydrated"}

    async for _update in process(app, event, "mock_sid", {}, "127.0.0.1"):
        pass

    assert (await app.state_manager.get_state(event.substate_token)).value == 5
    assert app._postprocess.call_count == 6

    if isinstance(app.state_manager, StateManagerRedis):
        await app.state_manager.close()


@pytest.mark.parametrize(
    ("state", "overlay_component", "exp_page_child"),
    [
        (None, default_overlay_component, None),
        (None, None, None),
        (None, Text.create("foo"), Text),
        (State, default_overlay_component, Fragment),
        (State, None, None),
        (State, Text.create("foo"), Text),
        (State, lambda: Text.create("foo"), Text),
    ],
)
def test_overlay_component(
    state: Type[State] | None,
    overlay_component: Component | ComponentCallable | None,
    exp_page_child: Type[Component] | None,
):
    """Test that the overlay component is set correctly.

    Args:
        state: The state class to pass to App.
        overlay_component: The overlay_component to pass to App.
        exp_page_child: The type of the expected child in the page fragment.
    """
    app = App(_state=state, overlay_component=overlay_component)
    app._setup_overlay_component()
    if exp_page_child is None:
        assert app.overlay_component is None
    elif isinstance(exp_page_child, OverlayFragment):
        assert app.overlay_component is not None
        generated_component = app._generate_component(app.overlay_component)  # type: ignore
        assert isinstance(generated_component, OverlayFragment)
        assert isinstance(
            generated_component.children[0],
            Cond,  # ConnectionModal is a Cond under the hood
        )
    else:
        assert app.overlay_component is not None
        assert isinstance(
            app._generate_component(app.overlay_component),  # type: ignore
            exp_page_child,
        )

    app.add_page(rx.box("Index"), route="/test")
    # overlay components are wrapped during compile only
    app._compile_page("test")
    app._setup_overlay_component()
    page = app._pages["test"]

    if exp_page_child is not None:
        assert len(page.children) == 3
        children_types = (type(child) for child in page.children)
        assert exp_page_child in children_types
    else:
        assert len(page.children) == 2


@pytest.fixture
def compilable_app(tmp_path) -> Generator[tuple[App, Path], None, None]:
    """Fixture for an app that can be compiled.

    Args:
        tmp_path: Temporary path.

    Yields:
        Tuple containing (app instance, Path to ".web" directory)

        The working directory is set to the app dir (parent of .web),
        allowing app.compile() to be called.
    """
    app_path = tmp_path / "app"
    web_dir = app_path / ".web"
    web_dir.mkdir(parents=True)
    (web_dir / constants.PackageJson.PATH).touch()
    app = App(theme=None)
    app._get_frontend_packages = unittest.mock.Mock()
    with chdir(app_path):
        yield app, web_dir


def test_app_wrap_compile_theme(compilable_app: tuple[App, Path]):
    """Test that the radix theme component wraps the app.

    Args:
        compilable_app: compilable_app fixture.
    """
    app, web_dir = compilable_app
    app.theme = rx.theme(accent_color="plum")
    app._compile()
    app_js_contents = (web_dir / "pages" / "_app.js").read_text()
    app_js_lines = [
        line.strip() for line in app_js_contents.splitlines() if line.strip()
    ]
    assert (
        "function AppWrap({children}) {"
        "return ("
        "<RadixThemesColorModeProvider>"
        "<RadixThemesTheme accentColor={\"plum\"} css={{...theme.styles.global[':root'], ...theme.styles.global.body}}>"
        "<Fragment>"
        "{children}"
        "</Fragment>"
        "</RadixThemesTheme>"
        "</RadixThemesColorModeProvider>"
        ")"
        "}"
    ) in "".join(app_js_lines)


def test_app_wrap_priority(compilable_app: tuple[App, Path]):
    """Test that the app wrap components are wrapped in the correct order.

    Args:
        compilable_app: compilable_app fixture.
    """
    app, web_dir = compilable_app

    class Fragment1(Component):
        tag = "Fragment1"

        def _get_app_wrap_components(self) -> dict[tuple[int, str], Component]:
            return {(99, "Box"): rx.box()}

    class Fragment2(Component):
        tag = "Fragment2"

        def _get_app_wrap_components(self) -> dict[tuple[int, str], Component]:
            return {(50, "Text"): rx.text()}

    class Fragment3(Component):
        tag = "Fragment3"

        def _get_app_wrap_components(self) -> dict[tuple[int, str], Component]:
            return {(10, "Fragment2"): Fragment2.create()}

    def page():
        return Fragment1.create(Fragment3.create())

    app.add_page(page)
    app._compile()
    app_js_contents = (web_dir / "pages" / "_app.js").read_text()
    app_js_lines = [
        line.strip() for line in app_js_contents.splitlines() if line.strip()
    ]
    assert (
        "function AppWrap({children}) {"
        "return ("
        "<RadixThemesBox>"
        '<RadixThemesText as={"p"}>'
        "<RadixThemesColorModeProvider>"
        "<Fragment2>"
        "<Fragment>"
        "{children}"
        "</Fragment>"
        "</Fragment2>"
        "</RadixThemesColorModeProvider>"
        "</RadixThemesText>"
        "</RadixThemesBox>"
        ")"
        "}"
    ) in "".join(app_js_lines)


def test_app_state_determination():
    """Test that the stateless status of an app is determined correctly."""
    a1 = App()
    assert a1._state is None

    # No state, no router, no event handlers.
    a1.add_page(rx.box("Index"), route="/")
    assert a1._state is None

    # Add a page with `on_load` enables state.
    a1.add_page(rx.box("About"), route="/about", on_load=rx.console_log(""))
    a1._compile_page("about")
    assert a1._state is not None

    a2 = App()
    assert a2._state is None

    # Referencing a state Var enables state.
    a2.add_page(rx.box(rx.text(GenState.value)), route="/")
    a2._compile_page("index")
    assert a2._state is not None

    a3 = App()
    assert a3._state is None

    # Referencing router enables state.
    a3.add_page(rx.box(rx.text(State.router.page.full_path)), route="/")
    a3._compile_page("index")
    assert a3._state is not None

    a4 = App()
    assert a4._state is None

    a4.add_page(rx.box(rx.button("Click", on_click=rx.console_log(""))), route="/")
    assert a4._state is None

    a4.add_page(
        rx.box(rx.button("Click", on_click=DynamicState.on_counter)), route="/page2"
    )
    a4._compile_page("page2")
    assert a4._state is not None


def test_raise_on_state():
    """Test that the state is set."""
    # state kwargs is deprecated, we just make sure the app is created anyway.
    _app = App(_state=State)
    assert _app._state is not None
    assert issubclass(_app._state, State)


def test_call_app():
    """Test that the app can be called."""
    app = App()
    api = app()
    assert isinstance(api, FastAPI)


def test_app_with_optional_endpoints():
    from reflex.components.core.upload import Upload

    app = App()
    Upload.is_used = True
    app._add_optional_endpoints()
    # TODO: verify the availability of the endpoints in app.api


def test_app_state_manager():
    app = App()
    with pytest.raises(ValueError):
        app.state_manager
    app._enable_state()
    assert app.state_manager is not None
    assert isinstance(
        app.state_manager, (StateManagerMemory, StateManagerDisk, StateManagerRedis)
    )


def test_generate_component():
    def index():
        return rx.box("Index")

    def index_mismatch():
        return rx.match(
            1,
            (1, rx.box("Index")),
            (2, "About"),
            "Bar",
        )

    comp = App._generate_component(index)  # type: ignore
    assert isinstance(comp, Component)

    with pytest.raises(exceptions.MatchTypeError):
        App._generate_component(index_mismatch)  # type: ignore


def test_add_page_component_returning_tuple():
    """Test that a component or render method returning a
    tuple is unpacked in a Fragment.
    """
    app = App()

    def index():
        return rx.text("first"), rx.text("second")

    def page2():
        return (rx.text("third"),)

    app.add_page(index)  # type: ignore
    app.add_page(page2)  # type: ignore

    app._compile_page("index")
    app._compile_page("page2")

    fragment_wrapper = app._pages["index"].children[0]
    assert isinstance(fragment_wrapper, Fragment)
    first_text = fragment_wrapper.children[0]
    assert isinstance(first_text, Text)
    assert str(first_text.children[0].contents) == '"first"'  # type: ignore
    second_text = fragment_wrapper.children[1]
    assert isinstance(second_text, Text)
    assert str(second_text.children[0].contents) == '"second"'  # type: ignore

    # Test page with trailing comma.
    page2_fragment_wrapper = app._pages["page2"].children[0]
    assert isinstance(page2_fragment_wrapper, Fragment)
    third_text = page2_fragment_wrapper.children[0]
    assert isinstance(third_text, Text)
    assert str(third_text.children[0].contents) == '"third"'  # type: ignore


@pytest.mark.parametrize("export", (True, False))
def test_app_with_transpile_packages(compilable_app: tuple[App, Path], export: bool):
    class C1(rx.Component):
        library = "foo@1.2.3"
        tag = "Foo"
        transpile_packages: List[str] = ["foo"]

    class C2(rx.Component):
        library = "bar@4.5.6"
        tag = "Bar"
        transpile_packages: List[str] = ["bar@4.5.6"]

    class C3(rx.NoSSRComponent):
        library = "baz@7.8.10"
        tag = "Baz"
        transpile_packages: List[str] = ["baz@7.8.9"]

    class C4(rx.NoSSRComponent):
        library = "quuc@2.3.4"
        tag = "Quuc"
        transpile_packages: List[str] = ["quuc"]

    class C5(rx.Component):
        library = "quuc"
        tag = "Quuc"

    app, web_dir = compilable_app
    page = Fragment.create(
        C1.create(), C2.create(), C3.create(), C4.create(), C5.create()
    )
    app.add_page(page, route="/")
    app._compile(export=export)

    next_config = (web_dir / "next.config.js").read_text()
    transpile_packages_match = re.search(r"transpilePackages: (\[.*?\])", next_config)
    transpile_packages_json = transpile_packages_match.group(1)  # type: ignore
    transpile_packages = sorted(json.loads(transpile_packages_json))

    assert transpile_packages == [
        "bar",
        "foo",
        "quuc",
    ]

    if export:
        assert 'output: "export"' in next_config
        assert f'distDir: "{constants.Dirs.STATIC}"' in next_config
    else:
        assert 'output: "export"' not in next_config
        assert f'distDir: "{constants.Dirs.STATIC}"' not in next_config


def test_app_with_valid_var_dependencies(compilable_app: tuple[App, Path]):
    app, _ = compilable_app

    class ValidDepState(BaseState):
        base: int = 0
        _backend: int = 0

        @computed_var()
        def foo(self) -> str:
            return "foo"

        @computed_var(deps=["_backend", "base", foo])
        def bar(self) -> str:
            return "bar"

<<<<<<< HEAD
    class Child1(ValidDepState):
        @computed_var(deps=["base", ValidDepState.bar])
        def other(self) -> str:
            return "other"

    class Child2(ValidDepState):
        @computed_var(deps=["base", Child1.other])
        def other(self) -> str:
            return "other"

    app.state = ValidDepState
=======
    app._state = ValidDepState
>>>>>>> 709c6ded
    app._compile()


def test_app_with_invalid_var_dependencies(compilable_app: tuple[App, Path]):
    app, _ = compilable_app

    class InvalidDepState(BaseState):
        @computed_var(deps=["foolksjdf"])
        def bar(self) -> str:
            return "bar"

    app._state = InvalidDepState
    with pytest.raises(exceptions.VarDependencyError):
        app._compile()


# Test custom exception handlers


def valid_custom_handler(exception: Exception, logger: str = "test"):
    print("Custom Backend Exception")
    print(exception)


def custom_exception_handler_with_wrong_arg_order(
    logger: str,
    exception: Exception,  # Should be first
):
    print("Custom Backend Exception")
    print(exception)


def custom_exception_handler_with_wrong_argspec(
    exception: str,  # Should be Exception
):
    print("Custom Backend Exception")
    print(exception)


class DummyExceptionHandler:
    """Dummy exception handler class."""

    def handle(self, exception: Exception):
        """Handle the exception.

        Args:
            exception: The exception.

        """
        print("Custom Backend Exception")
        print(exception)


custom_exception_handlers = {
    "lambda": lambda exception: print("Custom Exception Handler", exception),
    "wrong_argspec": custom_exception_handler_with_wrong_argspec,
    "wrong_arg_order": custom_exception_handler_with_wrong_arg_order,
    "valid": valid_custom_handler,
    "partial": functools.partial(valid_custom_handler, logger="test"),
    "method": DummyExceptionHandler().handle,
}


@pytest.mark.parametrize(
    "handler_fn, expected",
    [
        pytest.param(
            custom_exception_handlers["partial"],
            pytest.raises(ValueError),
            id="partial",
        ),
        pytest.param(
            custom_exception_handlers["lambda"],
            pytest.raises(ValueError),
            id="lambda",
        ),
        pytest.param(
            custom_exception_handlers["wrong_argspec"],
            pytest.raises(ValueError),
            id="wrong_argspec",
        ),
        pytest.param(
            custom_exception_handlers["wrong_arg_order"],
            pytest.raises(ValueError),
            id="wrong_arg_order",
        ),
        pytest.param(
            custom_exception_handlers["valid"],
            does_not_raise(),
            id="valid_handler",
        ),
        pytest.param(
            custom_exception_handlers["method"],
            does_not_raise(),
            id="valid_class_method",
        ),
    ],
)
def test_frontend_exception_handler_validation(handler_fn, expected):
    """Test that the custom frontend exception handler is properly validated.

    Args:
        handler_fn: The handler function.
        expected: The expected result.

    """
    with expected:
        rx.App(frontend_exception_handler=handler_fn)._validate_exception_handlers()


def backend_exception_handler_with_wrong_return_type(exception: Exception) -> int:
    """Custom backend exception handler with wrong return type.

    Args:
        exception: The exception.

    Returns:
        int: The wrong return type.

    """
    print("Custom Backend Exception")
    print(exception)

    return 5


@pytest.mark.parametrize(
    "handler_fn, expected",
    [
        pytest.param(
            backend_exception_handler_with_wrong_return_type,
            pytest.raises(ValueError),
            id="wrong_return_type",
        ),
        pytest.param(
            custom_exception_handlers["partial"],
            pytest.raises(ValueError),
            id="partial",
        ),
        pytest.param(
            custom_exception_handlers["lambda"],
            pytest.raises(ValueError),
            id="lambda",
        ),
        pytest.param(
            custom_exception_handlers["wrong_argspec"],
            pytest.raises(ValueError),
            id="wrong_argspec",
        ),
        pytest.param(
            custom_exception_handlers["wrong_arg_order"],
            pytest.raises(ValueError),
            id="wrong_arg_order",
        ),
        pytest.param(
            custom_exception_handlers["valid"],
            does_not_raise(),
            id="valid_handler",
        ),
        pytest.param(
            custom_exception_handlers["method"],
            does_not_raise(),
            id="valid_class_method",
        ),
    ],
)
def test_backend_exception_handler_validation(handler_fn, expected):
    """Test that the custom backend exception handler is properly validated.

    Args:
        handler_fn: The handler function.
        expected: The expected result.

    """
    with expected:
        rx.App(backend_exception_handler=handler_fn)._validate_exception_handlers()<|MERGE_RESOLUTION|>--- conflicted
+++ resolved
@@ -274,21 +274,12 @@
     assert app._unevaluated_pages == {}
     app.add_page(index_page, route=route)
     app._compile_page("test/[dynamic]")
-<<<<<<< HEAD
-    assert app.pages.keys() == {"test/[dynamic]"}
-    assert "dynamic" in app.state.computed_vars
-    assert app.state.computed_vars["dynamic"]._deps(objclass=EmptyState) == {
-        EmptyState.get_full_name(): {constants.ROUTER},
-    }
-    assert constants.ROUTER in app.state()._var_dependencies
-=======
     assert app._pages.keys() == {"test/[dynamic]"}
     assert "dynamic" in app._state.computed_vars
     assert app._state.computed_vars["dynamic"]._deps(objclass=EmptyState) == {
-        constants.ROUTER
+        EmptyState.get_full_name(): {constants.ROUTER},
     }
-    assert constants.ROUTER in app._state()._computed_var_dependencies
->>>>>>> 709c6ded
+    assert constants.ROUTER in app._state()._var_dependencies
 
 
 def test_add_page_set_route_nested(app: App, index_page, windows_platform: bool):
@@ -1003,21 +994,12 @@
     assert app._state is not None
     assert arg_name not in app._state.vars
     app.add_page(index_page, route=route, on_load=DynamicState.on_load)  # type: ignore
-<<<<<<< HEAD
-    assert arg_name in app.state.vars
-    assert arg_name in app.state.computed_vars
-    assert app.state.computed_vars[arg_name]._deps(objclass=DynamicState) == {
-        DynamicState.get_full_name(): {constants.ROUTER},
-    }
-    assert constants.ROUTER in app.state()._var_dependencies
-=======
     assert arg_name in app._state.vars
     assert arg_name in app._state.computed_vars
     assert app._state.computed_vars[arg_name]._deps(objclass=DynamicState) == {
-        constants.ROUTER
+        DynamicState.get_full_name(): {constants.ROUTER},
     }
-    assert constants.ROUTER in app._state()._computed_var_dependencies
->>>>>>> 709c6ded
+    assert constants.ROUTER in app._state()._var_dependencies
 
     substate_token = _substate_key(token, DynamicState)
     sid = "mock_sid"
@@ -1575,7 +1557,6 @@
         def bar(self) -> str:
             return "bar"
 
-<<<<<<< HEAD
     class Child1(ValidDepState):
         @computed_var(deps=["base", ValidDepState.bar])
         def other(self) -> str:
@@ -1586,10 +1567,7 @@
         def other(self) -> str:
             return "other"
 
-    app.state = ValidDepState
-=======
     app._state = ValidDepState
->>>>>>> 709c6ded
     app._compile()
 
 
