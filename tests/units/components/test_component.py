from contextlib import nullcontext
from typing import Any, Dict, List, Optional, Type, Union

import pytest

import reflex as rx
from reflex.base import Base
from reflex.compiler.compiler import compile_components
from reflex.components.base.bare import Bare
from reflex.components.base.fragment import Fragment
from reflex.components.component import (
    Component,
    CustomComponent,
    StatefulComponent,
    custom_component,
)
from reflex.components.radix.themes.layout.box import Box
from reflex.constants import EventTriggers
from reflex.event import (
    EventChain,
    EventHandler,
    JavascriptInputEvent,
    input_event,
    no_args_event_spec,
    parse_args_spec,
    passthrough_event_spec,
)
from reflex.state import BaseState
from reflex.style import Style
from reflex.utils import imports
<<<<<<< HEAD
from reflex.utils.exceptions import ChildrenTypeError, EventFnArgMismatchError
=======
from reflex.utils.exceptions import (
    ChildrenTypeError,
    EventFnArgMismatchError,
    EventHandlerArgTypeMismatchError,
)
>>>>>>> 4c2b2ed1
from reflex.utils.imports import ImportDict, ImportVar, ParsedImportDict, parse_imports
from reflex.vars import VarData
from reflex.vars.base import LiteralVar, Var


@pytest.fixture
def test_state():
    class TestState(BaseState):
        num: int

        def do_something(self):
            pass

        def do_something_arg(self, arg):
            pass

        def do_something_with_bool(self, arg: bool):
            pass

        def do_something_with_int(self, arg: int):
            pass

        def do_something_with_list_int(self, arg: list[int]):
            pass

        def do_something_with_list_str(self, arg: list[str]):
            pass

    return TestState


@pytest.fixture
def component1() -> Type[Component]:
    """A test component.

    Returns:
        A test component.
    """

    class TestComponent1(Component):
        # A test string prop.
        text: Var[str]

        # A test number prop.
        number: Var[int]

        # A test string/number prop.
        text_or_number: Var[Union[int, str]]

        def _get_imports(self) -> ParsedImportDict:
            return {"react": [ImportVar(tag="Component")]}

        def _get_custom_code(self) -> str:
            return "console.log('component1')"

    return TestComponent1


@pytest.fixture
def component2() -> Type[Component]:
    """A test component.

    Returns:
        A test component.
    """

    def on_prop_event_spec(e0: Any):
        return [e0]

    class TestComponent2(Component):
        # A test list prop.
        arr: Var[List[str]]

        on_prop_event: EventHandler[on_prop_event_spec]

        def get_event_triggers(self) -> Dict[str, Any]:
            """Test controlled triggers.

            Returns:
                Test controlled triggers.
            """
            return {
                **super().get_event_triggers(),
                "on_open": passthrough_event_spec(bool),
                "on_close": passthrough_event_spec(bool),
                "on_user_visited_count_changed": passthrough_event_spec(int),
                "on_user_list_changed": passthrough_event_spec(List[str]),
            }

        def _get_imports(self) -> ParsedImportDict:
            return {"react-redux": [ImportVar(tag="connect")]}

        def _get_custom_code(self) -> str:
            return "console.log('component2')"

    return TestComponent2


@pytest.fixture
def component3() -> Type[Component]:
    """A test component with hook defined.

    Returns:
        A test component.
    """

    class TestComponent3(Component):
        def _get_hooks(self) -> str:
            return "const a = () => true"

    return TestComponent3


@pytest.fixture
def component4() -> Type[Component]:
    """A test component with hook defined.

    Returns:
        A test component.
    """

    class TestComponent4(Component):
        def _get_hooks(self) -> str:
            return "const b = () => false"

    return TestComponent4


@pytest.fixture
def component5() -> Type[Component]:
    """A test component.

    Returns:
        A test component.
    """

    class TestComponent5(Component):
        tag = "RandomComponent"

        _invalid_children: List[str] = ["Text"]

        _valid_children: List[str] = ["Text"]

        _valid_parents: List[str] = ["Text"]

    return TestComponent5


@pytest.fixture
def component6() -> Type[Component]:
    """A test component.

    Returns:
        A test component.
    """

    class TestComponent6(Component):
        tag = "RandomComponent"

        _invalid_children: List[str] = ["Text"]

    return TestComponent6


@pytest.fixture
def component7() -> Type[Component]:
    """A test component.

    Returns:
        A test component.
    """

    class TestComponent7(Component):
        tag = "RandomComponent"

        _valid_children: List[str] = ["Text"]

    return TestComponent7


@pytest.fixture
def on_click1() -> EventHandler:
    """A sample on click function.

    Returns:
        A sample on click function.
    """

    def on_click1():
        pass

    return EventHandler(fn=on_click1)


@pytest.fixture
def on_click2() -> EventHandler:
    """A sample on click function.

    Returns:
        A sample on click function.
    """

    def on_click2():
        pass

    return EventHandler(fn=on_click2)


@pytest.fixture
def my_component():
    """A test component function.

    Returns:
        A test component function.
    """

    def my_component(prop1: Var[str], prop2: Var[int]):
        return Box.create(prop1, prop2)

    return my_component


def test_set_style_attrs(component1):
    """Test that style attributes are set in the dict.

    Args:
        component1: A test component.
    """
    component = component1(color="white", text_align="center")
    assert str(component.style["color"]) == '"white"'
    assert str(component.style["textAlign"]) == '"center"'


def test_custom_attrs(component1):
    """Test that custom attributes are set in the dict.

    Args:
        component1: A test component.
    """
    component = component1(custom_attrs={"attr1": "1", "attr2": "attr2"})
    assert component.custom_attrs == {"attr1": "1", "attr2": "attr2"}


def test_create_component(component1):
    """Test that the component is created correctly.

    Args:
        component1: A test component.
    """
    children = [component1() for _ in range(3)]
    attrs = {"color": "white", "text_align": "center"}
    c = component1.create(*children, **attrs)
    assert isinstance(c, component1)
    assert c.children == children
    assert (
        str(LiteralVar.create(c.style))
        == '({ ["color"] : "white", ["textAlign"] : "center" })'
    )


@pytest.mark.parametrize(
    "prop_name,var,expected",
    [
        pytest.param(
            "text",
            LiteralVar.create("hello"),
            None,
            id="text",
        ),
        pytest.param(
            "text",
            Var(_js_expr="hello", _var_type=Optional[str]),
            None,
            id="text-optional",
        ),
        pytest.param(
            "text",
            Var(_js_expr="hello", _var_type=Union[str, None]),
            None,
            id="text-union-str-none",
        ),
        pytest.param(
            "text",
            Var(_js_expr="hello", _var_type=Union[None, str]),
            None,
            id="text-union-none-str",
        ),
        pytest.param(
            "text",
            LiteralVar.create(1),
            TypeError,
            id="text-int",
        ),
        pytest.param(
            "number",
            LiteralVar.create(1),
            None,
            id="number",
        ),
        pytest.param(
            "number",
            Var(_js_expr="1", _var_type=Optional[int]),
            None,
            id="number-optional",
        ),
        pytest.param(
            "number",
            Var(_js_expr="1", _var_type=Union[int, None]),
            None,
            id="number-union-int-none",
        ),
        pytest.param(
            "number",
            Var(_js_expr="1", _var_type=Union[None, int]),
            None,
            id="number-union-none-int",
        ),
        pytest.param(
            "number",
            LiteralVar.create("1"),
            TypeError,
            id="number-str",
        ),
        pytest.param(
            "text_or_number",
            LiteralVar.create("hello"),
            None,
            id="text_or_number-str",
        ),
        pytest.param(
            "text_or_number",
            LiteralVar.create(1),
            None,
            id="text_or_number-int",
        ),
        pytest.param(
            "text_or_number",
            Var(_js_expr="hello", _var_type=Optional[str]),
            None,
            id="text_or_number-optional-str",
        ),
        pytest.param(
            "text_or_number",
            Var(_js_expr="hello", _var_type=Union[str, None]),
            None,
            id="text_or_number-union-str-none",
        ),
        pytest.param(
            "text_or_number",
            Var(_js_expr="hello", _var_type=Union[None, str]),
            None,
            id="text_or_number-union-none-str",
        ),
        pytest.param(
            "text_or_number",
            Var(_js_expr="1", _var_type=Optional[int]),
            None,
            id="text_or_number-optional-int",
        ),
        pytest.param(
            "text_or_number",
            Var(_js_expr="1", _var_type=Union[int, None]),
            None,
            id="text_or_number-union-int-none",
        ),
        pytest.param(
            "text_or_number",
            Var(_js_expr="1", _var_type=Union[None, int]),
            None,
            id="text_or_number-union-none-int",
        ),
        pytest.param(
            "text_or_number",
            LiteralVar.create(1.0),
            TypeError,
            id="text_or_number-float",
        ),
        pytest.param(
            "text_or_number",
            Var(_js_expr="hello", _var_type=Optional[Union[str, int]]),
            None,
            id="text_or_number-optional-union-str-int",
        ),
    ],
)
def test_create_component_prop_validation(
    component1: Type[Component],
    prop_name: str,
    var: Union[Var, str, int],
    expected: Type[Exception],
):
    """Test that component props are validated correctly.

    Args:
        component1: A test component.
        prop_name: The name of the prop.
        var: The value of the prop.
        expected: The expected exception.
    """
    ctx = pytest.raises(expected) if expected else nullcontext()
    kwargs = {prop_name: var}
    with ctx:
        c = component1.create(**kwargs)
        assert isinstance(c, component1)
        assert c.children == []
        assert c.style == {}


def test_add_style(component1, component2):
    """Test adding a style to a component.

    Args:
        component1: A test component.
        component2: A test component.
    """
    style = {
        component1: Style({"color": "white"}),
        component2: Style({"color": "black"}),
    }
    c1 = component1()._add_style_recursive(style)  # type: ignore
    c2 = component2()._add_style_recursive(style)  # type: ignore
    assert str(c1.style["color"]) == '"white"'
    assert str(c2.style["color"]) == '"black"'


def test_add_style_create(component1, component2):
    """Test that adding style works with the create method.

    Args:
        component1: A test component.
        component2: A test component.
    """
    style = {
        component1.create: Style({"color": "white"}),
        component2.create: Style({"color": "black"}),
    }
    c1 = component1()._add_style_recursive(style)  # type: ignore
    c2 = component2()._add_style_recursive(style)  # type: ignore
    assert str(c1.style["color"]) == '"white"'
    assert str(c2.style["color"]) == '"black"'


def test_get_imports(component1, component2):
    """Test getting the imports of a component.

    Args:
        component1: A test component.
        component2: A test component.
    """
    c1 = component1.create()
    c2 = component2.create(c1)
    assert c1._get_all_imports() == {"react": [ImportVar(tag="Component")]}
    assert c2._get_all_imports() == {
        "react-redux": [ImportVar(tag="connect")],
        "react": [ImportVar(tag="Component")],
    }


def test_get_custom_code(component1, component2):
    """Test getting the custom code of a component.

    Args:
        component1: A test component.
        component2: A test component.
    """
    # Check that the code gets compiled correctly.
    c1 = component1.create()
    c2 = component2.create()
    assert c1._get_all_custom_code() == {"console.log('component1')"}
    assert c2._get_all_custom_code() == {"console.log('component2')"}

    # Check that nesting components compiles both codes.
    c1 = component1.create(c2)
    assert c1._get_all_custom_code() == {
        "console.log('component1')",
        "console.log('component2')",
    }

    # Check that code is not duplicated.
    c1 = component1.create(c2, c2, c1, c1)
    assert c1._get_all_custom_code() == {
        "console.log('component1')",
        "console.log('component2')",
    }


def test_get_props(component1, component2):
    """Test that the props are set correctly.

    Args:
        component1: A test component.
        component2: A test component.
    """
    assert component1.get_props() == {"text", "number", "text_or_number"}
    assert component2.get_props() == {"arr", "on_prop_event"}


@pytest.mark.parametrize(
    "text,number",
    [
        ("", 0),
        ("test", 1),
        ("hi", -13),
    ],
)
def test_valid_props(component1, text: str, number: int):
    """Test that we can construct a component with valid props.

    Args:
        component1: A test component.
        text: A test string.
        number: A test number.
    """
    c = component1.create(text=text, number=number)
    assert c.text._decode() == text
    assert c.number._decode() == number


@pytest.mark.parametrize(
    "text,number", [("", "bad_string"), (13, 1), ("test", [1, 2, 3])]
)
def test_invalid_prop_type(component1, text: str, number: int):
    """Test that an invalid prop type raises an error.

    Args:
        component1: A test component.
        text: A test string.
        number: A test number.
    """
    # Check that
    with pytest.raises(TypeError):
        component1.create(text=text, number=number)


def test_var_props(component1, test_state):
    """Test that we can set a Var prop.

    Args:
        component1: A test component.
        test_state: A test state.
    """
    c1 = component1.create(text="hello", number=test_state.num)
    assert c1.number.equals(test_state.num)


def test_get_event_triggers(component1, component2):
    """Test that we can get the triggers of a component.

    Args:
        component1: A test component.
        component2: A test component.
    """
    default_triggers = {
        EventTriggers.ON_FOCUS,
        EventTriggers.ON_BLUR,
        EventTriggers.ON_CLICK,
        EventTriggers.ON_CONTEXT_MENU,
        EventTriggers.ON_DOUBLE_CLICK,
        EventTriggers.ON_MOUSE_DOWN,
        EventTriggers.ON_MOUSE_ENTER,
        EventTriggers.ON_MOUSE_LEAVE,
        EventTriggers.ON_MOUSE_MOVE,
        EventTriggers.ON_MOUSE_OUT,
        EventTriggers.ON_MOUSE_OVER,
        EventTriggers.ON_MOUSE_UP,
        EventTriggers.ON_SCROLL,
        EventTriggers.ON_MOUNT,
        EventTriggers.ON_UNMOUNT,
    }
    assert component1().get_event_triggers().keys() == default_triggers
    assert (
        component2().get_event_triggers().keys()
        == {
            "on_open",
            "on_close",
            "on_prop_event",
            "on_user_visited_count_changed",
            "on_user_list_changed",
        }
        | default_triggers
    )


@pytest.fixture
def test_component() -> Type[Component]:
    """A test component.

    Returns:
        A test component.
    """

    class TestComponent(Component):
        pass

    return TestComponent


# Write a test case to check if the create method filters out None props
def test_create_filters_none_props(test_component):
    child1 = test_component()
    child2 = test_component()
    props = {
        "prop1": "value1",
        "prop2": None,
        "prop3": "value3",
        "prop4": None,
        "style": {"color": "white", "text-align": "center"},  # Adding a style prop
    }

    component = test_component.create(child1, child2, **props)

    # Assert that None props are not present in the component's props
    assert "prop2" not in component.get_props()
    assert "prop4" not in component.get_props()

    # Assert that the style prop is present in the component's props
    assert str(component.style["color"]) == '"white"'
    assert str(component.style["text-align"]) == '"center"'


@pytest.mark.parametrize(
    "children",
    [
        ((None,),),
        ("foo", ("bar", (None,))),
        ({"foo": "bar"},),
    ],
)
def test_component_create_unallowed_types(children, test_component):
    with pytest.raises(ChildrenTypeError):
        test_component.create(*children)


@pytest.mark.parametrize(
    "element, expected",
    [
        (
            (rx.text("first_text"),),
            {
                "name": "Fragment",
                "props": [],
                "contents": "",
                "special_props": [],
                "children": [
                    {
                        "name": "RadixThemesText",
                        "props": ['as={"p"}'],
                        "contents": "",
                        "special_props": [],
                        "children": [
                            {
                                "name": "",
                                "props": [],
                                "contents": '{"first_text"}',
                                "special_props": [],
                                "children": [],
                                "autofocus": False,
                            }
                        ],
                        "autofocus": False,
                    }
                ],
                "autofocus": False,
            },
        ),
        (
            (rx.text("first_text"), rx.text("second_text")),
            {
                "autofocus": False,
                "children": [
                    {
                        "autofocus": False,
                        "children": [
                            {
                                "autofocus": False,
                                "children": [],
                                "contents": '{"first_text"}',
                                "name": "",
                                "props": [],
                                "special_props": [],
                            }
                        ],
                        "contents": "",
                        "name": "RadixThemesText",
                        "props": ['as={"p"}'],
                        "special_props": [],
                    },
                    {
                        "autofocus": False,
                        "children": [
                            {
                                "autofocus": False,
                                "children": [],
                                "contents": '{"second_text"}',
                                "name": "",
                                "props": [],
                                "special_props": [],
                            }
                        ],
                        "contents": "",
                        "name": "RadixThemesText",
                        "props": ['as={"p"}'],
                        "special_props": [],
                    },
                ],
                "contents": "",
                "name": "Fragment",
                "props": [],
                "special_props": [],
            },
        ),
        (
            (rx.text("first_text"), rx.box((rx.text("second_text"),))),
            {
                "autofocus": False,
                "children": [
                    {
                        "autofocus": False,
                        "children": [
                            {
                                "autofocus": False,
                                "children": [],
                                "contents": '{"first_text"}',
                                "name": "",
                                "props": [],
                                "special_props": [],
                            }
                        ],
                        "contents": "",
                        "name": "RadixThemesText",
                        "props": ['as={"p"}'],
                        "special_props": [],
                    },
                    {
                        "autofocus": False,
                        "children": [
                            {
                                "autofocus": False,
                                "children": [
                                    {
                                        "autofocus": False,
                                        "children": [
                                            {
                                                "autofocus": False,
                                                "children": [],
                                                "contents": '{"second_text"}',
                                                "name": "",
                                                "props": [],
                                                "special_props": [],
                                            }
                                        ],
                                        "contents": "",
                                        "name": "RadixThemesText",
                                        "props": ['as={"p"}'],
                                        "special_props": [],
                                    }
                                ],
                                "contents": "",
                                "name": "Fragment",
                                "props": [],
                                "special_props": [],
                            }
                        ],
                        "contents": "",
                        "name": "RadixThemesBox",
                        "props": [],
                        "special_props": [],
                    },
                ],
                "contents": "",
                "name": "Fragment",
                "props": [],
                "special_props": [],
            },
        ),
    ],
)
def test_component_create_unpack_tuple_child(test_component, element, expected):
    """Test that component in tuples are unwrapped into an rx.Fragment.

    Args:
        test_component: Component fixture.
        element: The children to pass to the component.
        expected: The expected render dict.
    """
    comp = test_component.create(element)

    assert len(comp.children) == 1
    fragment_wrapper = comp.children[0]
    assert isinstance(fragment_wrapper, Fragment)
    assert fragment_wrapper.render() == expected


class _Obj(Base):
    custom: int = 0


class C1State(BaseState):
    """State for testing C1 component."""

    def mock_handler(self, _e: JavascriptInputEvent, _bravo: dict, _charlie: _Obj):
        """Mock handler."""
        pass


def test_component_event_trigger_arbitrary_args():
    """Test that we can define arbitrary types for the args of an event trigger."""

    def on_foo_spec(
        _e: Var[JavascriptInputEvent],
        alpha: Var[str],
        bravo: dict[str, Any],
        charlie: Var[_Obj],
    ):
        return [_e.target.value, bravo["nested"], charlie.custom + 42]

    class C1(Component):
        library = "/local"
        tag = "C1"

        def get_event_triggers(self) -> Dict[str, Any]:
            return {
                **super().get_event_triggers(),
                "on_foo": on_foo_spec,
            }

    C1.create(on_foo=C1State.mock_handler)


def test_create_custom_component(my_component):
    """Test that we can create a custom component.

    Args:
        my_component: A test custom component.
    """
    component = CustomComponent(component_fn=my_component, prop1="test", prop2=1)
    assert component.tag == "MyComponent"
    assert component.get_props() == set()
    assert component._get_all_custom_components() == {component}


def test_custom_component_hash(my_component):
    """Test that the hash of a custom component is correct.

    Args:
        my_component: A test custom component.
    """
    component1 = CustomComponent(component_fn=my_component, prop1="test", prop2=1)
    component2 = CustomComponent(component_fn=my_component, prop1="test", prop2=2)
    assert {component1, component2} == {component1}


def test_custom_component_wrapper():
    """Test that the wrapper of a custom component is correct."""

    @custom_component
    def my_component(width: Var[int], color: Var[str]):
        return rx.box(
            width=width,
            color=color,
        )

    from reflex.components.radix.themes.typography.text import Text

    ccomponent = my_component(
        rx.text("child"), width=LiteralVar.create(1), color=LiteralVar.create("red")
    )
    assert isinstance(ccomponent, CustomComponent)
    assert len(ccomponent.children) == 1
    assert isinstance(ccomponent.children[0], Text)

    component = ccomponent.get_component(ccomponent)
    assert isinstance(component, Box)


def test_invalid_event_handler_args(component2, test_state):
    """Test that an invalid event handler raises an error.

    Args:
        component2: A test component.
        test_state: A test state.
    """
    # EventHandler args must match
    with pytest.raises(EventFnArgMismatchError):
        component2.create(on_click=test_state.do_something_arg)

    # Multiple EventHandler args: all must match
    with pytest.raises(EventFnArgMismatchError):
        component2.create(
            on_click=[test_state.do_something_arg, test_state.do_something]
        )

    # # Event Handler types must match
    with pytest.raises(EventHandlerArgTypeMismatchError):
        component2.create(
            on_user_visited_count_changed=test_state.do_something_with_bool
        )
    with pytest.raises(EventHandlerArgTypeMismatchError):
        component2.create(on_user_list_changed=test_state.do_something_with_int)
    with pytest.raises(EventHandlerArgTypeMismatchError):
        component2.create(on_user_list_changed=test_state.do_something_with_list_int)

    component2.create(on_open=test_state.do_something_with_int)
    component2.create(on_open=test_state.do_something_with_bool)
    component2.create(on_user_visited_count_changed=test_state.do_something_with_int)
    component2.create(on_user_list_changed=test_state.do_something_with_list_str)

    # lambda cannot return weird values.
    with pytest.raises(ValueError):
        component2.create(on_click=lambda: 1)
    with pytest.raises(ValueError):
        component2.create(on_click=lambda: [1])
    with pytest.raises(ValueError):
        component2.create(
            on_click=lambda: (test_state.do_something_arg(1), test_state.do_something)
        )

    # lambda signature must match event trigger.
    with pytest.raises(EventFnArgMismatchError):
        component2.create(on_click=lambda _: test_state.do_something_arg(1))

    # lambda returning EventHandler must match spec
    with pytest.raises(EventFnArgMismatchError):
        component2.create(on_click=lambda: test_state.do_something_arg)

    # Mixed EventSpec and EventHandler must match spec.
    with pytest.raises(EventFnArgMismatchError):
        component2.create(
            on_click=lambda: [
                test_state.do_something_arg(1),
                test_state.do_something_arg,
            ]
        )


def test_valid_event_handler_args(component2, test_state):
    """Test that an valid event handler args do not raise exception.

    Args:
        component2: A test component.
        test_state: A test state.
    """
    # Uncontrolled event handlers should not take args.
    component2.create(on_click=test_state.do_something)
    component2.create(on_click=test_state.do_something_arg(1))

    # Does not raise because event handlers are allowed to have less args than the spec.
    component2.create(on_open=test_state.do_something)
    component2.create(on_prop_event=test_state.do_something)

    # Controlled event handlers should take args.
    component2.create(on_open=test_state.do_something_arg)
    component2.create(on_prop_event=test_state.do_something_arg)

    # Using a partial event spec bypasses arg validation (ignoring the args).
    component2.create(on_open=test_state.do_something())
    component2.create(on_prop_event=test_state.do_something())

    # Multiple EventHandler args: all must match
    component2.create(on_open=[test_state.do_something_arg, test_state.do_something])
    component2.create(
        on_prop_event=[test_state.do_something_arg, test_state.do_something]
    )

    # lambda returning EventHandler is okay if the spec matches.
    component2.create(on_click=lambda: test_state.do_something)
    component2.create(on_open=lambda _: test_state.do_something_arg)
    component2.create(on_prop_event=lambda _: test_state.do_something_arg)
    component2.create(on_open=lambda: test_state.do_something)
    component2.create(on_prop_event=lambda: test_state.do_something)
    component2.create(on_open=lambda _: test_state.do_something)
    component2.create(on_prop_event=lambda _: test_state.do_something)

    # lambda can always return an EventSpec.
    component2.create(on_click=lambda: test_state.do_something_arg(1))
    component2.create(on_open=lambda _: test_state.do_something_arg(1))
    component2.create(on_prop_event=lambda _: test_state.do_something_arg(1))

    # Return EventSpec and EventHandler (no arg).
    component2.create(
        on_click=lambda: [test_state.do_something_arg(1), test_state.do_something]
    )
    component2.create(
        on_click=lambda: [test_state.do_something_arg(1), test_state.do_something()]
    )

    # Return 2 EventSpec.
    component2.create(
        on_open=lambda _: [test_state.do_something_arg(1), test_state.do_something()]
    )
    component2.create(
        on_prop_event=lambda _: [
            test_state.do_something_arg(1),
            test_state.do_something(),
        ]
    )

    # Return EventHandler (1 arg) and EventSpec.
    component2.create(
        on_open=lambda _: [test_state.do_something_arg, test_state.do_something()]
    )
    component2.create(
        on_prop_event=lambda _: [test_state.do_something_arg, test_state.do_something()]
    )
    component2.create(
        on_open=lambda _: [test_state.do_something_arg(1), test_state.do_something]
    )
    component2.create(
        on_prop_event=lambda _: [
            test_state.do_something_arg(1),
            test_state.do_something,
        ]
    )


def test_get_hooks_nested(component1, component2, component3):
    """Test that a component returns hooks from child components.

    Args:
        component1: test component.
        component2: another component.
        component3: component with hooks defined.
    """
    c = component1.create(
        component2.create(arr=[]),
        component3.create(),
        component3.create(),
        component3.create(),
        text="a",
        number=1,
    )
    assert c._get_all_hooks() == component3()._get_all_hooks()


def test_get_hooks_nested2(component3, component4):
    """Test that a component returns both when parent and child have hooks.

    Args:
        component3: component with hooks defined.
        component4: component with different hooks defined.
    """
    exp_hooks = {**component3()._get_all_hooks(), **component4()._get_all_hooks()}
    assert component3.create(component4.create())._get_all_hooks() == exp_hooks
    assert component4.create(component3.create())._get_all_hooks() == exp_hooks
    assert (
        component4.create(
            component3.create(),
            component4.create(),
            component3.create(),
        )._get_all_hooks()
        == exp_hooks
    )


@pytest.mark.parametrize("fixture", ["component5", "component6"])
def test_unsupported_child_components(fixture, request):
    """Test that a value error is raised when an unsupported component (a child component found in the
    component's invalid children list) is provided as a child.

    Args:
        fixture: the test component as a fixture.
        request: Pytest request.
    """
    component = request.getfixturevalue(fixture)
    with pytest.raises(ValueError) as err:
        comp = component.create(rx.text("testing component"))
        comp.render()
    assert (
        err.value.args[0]
        == f"The component `{component.__name__}` cannot have `Text` as a child component"
    )


def test_unsupported_parent_components(component5):
    """Test that a value error is raised when an component is not in _valid_parents of one of its children.

    Args:
        component5: component with valid parent of "Text" only
    """
    with pytest.raises(ValueError) as err:
        rx.box(component5.create())
    assert (
        err.value.args[0]
        == f"The component `{component5.__name__}` can only be a child of the components: `{component5._valid_parents[0]}`. Got `Box` instead."
    )


@pytest.mark.parametrize("fixture", ["component5", "component7"])
def test_component_with_only_valid_children(fixture, request):
    """Test that a value error is raised when an unsupported component (a child component not found in the
    component's valid children list) is provided as a child.

    Args:
        fixture: the test component as a fixture.
        request: Pytest request.
    """
    component = request.getfixturevalue(fixture)
    with pytest.raises(ValueError) as err:
        comp = component.create(rx.box("testing component"))
        comp.render()
    assert (
        err.value.args[0]
        == f"The component `{component.__name__}` only allows the components: `Text` as children. "
        f"Got `Box` instead."
    )


@pytest.mark.parametrize(
    "component,rendered",
    [
        (rx.text("hi"), '<RadixThemesText as={"p"}>\n\n{"hi"}\n</RadixThemesText>'),
        (
            rx.box(rx.heading("test", size="3")),
            '<RadixThemesBox>\n\n<RadixThemesHeading size={"3"}>\n\n{"test"}\n</RadixThemesHeading>\n</RadixThemesBox>',
        ),
    ],
)
def test_format_component(component, rendered):
    """Test that a component is formatted correctly.

    Args:
        component: The component to format.
        rendered: The expected rendered component.
    """
    assert str(component) == rendered


def test_stateful_component(test_state):
    """Test that a stateful component is created correctly.

    Args:
        test_state: A test state.
    """
    text_component = rx.text(test_state.num)
    stateful_component = StatefulComponent.compile_from(text_component)
    assert isinstance(stateful_component, StatefulComponent)
    assert stateful_component.tag is not None
    assert stateful_component.tag.startswith("Text_")
    assert stateful_component.references == 1
    sc2 = StatefulComponent.compile_from(rx.text(test_state.num))
    assert isinstance(sc2, StatefulComponent)
    assert stateful_component.references == 2
    assert sc2.references == 2


def test_stateful_component_memoize_event_trigger(test_state):
    """Test that a stateful component is created correctly with events.

    Args:
        test_state: A test state.
    """
    button_component = rx.button("Click me", on_click=test_state.do_something)
    stateful_component = StatefulComponent.compile_from(button_component)
    assert isinstance(stateful_component, StatefulComponent)

    # No event trigger? No StatefulComponent
    assert not isinstance(
        StatefulComponent.compile_from(rx.button("Click me")), StatefulComponent
    )


def test_stateful_banner():
    """Test that a stateful component is created correctly with events."""
    connection_modal_component = rx.connection_modal()
    stateful_component = StatefulComponent.compile_from(connection_modal_component)
    assert isinstance(stateful_component, StatefulComponent)


TEST_VAR = LiteralVar.create("test")._replace(
    merge_var_data=VarData(
        hooks={"useTest": None},
        imports={"test": [ImportVar(tag="test")]},
        state="Test",
    )
)
FORMATTED_TEST_VAR = LiteralVar.create(f"foo{TEST_VAR}bar")
STYLE_VAR = TEST_VAR._replace(_js_expr="style")
EVENT_CHAIN_VAR = TEST_VAR.to(EventChain)
ARG_VAR = Var(_js_expr="arg")

TEST_VAR_DICT_OF_DICT = LiteralVar.create({"a": {"b": "test"}})._replace(
    merge_var_data=TEST_VAR._var_data
)
FORMATTED_TEST_VAR_DICT_OF_DICT = LiteralVar.create(
    {"a": {"b": "footestbar"}}
)._replace(merge_var_data=TEST_VAR._var_data)

TEST_VAR_LIST_OF_LIST = LiteralVar.create([["test"]])._replace(
    merge_var_data=TEST_VAR._var_data
)
FORMATTED_TEST_VAR_LIST_OF_LIST = LiteralVar.create([["footestbar"]])._replace(
    merge_var_data=TEST_VAR._var_data
)

TEST_VAR_LIST_OF_LIST_OF_LIST = LiteralVar.create([[["test"]]])._replace(
    merge_var_data=TEST_VAR._var_data
)
FORMATTED_TEST_VAR_LIST_OF_LIST_OF_LIST = LiteralVar.create(
    [[["footestbar"]]]
)._replace(merge_var_data=TEST_VAR._var_data)

TEST_VAR_LIST_OF_DICT = LiteralVar.create([{"a": "test"}])._replace(
    merge_var_data=TEST_VAR._var_data
)
FORMATTED_TEST_VAR_LIST_OF_DICT = LiteralVar.create([{"a": "footestbar"}])._replace(
    merge_var_data=TEST_VAR._var_data
)


class ComponentNestedVar(Component):
    """A component with nested Var types."""

    dict_of_dict: Var[Dict[str, Dict[str, str]]]
    list_of_list: Var[List[List[str]]]
    list_of_list_of_list: Var[List[List[List[str]]]]
    list_of_dict: Var[List[Dict[str, str]]]


class EventState(rx.State):
    """State for testing event handlers with _get_vars."""

    v: int = 42

    @rx.event
    def handler(self):
        """A handler that does nothing."""

    def handler2(self, arg):
        """A handler that takes an arg.

        Args:
            arg: An arg.
        """


@pytest.mark.parametrize(
    ("component", "exp_vars"),
    (
        pytest.param(
            Bare.create(TEST_VAR),
            [TEST_VAR],
            id="direct-bare",
        ),
        pytest.param(
            Bare.create(f"foo{TEST_VAR}bar"),
            [FORMATTED_TEST_VAR],
            id="fstring-bare",
        ),
        pytest.param(
            rx.text(as_=TEST_VAR),
            [TEST_VAR],
            id="direct-prop",
        ),
        pytest.param(
            rx.heading(as_=f"foo{TEST_VAR}bar"),
            [FORMATTED_TEST_VAR],
            id="fstring-prop",
        ),
        pytest.param(
            rx.fragment(id=TEST_VAR),
            [TEST_VAR],
            id="direct-id",
        ),
        pytest.param(
            rx.fragment(id=f"foo{TEST_VAR}bar"),
            [FORMATTED_TEST_VAR],
            id="fstring-id",
        ),
        pytest.param(
            rx.fragment(key=TEST_VAR),
            [TEST_VAR],
            id="direct-key",
        ),
        pytest.param(
            rx.fragment(key=f"foo{TEST_VAR}bar"),
            [FORMATTED_TEST_VAR],
            id="fstring-key",
        ),
        pytest.param(
            rx.fragment(class_name=TEST_VAR),
            [TEST_VAR],
            id="direct-class_name",
        ),
        pytest.param(
            rx.fragment(class_name=f"foo{TEST_VAR}bar"),
            [FORMATTED_TEST_VAR],
            id="fstring-class_name",
        ),
        pytest.param(
            rx.fragment(class_name=f"foo{TEST_VAR}bar other-class"),
            [LiteralVar.create(f"{FORMATTED_TEST_VAR} other-class")],
            id="fstring-dual-class_name",
        ),
        pytest.param(
            rx.fragment(class_name=[TEST_VAR, "other-class"]),
            [LiteralVar.create([TEST_VAR, "other-class"]).join(" ")],
            id="fstring-dual-class_name",
        ),
        pytest.param(
            rx.fragment(special_props=[TEST_VAR]),
            [TEST_VAR],
            id="direct-special_props",
        ),
        pytest.param(
            rx.fragment(special_props=[LiteralVar.create(f"foo{TEST_VAR}bar")]),
            [FORMATTED_TEST_VAR],
            id="fstring-special_props",
        ),
        pytest.param(
            # custom_attrs cannot accept a Var directly as a value
            rx.fragment(custom_attrs={"href": f"{TEST_VAR}"}),
            [TEST_VAR],
            id="fstring-custom_attrs-nofmt",
        ),
        pytest.param(
            rx.fragment(custom_attrs={"href": f"foo{TEST_VAR}bar"}),
            [FORMATTED_TEST_VAR],
            id="fstring-custom_attrs",
        ),
        pytest.param(
            rx.fragment(background_color=TEST_VAR),
            [STYLE_VAR],
            id="direct-background_color",
        ),
        pytest.param(
            rx.fragment(background_color=f"foo{TEST_VAR}bar"),
            [STYLE_VAR],
            id="fstring-background_color",
        ),
        pytest.param(
            rx.fragment(style={"background_color": TEST_VAR}),  # type: ignore
            [STYLE_VAR],
            id="direct-style-background_color",
        ),
        pytest.param(
            rx.fragment(style={"background_color": f"foo{TEST_VAR}bar"}),  # type: ignore
            [STYLE_VAR],
            id="fstring-style-background_color",
        ),
        pytest.param(
            rx.fragment(on_click=EVENT_CHAIN_VAR),  # type: ignore
            [EVENT_CHAIN_VAR],
            id="direct-event-chain",
        ),
        pytest.param(
            rx.fragment(on_click=EventState.handler),
            [],
            id="direct-event-handler",
        ),
        pytest.param(
            rx.fragment(on_click=EventState.handler2(TEST_VAR)),  # type: ignore
            [ARG_VAR, TEST_VAR],
            id="direct-event-handler-arg",
        ),
        pytest.param(
            rx.fragment(on_click=EventState.handler2(EventState.v)),  # type: ignore
            [ARG_VAR, EventState.v],
            id="direct-event-handler-arg2",
        ),
        pytest.param(
            rx.fragment(on_click=lambda: EventState.handler2(TEST_VAR)),  # type: ignore
            [ARG_VAR, TEST_VAR],
            id="direct-event-handler-lambda",
        ),
        pytest.param(
            ComponentNestedVar.create(dict_of_dict={"a": {"b": TEST_VAR}}),
            [TEST_VAR_DICT_OF_DICT],
            id="direct-dict_of_dict",
        ),
        pytest.param(
            ComponentNestedVar.create(dict_of_dict={"a": {"b": f"foo{TEST_VAR}bar"}}),
            [FORMATTED_TEST_VAR_DICT_OF_DICT],
            id="fstring-dict_of_dict",
        ),
        pytest.param(
            ComponentNestedVar.create(list_of_list=[[TEST_VAR]]),
            [TEST_VAR_LIST_OF_LIST],
            id="direct-list_of_list",
        ),
        pytest.param(
            ComponentNestedVar.create(list_of_list=[[f"foo{TEST_VAR}bar"]]),
            [FORMATTED_TEST_VAR_LIST_OF_LIST],
            id="fstring-list_of_list",
        ),
        pytest.param(
            ComponentNestedVar.create(list_of_list_of_list=[[[TEST_VAR]]]),
            [TEST_VAR_LIST_OF_LIST_OF_LIST],
            id="direct-list_of_list_of_list",
        ),
        pytest.param(
            ComponentNestedVar.create(list_of_list_of_list=[[[f"foo{TEST_VAR}bar"]]]),
            [FORMATTED_TEST_VAR_LIST_OF_LIST_OF_LIST],
            id="fstring-list_of_list_of_list",
        ),
        pytest.param(
            ComponentNestedVar.create(list_of_dict=[{"a": TEST_VAR}]),
            [TEST_VAR_LIST_OF_DICT],
            id="direct-list_of_dict",
        ),
        pytest.param(
            ComponentNestedVar.create(list_of_dict=[{"a": f"foo{TEST_VAR}bar"}]),
            [FORMATTED_TEST_VAR_LIST_OF_DICT],
            id="fstring-list_of_dict",
        ),
    ),
)
def test_get_vars(component, exp_vars):
    comp_vars = sorted(component._get_vars(), key=lambda v: v._js_expr)
    assert len(comp_vars) == len(exp_vars)
    print(comp_vars, exp_vars)
    for comp_var, exp_var in zip(
        comp_vars,
        sorted(exp_vars, key=lambda v: v._js_expr),
    ):
        assert comp_var.equals(exp_var)


def test_instantiate_all_components():
    """Test that all components can be instantiated."""
    # These components all have required arguments and cannot be trivially instantiated.
    untested_components = {
        "Card",
        "Cond",
        "DebounceInput",
        "Foreach",
        "FormControl",
        "Html",
        "Icon",
        "Match",
        "Markdown",
        "MultiSelect",
        "Option",
        "Popover",
        "Radio",
        "Script",
        "Tag",
        "Tfoot",
        "Thead",
    }
    component_nested_list = [
        *rx.RADIX_MAPPING.values(),
        *rx.COMPONENTS_BASE_MAPPING.values(),
        *rx.COMPONENTS_CORE_MAPPING.values(),
    ]
    for component_name in [
        comp_name
        for submodule_list in component_nested_list
        for comp_name in submodule_list
    ]:  # type: ignore
        if component_name in untested_components:
            continue
        component = getattr(
            rx,
            (
                component_name
                if not isinstance(component_name, tuple)
                else component_name[1]
            ),
        )
        if isinstance(component, type) and issubclass(component, Component):
            component.create()


class InvalidParentComponent(Component):
    """Invalid Parent Component."""

    ...


class ValidComponent1(Component):
    """Test valid component."""

    _valid_children = ["ValidComponent2"]


class ValidComponent2(Component):
    """Test valid component."""

    ...


class ValidComponent3(Component):
    """Test valid component."""

    _valid_parents = ["ValidComponent2"]


class ValidComponent4(Component):
    """Test valid component."""

    _invalid_children = ["InvalidComponent"]


class InvalidComponent(Component):
    """Test invalid component."""

    ...


valid_component1 = ValidComponent1.create
valid_component2 = ValidComponent2.create
invalid_component = InvalidComponent.create
valid_component3 = ValidComponent3.create
invalid_parent = InvalidParentComponent.create
valid_component4 = ValidComponent4.create


def test_validate_valid_children():
    valid_component1(valid_component2())
    valid_component1(
        rx.fragment(valid_component2()),
    )
    valid_component1(
        rx.fragment(
            rx.fragment(
                rx.fragment(valid_component2()),
            ),
        ),
    )

    valid_component1(
        rx.cond(  # type: ignore
            True,
            rx.fragment(valid_component2()),
            rx.fragment(
                rx.foreach(LiteralVar.create([1, 2, 3]), lambda x: valid_component2(x))  # type: ignore
            ),
        )
    )

    valid_component1(
        rx.cond(
            True,
            valid_component2(),
            rx.fragment(
                rx.match(
                    "condition",
                    ("first", valid_component2()),
                    rx.fragment(valid_component2(rx.text("default"))),
                )
            ),
        )
    )

    valid_component1(
        rx.match(
            "condition",
            ("first", valid_component2()),
            ("second", "third", rx.fragment(valid_component2())),
            (
                "fourth",
                rx.cond(True, valid_component2(), rx.fragment(valid_component2())),
            ),
            (
                "fifth",
                rx.match(
                    "nested_condition",
                    ("nested_first", valid_component2()),
                    rx.fragment(valid_component2()),
                ),
                valid_component2(),
            ),
        )
    )


def test_validate_valid_parents():
    valid_component2(valid_component3())
    valid_component2(
        rx.fragment(valid_component3()),
    )
    valid_component1(
        rx.fragment(
            valid_component2(
                rx.fragment(valid_component3()),
            ),
        ),
    )

    valid_component2(
        rx.cond(  # type: ignore
            True,
            rx.fragment(valid_component3()),
            rx.fragment(
                rx.foreach(
                    LiteralVar.create([1, 2, 3]),  # type: ignore
                    lambda x: valid_component2(valid_component3(x)),
                )
            ),
        )
    )

    valid_component2(
        rx.cond(
            True,
            valid_component3(),
            rx.fragment(
                rx.match(
                    "condition",
                    ("first", valid_component3()),
                    rx.fragment(valid_component3(rx.text("default"))),
                )
            ),
        )
    )

    valid_component2(
        rx.match(
            "condition",
            ("first", valid_component3()),
            ("second", "third", rx.fragment(valid_component3())),
            (
                "fourth",
                rx.cond(True, valid_component3(), rx.fragment(valid_component3())),
            ),
            (
                "fifth",
                rx.match(
                    "nested_condition",
                    ("nested_first", valid_component3()),
                    rx.fragment(valid_component3()),
                ),
                valid_component3(),
            ),
        )
    )


def test_validate_invalid_children():
    with pytest.raises(ValueError):
        valid_component4(invalid_component())

    with pytest.raises(ValueError):
        valid_component4(
            rx.fragment(invalid_component()),
        )

    with pytest.raises(ValueError):
        valid_component2(
            rx.fragment(
                valid_component4(
                    rx.fragment(invalid_component()),
                ),
            ),
        )

    with pytest.raises(ValueError):
        valid_component4(
            rx.cond(  # type: ignore
                True,
                rx.fragment(invalid_component()),
                rx.fragment(
                    rx.foreach(
                        LiteralVar.create([1, 2, 3]), lambda x: invalid_component(x)
                    )  # type: ignore
                ),
            )
        )

    with pytest.raises(ValueError):
        valid_component4(
            rx.cond(
                True,
                invalid_component(),
                rx.fragment(
                    rx.match(
                        "condition",
                        ("first", invalid_component()),
                        rx.fragment(invalid_component(rx.text("default"))),
                    )
                ),
            )
        )

    with pytest.raises(ValueError):
        valid_component4(
            rx.match(
                "condition",
                ("first", invalid_component()),
                ("second", "third", rx.fragment(invalid_component())),
                (
                    "fourth",
                    rx.cond(True, invalid_component(), rx.fragment(valid_component2())),
                ),
                (
                    "fifth",
                    rx.match(
                        "nested_condition",
                        ("nested_first", invalid_component()),
                        rx.fragment(invalid_component()),
                    ),
                    invalid_component(),
                ),
            )
        )


def test_rename_props():
    """Test that _rename_props works and is inherited."""

    class C1(Component):
        tag = "C1"

        prop1: Var[str]
        prop2: Var[str]

        _rename_props = {"prop1": "renamed_prop1", "prop2": "renamed_prop2"}

    class C2(C1):
        tag = "C2"

        prop3: Var[str]

        _rename_props = {"prop2": "subclass_prop2", "prop3": "renamed_prop3"}

    c1 = C1.create(prop1="prop1_1", prop2="prop2_1")
    rendered_c1 = c1.render()
    assert 'renamed_prop1={"prop1_1"}' in rendered_c1["props"]
    assert 'renamed_prop2={"prop2_1"}' in rendered_c1["props"]

    c2 = C2.create(prop1="prop1_2", prop2="prop2_2", prop3="prop3_2")
    rendered_c2 = c2.render()
    assert 'renamed_prop1={"prop1_2"}' in rendered_c2["props"]
    assert 'subclass_prop2={"prop2_2"}' in rendered_c2["props"]
    assert 'renamed_prop3={"prop3_2"}' in rendered_c2["props"]


def test_custom_component_get_imports():
    class Inner(Component):
        tag = "Inner"
        library = "inner"

    class Other(Component):
        tag = "Other"
        library = "other"

    @rx.memo
    def wrapper():
        return Inner.create()

    @rx.memo
    def outer(c: Component):
        return Other.create(c)

    custom_comp = wrapper()

    # Inner is not imported directly, but it is imported by the custom component.
    assert "inner" not in custom_comp._get_all_imports()

    # The imports are only resolved during compilation.
    _, _, imports_inner = compile_components(custom_comp._get_all_custom_components())
    assert "inner" in imports_inner

    outer_comp = outer(c=wrapper())

    # Libraries are not imported directly, but are imported by the custom component.
    assert "inner" not in outer_comp._get_all_imports()
    assert "other" not in outer_comp._get_all_imports()

    # The imports are only resolved during compilation.
    _, _, imports_outer = compile_components(outer_comp._get_all_custom_components())
    assert "inner" in imports_outer
    assert "other" in imports_outer


def test_custom_component_declare_event_handlers_in_fields():
    class ReferenceComponent(Component):
        def get_event_triggers(self) -> Dict[str, Any]:
            """Test controlled triggers.

            Returns:
                Test controlled triggers.
            """
            return {
                **super().get_event_triggers(),
                "on_b": input_event,
                "on_d": lambda: [],
                "on_e": lambda: [],
            }

    class TestComponent(Component):
        on_b: EventHandler[input_event]
        on_d: EventHandler[no_args_event_spec]
        on_e: EventHandler

    custom_component = ReferenceComponent.create()
    test_component = TestComponent.create()
    custom_triggers = custom_component.get_event_triggers()
    test_triggers = test_component.get_event_triggers()
    assert custom_triggers.keys() == test_triggers.keys()
    for trigger_name in custom_component.get_event_triggers():
        for v1, v2 in zip(
            parse_args_spec(test_triggers[trigger_name]),
            parse_args_spec(custom_triggers[trigger_name]),
        ):
            assert v1.equals(v2)


def test_invalid_event_trigger():
    class TriggerComponent(Component):
        on_push: Var[bool]

        def get_event_triggers(self) -> Dict[str, Any]:
            """Test controlled triggers.

            Returns:
                Test controlled triggers.
            """
            return {
                **super().get_event_triggers(),
                "on_a": lambda: [],
            }

    trigger_comp = TriggerComponent.create

    # test that these do not throw errors.
    trigger_comp(on_push=True)
    trigger_comp(on_a=rx.console_log("log"))

    with pytest.raises(ValueError):
        trigger_comp(on_b=rx.console_log("log"))


@pytest.mark.parametrize(
    "tags",
    (
        ["Component"],
        ["Component", "useState"],
        [ImportVar(tag="Component")],
        [ImportVar(tag="Component"), ImportVar(tag="useState")],
        ["Component", ImportVar(tag="useState")],
    ),
)
def test_component_add_imports(tags):
    class BaseComponent(Component):
        def _get_imports(self) -> ImportDict:
            return {}

    class Reference(Component):
        def _get_imports(self) -> ParsedImportDict:
            return imports.merge_imports(
                super()._get_imports(),
                parse_imports({"react": tags}),
                {"foo": [ImportVar(tag="bar")]},
            )

    class TestBase(Component):
        def add_imports(
            self,
        ) -> Dict[str, Union[str, ImportVar, List[str], List[ImportVar]]]:
            return {"foo": "bar"}

    class Test(TestBase):
        def add_imports(
            self,
        ) -> Dict[str, Union[str, ImportVar, List[str], List[ImportVar]]]:
            return {"react": (tags[0] if len(tags) == 1 else tags)}

    baseline = Reference.create()
    test = Test.create()

    assert baseline._get_all_imports() == parse_imports(
        {
            "react": tags,
            "foo": [ImportVar(tag="bar")],
        }
    )
    assert test._get_all_imports() == baseline._get_all_imports()


def test_component_add_hooks():
    class BaseComponent(Component):
        def _get_hooks(self):
            return "const hook1 = 42"

    class ChildComponent1(BaseComponent):
        pass

    class GrandchildComponent1(ChildComponent1):
        def add_hooks(self):
            return [
                "const hook2 = 43",
                "const hook3 = 44",
            ]

    class GreatGrandchildComponent1(GrandchildComponent1):
        def add_hooks(self):
            return [
                "const hook4 = 45",
            ]

    class GrandchildComponent2(ChildComponent1):
        def _get_hooks(self):
            return "const hook5 = 46"

    class GreatGrandchildComponent2(GrandchildComponent2):
        def add_hooks(self):
            return [
                "const hook2 = 43",
                "const hook6 = 47",
            ]

    assert list(BaseComponent()._get_all_hooks()) == ["const hook1 = 42"]
    assert list(ChildComponent1()._get_all_hooks()) == ["const hook1 = 42"]
    assert list(GrandchildComponent1()._get_all_hooks()) == [
        "const hook1 = 42",
        "const hook2 = 43",
        "const hook3 = 44",
    ]
    assert list(GreatGrandchildComponent1()._get_all_hooks()) == [
        "const hook1 = 42",
        "const hook2 = 43",
        "const hook3 = 44",
        "const hook4 = 45",
    ]
    assert list(GrandchildComponent2()._get_all_hooks()) == ["const hook5 = 46"]
    assert list(GreatGrandchildComponent2()._get_all_hooks()) == [
        "const hook5 = 46",
        "const hook2 = 43",
        "const hook6 = 47",
    ]
    assert list(
        BaseComponent.create(
            GrandchildComponent1.create(GreatGrandchildComponent2()),
            GreatGrandchildComponent1(),
        )._get_all_hooks(),
    ) == [
        "const hook1 = 42",
        "const hook2 = 43",
        "const hook3 = 44",
        "const hook5 = 46",
        "const hook6 = 47",
        "const hook4 = 45",
    ]
    assert list(
        Fragment.create(
            GreatGrandchildComponent2(),
            GreatGrandchildComponent1(),
        )._get_all_hooks()
    ) == [
        "const hook5 = 46",
        "const hook2 = 43",
        "const hook6 = 47",
        "const hook1 = 42",
        "const hook3 = 44",
        "const hook4 = 45",
    ]


def test_component_add_custom_code():
    class BaseComponent(Component):
        def _get_custom_code(self):
            return "const custom_code1 = 42"

    class ChildComponent1(BaseComponent):
        pass

    class GrandchildComponent1(ChildComponent1):
        def add_custom_code(self):
            return [
                "const custom_code2 = 43",
                "const custom_code3 = 44",
            ]

    class GreatGrandchildComponent1(GrandchildComponent1):
        def add_custom_code(self):
            return [
                "const custom_code4 = 45",
            ]

    class GrandchildComponent2(ChildComponent1):
        def _get_custom_code(self):
            return "const custom_code5 = 46"

    class GreatGrandchildComponent2(GrandchildComponent2):
        def add_custom_code(self):
            return [
                "const custom_code2 = 43",
                "const custom_code6 = 47",
            ]

    assert BaseComponent()._get_all_custom_code() == {"const custom_code1 = 42"}
    assert ChildComponent1()._get_all_custom_code() == {"const custom_code1 = 42"}
    assert GrandchildComponent1()._get_all_custom_code() == {
        "const custom_code1 = 42",
        "const custom_code2 = 43",
        "const custom_code3 = 44",
    }
    assert GreatGrandchildComponent1()._get_all_custom_code() == {
        "const custom_code1 = 42",
        "const custom_code2 = 43",
        "const custom_code3 = 44",
        "const custom_code4 = 45",
    }
    assert GrandchildComponent2()._get_all_custom_code() == {"const custom_code5 = 46"}
    assert GreatGrandchildComponent2()._get_all_custom_code() == {
        "const custom_code2 = 43",
        "const custom_code5 = 46",
        "const custom_code6 = 47",
    }
    assert BaseComponent.create(
        GrandchildComponent1.create(GreatGrandchildComponent2()),
        GreatGrandchildComponent1(),
    )._get_all_custom_code() == {
        "const custom_code1 = 42",
        "const custom_code2 = 43",
        "const custom_code3 = 44",
        "const custom_code4 = 45",
        "const custom_code5 = 46",
        "const custom_code6 = 47",
    }
    assert Fragment.create(
        GreatGrandchildComponent2(),
        GreatGrandchildComponent1(),
    )._get_all_custom_code() == {
        "const custom_code1 = 42",
        "const custom_code2 = 43",
        "const custom_code3 = 44",
        "const custom_code4 = 45",
        "const custom_code5 = 46",
        "const custom_code6 = 47",
    }


def test_component_add_hooks_var():
    class HookComponent(Component):
        def add_hooks(self):
            return [
                "const hook3 = useRef(null)",
                "const hook1 = 42",
                Var(
                    _js_expr="useEffect(() => () => {}, [])",
                    _var_data=VarData(
                        hooks={
                            "const hook2 = 43": None,
                            "const hook3 = useRef(null)": None,
                        },
                        imports={"react": [ImportVar(tag="useEffect")]},
                    ),
                ),
                Var(
                    _js_expr="const hook3 = useRef(null)",
                    _var_data=VarData(imports={"react": [ImportVar(tag="useRef")]}),
                ),
            ]

    assert list(HookComponent()._get_all_hooks()) == [
        "const hook3 = useRef(null)",
        "const hook1 = 42",
        "const hook2 = 43",
        "useEffect(() => () => {}, [])",
    ]
    imports = HookComponent()._get_all_imports()
    assert len(imports) == 1
    assert "react" in imports
    assert len(imports["react"]) == 2
    assert ImportVar(tag="useRef") in imports["react"]
    assert ImportVar(tag="useEffect") in imports["react"]


def test_add_style_embedded_vars(test_state: BaseState):
    """Test that add_style works with embedded vars when returning a plain dict.

    Args:
        test_state: A test state.
    """
    v0 = LiteralVar.create("parent")._replace(
        merge_var_data=VarData(hooks={"useParent": None}),  # type: ignore
    )
    v1 = rx.color("plum", 10)
    v2 = LiteralVar.create("text")._replace(
        merge_var_data=VarData(hooks={"useText": None}),  # type: ignore
    )

    class ParentComponent(Component):
        def add_style(self):
            return Style(
                {
                    "fake_parent": v0,
                }
            )

    class StyledComponent(ParentComponent):
        tag = "StyledComponent"

        def add_style(self):
            return {
                "color": v1,
                "fake": v2,
                "margin": f"{test_state.num}%",
            }

    page = rx.vstack(StyledComponent.create())
    page._add_style_recursive(Style())

    assert (
        f"const {test_state.get_name()} = useContext(StateContexts.{test_state.get_name()})"
        in page._get_all_hooks_internal()
    )
    assert "useText" in page._get_all_hooks_internal()
    assert "useParent" in page._get_all_hooks_internal()
    assert (
        str(page).count(
            f'css={{({{ ["fakeParent"] : "parent", ["color"] : "var(--plum-10)", ["fake"] : "text", ["margin"] : ({test_state.get_name()}.num+"%") }})}}'
        )
        == 1
    )


def test_add_style_foreach():
    class StyledComponent(Component):
        tag = "StyledComponent"
        ix: Var[int]

        def add_style(self):
            return Style({"color": "red"})

    page = rx.vstack(rx.foreach(Var.range(3), lambda i: StyledComponent.create(i)))
    page._add_style_recursive(Style())

    # Expect only a single child of the foreach on the python side
    assert len(page.children[0].children) == 1

    # Expect the style to be added to the child of the foreach
    assert 'css={({ ["color"] : "red" })}' in str(page.children[0].children[0])

    # Expect only one instance of this CSS dict in the rendered page
    assert str(page).count('css={({ ["color"] : "red" })}') == 1


class TriggerState(rx.State):
    """Test state with event handlers."""

    @rx.event
    def do_something(self):
        """Sample event handler."""
        pass


@pytest.mark.parametrize(
    "component, output",
    [
        (rx.box(rx.text("random text")), False),
        (
            rx.box(rx.text("random text", on_click=rx.console_log("log"))),
            False,
        ),
        (
            rx.box(
                rx.text("random text", on_click=TriggerState.do_something),
                rx.text(
                    "random text",
                    on_click=Var(_js_expr="toggleColorMode").to(EventChain),
                ),
            ),
            True,
        ),
        (
            rx.box(
                rx.text("random text", on_click=rx.console_log("log")),
                rx.text(
                    "random text",
                    on_click=Var(_js_expr="toggleColorMode").to(EventChain),
                ),
            ),
            False,
        ),
        (
            rx.box(rx.text("random text", on_click=TriggerState.do_something)),
            True,
        ),
        (
            rx.box(
                rx.text(
                    "random text",
                    on_click=[rx.console_log("log"), rx.window_alert("alert")],
                ),
            ),
            False,
        ),
        (
            rx.box(
                rx.text(
                    "random text",
                    on_click=[rx.console_log("log"), TriggerState.do_something],
                ),
            ),
            True,
        ),
        (
            rx.box(
                rx.text(
                    "random text",
                    on_blur=lambda: TriggerState.do_something,
                ),
            ),
            True,
        ),
    ],
)
def test_has_state_event_triggers(component, output):
    assert component._has_stateful_event_triggers() == output


class SpecialComponent(Box):
    """A special component with custom attributes."""

    data_prop: Var[str]
    aria_prop: Var[str]


@pytest.mark.parametrize(
    ("component_kwargs", "exp_custom_attrs", "exp_style"),
    [
        (
            {"data_test": "test", "aria_test": "test"},
            {"data-test": "test", "aria-test": "test"},
            {},
        ),
        (
            {"data-test": "test", "aria-test": "test"},
            {"data-test": "test", "aria-test": "test"},
            {},
        ),
        (
            {"custom_attrs": {"data-existing": "test"}, "data_new": "test"},
            {"data-existing": "test", "data-new": "test"},
            {},
        ),
        (
            {"data_test": "test", "data_prop": "prop"},
            {"data-test": "test"},
            {},
        ),
        (
            {"aria_test": "test", "aria_prop": "prop"},
            {"aria-test": "test"},
            {},
        ),
    ],
)
def test_special_props(component_kwargs, exp_custom_attrs, exp_style):
    """Test that data_ and aria_ special props are correctly added to the component.

    Args:
        component_kwargs: The component kwargs.
        exp_custom_attrs: The expected custom attributes.
        exp_style: The expected style.
    """
    component = SpecialComponent.create(**component_kwargs)
    assert component.custom_attrs == exp_custom_attrs
    assert component.style == exp_style
    for prop in SpecialComponent.get_props():
        if prop in component_kwargs:
            assert getattr(component, prop)._var_value == component_kwargs[prop]<|MERGE_RESOLUTION|>--- conflicted
+++ resolved
@@ -28,15 +28,11 @@
 from reflex.state import BaseState
 from reflex.style import Style
 from reflex.utils import imports
-<<<<<<< HEAD
-from reflex.utils.exceptions import ChildrenTypeError, EventFnArgMismatchError
-=======
 from reflex.utils.exceptions import (
     ChildrenTypeError,
     EventFnArgMismatchError,
     EventHandlerArgTypeMismatchError,
 )
->>>>>>> 4c2b2ed1
 from reflex.utils.imports import ImportDict, ImportVar, ParsedImportDict, parse_imports
 from reflex.vars import VarData
 from reflex.vars.base import LiteralVar, Var
