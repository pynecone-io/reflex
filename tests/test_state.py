--- conflicted
+++ resolved
@@ -1,10 +1,7 @@
 from __future__ import annotations
 
-<<<<<<< HEAD
 import asyncio
-=======
 import copy
->>>>>>> 211dc159
 import datetime
 import functools
 import json
