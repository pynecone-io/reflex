--- conflicted
+++ resolved
@@ -258,13 +258,8 @@
     app.add_page(index_page, route=route)
     assert set(app.pages.keys()) == {"test/[dynamic]"}
     assert "dynamic" in app.state.computed_vars
-<<<<<<< HEAD
     assert app.state.computed_vars["dynamic"]._deps(objclass=EmptyState) == {
-        constants.ROUTER_DATA
-=======
-    assert app.state.computed_vars["dynamic"]._deps(objclass=DefaultState) == {
         constants.ROUTER
->>>>>>> df09c716
     }
     assert constants.ROUTER in app.state().computed_var_dependencies
 
