"""Test case for displaying the connection banner when the websocket drops."""

import functools
from typing import Generator

import pytest
from selenium.common.exceptions import NoSuchElementException
from selenium.webdriver.common.by import By

from reflex.testing import AppHarness, WebDriver

from .utils import SessionStorage


def ConnectionBanner(is_reflex_cloud: bool = False):
    """App with a connection banner.

    Args:
        is_reflex_cloud: The value for config.is_reflex_cloud.
    """
    import asyncio

    import reflex as rx

    # Simulate reflex cloud deploy
    rx.config.get_config().is_reflex_cloud = is_reflex_cloud

    class State(rx.State):
        foo: int = 0

        @rx.event
        async def delay(self):
            await asyncio.sleep(5)

    def index():
        return rx.vstack(
            rx.text("Hello World"),
            rx.input(value=State.foo, read_only=True, id="counter"),
            rx.button(
                "Increment",
                id="increment",
                on_click=State.set_foo(State.foo + 1),  # pyright: ignore [reportAttributeAccessIssue]
            ),
            rx.button("Delay", id="delay", on_click=State.delay),
        )

    app = rx.App(_state=rx.State)
    app.add_page(index)


@pytest.fixture(
    params=[False, True], ids=["reflex_cloud_disabled", "reflex_cloud_enabled"]
)
def simulate_is_reflex_cloud(request) -> bool:
    """Fixture to simulate reflex cloud deployment.

    Args:
        request: pytest request fixture.

    Returns:
        True if reflex cloud is enabled, False otherwise.
    """
    return request.param


@pytest.fixture()
def connection_banner(
    tmp_path,
    simulate_is_reflex_cloud: bool,
) -> Generator[AppHarness, None, None]:
    """Start ConnectionBanner app at tmp_path via AppHarness.

    Args:
        tmp_path: pytest tmp_path fixture
        simulate_is_reflex_cloud: Whether is_reflex_cloud is set for the app.

    Yields:
        running AppHarness instance
    """
    with AppHarness.create(
        root=tmp_path,
        app_source=functools.partial(
            ConnectionBanner, is_reflex_cloud=simulate_is_reflex_cloud
        ),
        app_name="connection_banner_reflex_cloud"
        if simulate_is_reflex_cloud
        else "connection_banner",
    ) as harness:
        yield harness


CONNECTION_ERROR_XPATH = "//*[ contains(text(), 'Cannot connect to server') ]"


def has_error_modal(driver: WebDriver) -> bool:
    """Check if the connection error modal is displayed.

    Args:
        driver: Selenium webdriver instance.

    Returns:
        True if the modal is displayed, False otherwise.
    """
    try:
        driver.find_element(By.XPATH, CONNECTION_ERROR_XPATH)
    except NoSuchElementException:
        return False
    else:
        return True


def has_cloud_banner(driver: WebDriver) -> bool:
    """Check if the cloud banner is displayed.

    Args:
        driver: Selenium webdriver instance.

    Returns:
        True if the banner is displayed, False otherwise.
    """
    try:
        driver.find_element(
            By.XPATH, "//*[ contains(text(), 'You ran out of compute credits.') ]"
        )
    except NoSuchElementException:
        return False
    else:
        return True


def _assert_token(connection_banner, driver):
    """Poll for backend to be up.

    Args:
        connection_banner: AppHarness instance.
        driver: Selenium webdriver instance.
    """
    ss = SessionStorage(driver)
    assert connection_banner._poll_for(
        lambda: ss.get("token") is not None
    ), "token not found"


@pytest.mark.asyncio
async def test_connection_banner(connection_banner: AppHarness):
    """Test that the connection banner is displayed when the websocket drops.

    Args:
        connection_banner: AppHarness instance.
    """
    assert connection_banner.app_instance is not None
    assert connection_banner.backend is not None
    driver = connection_banner.frontend()

<<<<<<< HEAD
    ss = SessionStorage(driver)
    assert connection_banner._poll_for(lambda: ss.get("token") is not None), (
        "token not found"
    )
=======
    _assert_token(connection_banner, driver)
>>>>>>> 335816cb

    assert connection_banner._poll_for(lambda: not has_error_modal(driver))

    delay_button = driver.find_element(By.ID, "delay")
    increment_button = driver.find_element(By.ID, "increment")
    counter_element = driver.find_element(By.ID, "counter")

    # Increment the counter
    increment_button.click()
    assert connection_banner.poll_for_value(counter_element, exp_not_equal="0") == "1"

    # Start an long event before killing the backend, to mark event_processing=true
    delay_button.click()

    # Get the backend port
    backend_port = connection_banner._poll_for_servers().getsockname()[1]

    # Kill the backend
    connection_banner.backend.should_exit = True
    if connection_banner.backend_thread is not None:
        connection_banner.backend_thread.join()

    # Error modal should now be displayed
    assert connection_banner._poll_for(lambda: has_error_modal(driver))

    # Increment the counter with backend down
    increment_button.click()
    assert connection_banner.poll_for_value(counter_element, exp_not_equal="0") == "1"

    # Bring the backend back up
    connection_banner._start_backend(port=backend_port)

    # Create a new StateManager to avoid async loop affinity issues w/ redis
    await connection_banner._reset_backend_state_manager()

    # Banner should be gone now
    assert connection_banner._poll_for(lambda: not has_error_modal(driver))

    # Count should have incremented after coming back up
    assert connection_banner.poll_for_value(counter_element, exp_not_equal="1") == "2"


@pytest.mark.asyncio
async def test_cloud_banner(
    connection_banner: AppHarness, simulate_is_reflex_cloud: bool
):
    """Test that the connection banner is displayed when the websocket drops.

    Args:
        connection_banner: AppHarness instance.
        simulate_is_reflex_cloud: Whether is_reflex_cloud is set for the app.
    """
    assert connection_banner.app_instance is not None
    assert connection_banner.backend is not None
    driver = connection_banner.frontend()

    driver.add_cookie({"name": "backend-enabled", "value": "truly"})
    driver.refresh()
    _assert_token(connection_banner, driver)
    assert connection_banner._poll_for(lambda: not has_cloud_banner(driver))

    driver.add_cookie({"name": "backend-enabled", "value": "false"})
    driver.refresh()
    if simulate_is_reflex_cloud:
        assert connection_banner._poll_for(lambda: has_cloud_banner(driver))
    else:
        _assert_token(connection_banner, driver)
        assert connection_banner._poll_for(lambda: not has_cloud_banner(driver))

    driver.delete_cookie("backend-enabled")
    driver.refresh()
    _assert_token(connection_banner, driver)
    assert connection_banner._poll_for(lambda: not has_cloud_banner(driver))<|MERGE_RESOLUTION|>--- conflicted
+++ resolved
@@ -136,9 +136,9 @@
         driver: Selenium webdriver instance.
     """
     ss = SessionStorage(driver)
-    assert connection_banner._poll_for(
-        lambda: ss.get("token") is not None
-    ), "token not found"
+    assert connection_banner._poll_for(lambda: ss.get("token") is not None), (
+        "token not found"
+    )
 
 
 @pytest.mark.asyncio
@@ -152,15 +152,7 @@
     assert connection_banner.backend is not None
     driver = connection_banner.frontend()
 
-<<<<<<< HEAD
-    ss = SessionStorage(driver)
-    assert connection_banner._poll_for(lambda: ss.get("token") is not None), (
-        "token not found"
-    )
-=======
     _assert_token(connection_banner, driver)
->>>>>>> 335816cb
-
     assert connection_banner._poll_for(lambda: not has_error_modal(driver))
 
     delay_button = driver.find_element(By.ID, "delay")
