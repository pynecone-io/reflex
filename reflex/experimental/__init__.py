--- conflicted
+++ resolved
@@ -4,11 +4,8 @@
 
 from ..utils.console import warn
 from . import hooks as hooks
-<<<<<<< HEAD
 from .layout import layout as layout
-=======
 from .misc import run_in_thread as run_in_thread
->>>>>>> 3c8c7c3c
 
 warn(
     "`rx._x` contains experimental features and might be removed at any time in the future .",
@@ -16,9 +13,6 @@
 
 _x = SimpleNamespace(
     hooks=hooks,
-<<<<<<< HEAD
     layout=layout,
-=======
     run_in_thread=run_in_thread,
->>>>>>> 3c8c7c3c
 )