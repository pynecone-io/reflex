--- conflicted
+++ resolved
@@ -8,11 +8,8 @@
 
 from ..utils.console import warn
 from . import hooks as hooks
-<<<<<<< HEAD
 from .assets import asset as asset
-=======
 from .client_state import ClientStateVar as ClientStateVar
->>>>>>> 9ba17941
 from .layout import layout as layout
 from .misc import run_in_thread as run_in_thread
 
