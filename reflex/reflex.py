--- conflicted
+++ resolved
@@ -598,8 +598,6 @@
         loglevel=loglevel.subprocess_level(),
     )
 
-
-<<<<<<< HEAD
 @cli.command()
 def deployv2(
     app_name: str = typer.Option(
@@ -698,9 +696,6 @@
         project=project,
     )
 
-
-=======
->>>>>>> d9ab3a0f
 cli.add_typer(db_cli, name="db", help="Subcommands for managing the database schema.")
 cli.add_typer(script_cli, name="script", help="Subcommands running helper scripts.")
 cli.add_typer(
