"""Reflex CLI to create, run, and deploy apps."""

import atexit
import json
import os
import re
import time
import uuid
import webbrowser
from pathlib import Path
from typing import Optional

import typer
from alembic.util.exc import CommandError
from tabulate import tabulate
from yaspin import yaspin

from reflex import constants, model
from reflex.config import get_config
from reflex.utils import (
    build,
    console,
    exec,
    hosting,
    prerequisites,
    processes,
    telemetry,
)

# Create the app.
cli = typer.Typer(add_completion=False)

# Get the config.
config = get_config()


def version(value: bool):
    """Get the Reflex version.

    Args:
        value: Whether the version flag was passed.

    Raises:
        typer.Exit: If the version flag was passed.
    """
    if value:
        console.print(constants.Reflex.VERSION)
        raise typer.Exit()


@cli.callback()
def main(
    version: bool = typer.Option(
        None,
        "-v",
        "--version",
        callback=version,
        help="Get the Reflex version.",
        is_eager=True,
    ),
):
    """Reflex CLI to create, run, and deploy apps."""
    pass


@cli.command()
def init(
    name: str = typer.Option(
        None, metavar="APP_NAME", help="The name of the app to initialize."
    ),
    template: constants.Templates.Kind = typer.Option(
        constants.Templates.Kind.DEFAULT,
        help="The template to initialize the app with.",
    ),
    loglevel: constants.LogLevel = typer.Option(
        config.loglevel, help="The log level to use."
    ),
):
    """Initialize a new Reflex app in the current directory."""
    # Set the log level.
    console.set_log_level(loglevel)

    # Show system info
    exec.output_system_info()

    # Get the app name.
    app_name = prerequisites.get_default_app_name() if name is None else name
    console.rule(f"[bold]Initializing {app_name}")

    # Set up the web project.
    prerequisites.initialize_frontend_dependencies()

    # Migrate Pynecone projects to Reflex.
    prerequisites.migrate_to_reflex()

    # Set up the app directory, only if the config doesn't exist.
    if not os.path.exists(constants.Config.FILE):
        prerequisites.create_config(app_name)
        prerequisites.initialize_app_directory(app_name, template)
        telemetry.send("init")
    else:
        telemetry.send("reinit")

    # Initialize the .gitignore.
    prerequisites.initialize_gitignore()

    # Finish initializing the app.
    console.success(f"Initialized {app_name}")


@cli.command()
def run(
    env: constants.Env = typer.Option(
        constants.Env.DEV, help="The environment to run the app in."
    ),
    frontend: bool = typer.Option(
        False, "--frontend-only", help="Execute only frontend."
    ),
    backend: bool = typer.Option(False, "--backend-only", help="Execute only backend."),
    frontend_port: str = typer.Option(
        config.frontend_port, help="Specify a different frontend port."
    ),
    backend_port: str = typer.Option(
        config.backend_port, help="Specify a different backend port."
    ),
    backend_host: str = typer.Option(
        config.backend_host, help="Specify the backend host."
    ),
    loglevel: constants.LogLevel = typer.Option(
        config.loglevel, help="The log level to use."
    ),
):
    """Run the app in the current directory."""
    # Set the log level.
    console.set_log_level(loglevel)

    # Show system info
    exec.output_system_info()

    # If no --frontend-only and no --backend-only, then turn on frontend and backend both
    if not frontend and not backend:
        frontend = True
        backend = True

    if not frontend and backend:
        _skip_compile()

    # Check that the app is initialized.
    prerequisites.check_initialized(frontend=frontend)

    # If something is running on the ports, ask the user if they want to kill or change it.
    if frontend and processes.is_process_on_port(frontend_port):
        frontend_port = processes.change_or_terminate_port(frontend_port, "frontend")

    if backend and processes.is_process_on_port(backend_port):
        backend_port = processes.change_or_terminate_port(backend_port, "backend")

    console.rule("[bold]Starting Reflex App")

    if frontend:
        # Get the app module.
        prerequisites.get_app()

    # Warn if schema is not up to date.
    prerequisites.check_schema_up_to_date()

    # Get the frontend and backend commands, based on the environment.
    setup_frontend = frontend_cmd = backend_cmd = None
    if env == constants.Env.DEV:
        setup_frontend, frontend_cmd, backend_cmd = (
            build.setup_frontend,
            exec.run_frontend,
            exec.run_backend,
        )
    if env == constants.Env.PROD:
        setup_frontend, frontend_cmd, backend_cmd = (
            build.setup_frontend_prod,
            exec.run_frontend_prod,
            exec.run_backend_prod,
        )
    assert setup_frontend and frontend_cmd and backend_cmd, "Invalid env"

    # Post a telemetry event.
    telemetry.send(f"run-{env.value}")

    # Display custom message when there is a keyboard interrupt.
    atexit.register(processes.atexit_handler)

    # Run the frontend and backend together.
    commands = []

    # Run the frontend on a separate thread.
    if frontend:
        setup_frontend(Path.cwd())
        commands.append((frontend_cmd, Path.cwd(), frontend_port))

    # In prod mode, run the backend on a separate thread.
    if backend and env == constants.Env.PROD:
        commands.append((backend_cmd, backend_host, backend_port))

    # Start the frontend and backend.
    with processes.run_concurrently_context(*commands):
        # In dev mode, run the backend on the main thread.
        if backend and env == constants.Env.DEV:
            backend_cmd(backend_host, int(backend_port))


@cli.command()
<<<<<<< HEAD
=======
def deploy(
    dry_run: bool = typer.Option(False, help="Whether to run a dry run."),
    loglevel: constants.LogLevel = typer.Option(
        console._LOG_LEVEL, help="The log level to use."
    ),
):
    """Deploy the app to the Reflex hosting service."""
    # Set the log level.
    console.set_log_level(loglevel)

    # Show system info
    exec.output_system_info()

    # Check if the deploy url is set.
    if config.rxdeploy_url is None:
        console.info("This feature is coming soon!")
        return

    # Compile the app in production mode.
    export(loglevel=loglevel)

    # Exit early if this is a dry run.
    if dry_run:
        return

    # Deploy the app.
    data = {"userId": config.username, "projectId": config.app_name}
    original_response = httpx.get(config.rxdeploy_url, params=data)
    response = original_response.json()
    frontend = response["frontend_resources_url"]
    backend = response["backend_resources_url"]

    # Upload the frontend and backend.
    with open(constants.ComponentName.FRONTEND.zip(), "rb") as f:
        httpx.put(frontend, data=f)  # type: ignore

    with open(constants.ComponentName.BACKEND.zip(), "rb") as f:
        httpx.put(backend, data=f)  # type: ignore


@cli.command()
>>>>>>> 5ca7f298
def export(
    zipping: bool = typer.Option(
        True, "--no-zip", help="Disable zip for backend and frontend exports."
    ),
    frontend: bool = typer.Option(
        True, "--backend-only", help="Export only backend.", show_default=False
    ),
    backend: bool = typer.Option(
        True, "--frontend-only", help="Export only frontend.", show_default=False
    ),
    loglevel: constants.LogLevel = typer.Option(
        console._LOG_LEVEL, help="The log level to use."
    ),
):
    """Export the app to a zip file."""
    # Set the log level.
    console.set_log_level(loglevel)

    # Show system info
    exec.output_system_info()

    # Check that the app is initialized.
    prerequisites.check_initialized(frontend=frontend)

    # Compile the app in production mode and export it.
    console.rule("[bold]Compiling production app and preparing for export.")

    if frontend:
        # Ensure module can be imported and app.compile() is called.
        prerequisites.get_app()
        # Set up .web directory and install frontend dependencies.
        build.setup_frontend(Path.cwd())

    # Export the app.
    build.export(
        backend=backend,
        frontend=frontend,
        zip=zipping,
        deploy_url=config.deploy_url,
    )

    # Post a telemetry event.
    telemetry.send("export")


@cli.command()
def login(
    loglevel: constants.LogLevel = typer.Option(
        console.LOG_LEVEL, help="The log level to use."
    ),
):
    """Authenticate with Reflex control plane."""
    # Set the log level.
    console.set_log_level(loglevel)

    # TODO: maybe do not need this
    # Check if feature is enabled:
    # if not hosting.is_set_up():
    #     return

    # Check if the user is already logged in.
    token = hosting.get_existing_access_token()
    using_existing_token = bool(token)
    if not token:
        # If not already logged in, open a browser window/tab to the login page.
        console.print(f"Opening {config.cp_web_url} ...")
        request_id = uuid.uuid4().hex
        if not webbrowser.open(f"{config.cp_web_url}?request={request_id}"):
            console.error(
                f"Unable to open the browser to authenticate. Please contact support."
            )
            raise typer.Exit(1)
        with yaspin(text="Waiting for authentication...", color="yellow"):
            for _ in range(constants.WEB_AUTH_TIMEOUT):
                token = hosting.fetch_token(request_id)
                if token:
                    break
                time.sleep(1)
    if not token:
        console.error(f"Unable to authenticate. Please try again or contact support.")
        raise typer.Exit(1)
    if not hosting.validate_token(token):
        console.error("Access denied.")
        if using_existing_token and os.path.exists(constants.HOSTING_JSON):
            hosting_config = {}
            try:
                with open(constants.HOSTING_JSON, "r") as config_file:
                    hosting_config = json.load(config_file)
                    del hosting_config["access_token"]
            except Exception:
                # Best efforts removing invalid token is OK
                pass
        raise typer.Exit(1)

    hosting_config = {}

    if os.path.exists(constants.HOSTING_JSON):
        try:
            with open(constants.HOSTING_JSON, "r") as config_file:
                hosting_config = json.load(config_file)
        except Exception as ex:
            console.debug(f"Unable to parse the hosting config file due to: {ex}")
            console.warn("Config file is corrupted. Creating a new one.")

    hosting_config["access_token"] = token
    try:
        with open(constants.HOSTING_JSON, "w") as config_file:
            json.dump(hosting_config, config_file)
    except Exception as ex:
        console.error(f"Unable to write to the hosting config file due to: {ex}")
        return
    if not using_existing_token:
        console.print("Successfully logged in.")
    else:
        console.print("You already logged in.")


db_cli = typer.Typer()


def _skip_compile():
    """Skip the compile step."""
    os.environ[constants.SKIP_COMPILE_ENV_VAR] = "yes"


@db_cli.command(name="init")
def db_init():
    """Create database schema and migration configuration."""
    # Check the database url.
    if config.db_url is None:
        console.error("db_url is not configured, cannot initialize.")
        return

    # Check the alembic config.
    if Path(constants.ALEMBIC_CONFIG).exists():
        console.error(
            "Database is already initialized. Use "
            "[bold]reflex db makemigrations[/bold] to create schema change "
            "scripts and [bold]reflex db migrate[/bold] to apply migrations "
            "to a new or existing database.",
        )
        return

    # Initialize the database.
    _skip_compile()
    prerequisites.get_app()
    model.Model.alembic_init()
    model.Model.migrate(autogenerate=True)


@db_cli.command()
def migrate():
    """Create or update database schema from migration scripts."""
    _skip_compile()
    prerequisites.get_app()
    if not prerequisites.check_db_initialized():
        return
    model.Model.migrate()
    prerequisites.check_schema_up_to_date()


@db_cli.command()
def makemigrations(
    message: str = typer.Option(
        None, help="Human readable identifier for the generated revision."
    ),
):
    """Create autogenerated alembic migration scripts."""
    _skip_compile()
    prerequisites.get_app()
    if not prerequisites.check_db_initialized():
        return
    with model.Model.get_db_engine().connect() as connection:
        try:
            model.Model.alembic_autogenerate(connection=connection, message=message)
        except CommandError as command_error:
            if "Target database is not up to date." not in str(command_error):
                raise
            console.error(
                f"{command_error} Run [bold]reflex db migrate[/bold] to update database."
            )


@cli.command()
def deploy(
    key: Optional[str] = typer.Option(
        None, "-k", "--deployment-key", help="The name of the deployment."
    ),
    app_name: str = typer.Option(
        config.app_name,
        "--app-name",
        help="The name of the App to deploy under.",
    ),
    # TODO: make this in a list of choices
    regions: list[str] = typer.Option(
        list(),
        "-r",
        "--region",
        help="The regions to deploy to. For multiple regions, repeat this option followed by the region name.",
    ),
    envs: list[str] = typer.Option(
        list(),
        "--env",
        help="The environment variables to set: <key>=<value>. For multiple envs, repeat this option followed by the env name.",
    ),
    # TODO: the VM types, cpus, mem should come from CP, since they are enums
    cpus: Optional[int] = typer.Option(
        None, help="The number of CPUs to allocate. List the available types here."
    ),
    memory_mb: Optional[int] = typer.Option(
        None, help="The amount of memory to allocate. List the available types here."
    ),
    auto_start: Optional[bool] = typer.Option(
        False, help="Whether to auto start the instance."
    ),
    auto_stop: Optional[bool] = typer.Option(
        False, help="Whether to auto stop the instance."
    ),
    non_interactive: Optional[bool] = typer.Option(
        False,
        "--non-interactive",
        help="Whether to list configuration options and ask for confirmation.",
    ),
    loglevel: constants.LogLevel = typer.Option(
        console.LOG_LEVEL, help="The log level to use."
    ),
):
    """Deploy the app to the Reflex hosting service."""
    # Set the log level.
    console.set_log_level(loglevel)

    # Check if the user is authenticated
    token = hosting.get_existing_access_token()
    if not token:
        console.error("Please authenticate using `reflex login` first.")
        raise typer.Exit(1)
    if not hosting.validate_token(token):
        console.error("Access denied, exiting.")
        raise typer.Exit(1)

    # Check if we are set up.
    # TODO: export will check again with frontend==True, refactor
    prerequisites.check_initialized(frontend=True)

    pre_launch_response = hosting.prepare_deploy(key, app_name)
    if not pre_launch_response:
        raise typer.Exit(1)

    # This should not change during the time of preparation
    app_prefix = pre_launch_response.app_prefix
    api_url = pre_launch_response.api_url
    if not non_interactive:
        key_candidate = api_url_candidate = None

        if pre_launch_response.existing_deployments_same_app_and_api_urls:
            # TODO: add another check to guard against CP returning a (None, None)
            key_candidate = (
                pre_launch_response.existing_deployments_same_app_and_api_urls[0][0]
            )
            api_url_candidate = (
                pre_launch_response.existing_deployments_same_app_and_api_urls[0][1]
            )
            # TODO: maybe keep it simple for now, since do not allow multiple deployments per app
            console.print(f"Overwrite deployment [ {key_candidate} ] ...")
        elif pre_launch_response.suggested_key_and_api_url:
            key_candidate = pre_launch_response.suggested_key_and_api_url[0]
            api_url_candidate = pre_launch_response.suggested_key_and_api_url[1]
            # This should not change during the time of preparation
            app_prefix = pre_launch_response.app_prefix
            # If user takes the suggestion, we will use the suggested key and proceed
            while key_input := console.ask(
                f"Name of deployment", default=key_candidate
            ):
                pre_launch_response = hosting.prepare_deploy(key_input, app_name)
                if pre_launch_response and pre_launch_response.api_url:
                    api_url_candidate = pre_launch_response.api_url
                    # This should not change during the time of preparation
                    app_prefix = pre_launch_response.app_prefix
                    break
                else:
                    console.error(
                        "Cannot deploy at this name, try picking a different name"
                    )
            key_candidate = key_input or key_candidate

        # We have pydantic validator to ensure key_candidate is provided
        if not key_candidate or not api_url_candidate:
            console.error("Unable to find a suitable deployment key.")
            raise typer.Exit(1)
        # Rename to make them more clear
        key = key_candidate
        api_url = api_url_candidate

        # TODO: let control plane suggest a region?
        # Then CP needs to know the user's location, might not be a good idea
        region_input = console.ask(
            "Region to deploy to", default=regions[0] if regions else "sjc"
        )
        regions = regions or [region_input]
        # process the envs
        envs_finished = False
        env_key_prompt = "Env name (enter to skip)"
        while not envs_finished:
            env_key = console.ask(env_key_prompt)
            env_key_prompt = "Env name (enter to finish)"
            if not env_key:
                envs_finished = True
                if envs:
                    console.print("Finished adding envs.")
                else:
                    console.print("No envs added. Continuing ...")
                break
            # If it possible to have empty values for env, so we do not check here
            env_value = console.ask("Env value")
            envs.append(f"{env_key}={env_value}")

    # Check the required params are valid
    console.debug(f"{key=}, {regions=}, {app_name=}, {app_prefix=}, {api_url=}")
    if not key or not regions or not app_name or not app_prefix or not api_url:
        console.error("Please provide all the required parameters.")
        raise typer.Exit(1)

    processed_envs = None
    if envs:
        # check format
        processed_envs = {}
        for env in envs:
            kv = env.split("=", maxsplit=1)
            if len(kv) != 2:
                console.error("Invalid env format: should be <key>=<value>.")
                raise typer.Exit(1)
            if not re.match(r"^[a-zA-Z_][a-zA-Z0-9_]*$", kv[0]):
                console.error(
                    "Invalid env name: should start with a letter or underscore, followed by letters, digits, or underscores."
                )
                raise typer.Exit(1)
            processed_envs[kv[0]] = kv[1]

    # Compile the app in production mode.
    config.api_url = api_url
    try:
        export(frontend=True, backend=True, zipping=True, loglevel=loglevel)
    except ImportError as ie:
        # TODO: maybe show the missing dependency as well?
        console.error(f"Encountered ImportError, did you install all the dependencies?")
        raise typer.Exit(1) from ie
    # config.api_url = save_api_url

    frontend_file_name = constants.FRONTEND_ZIP
    backend_file_name = constants.BACKEND_ZIP

    console.print("Uploading code ...")
    deploy_response = hosting.deploy(
        frontend_file_name,
        backend_file_name,
        key,
        app_name,
        regions,
        app_prefix,
        cpus=cpus,
        memory_mb=memory_mb,
        auto_start=auto_start,
        auto_stop=auto_stop,
        envs=processed_envs,
    )
    if not deploy_response:
        hosting.clean_up()
        raise typer.Exit(1)
    console.print("Deployment will start shortly.")
    site_url = deploy_response.url

    backend_up = frontend_up = False
    # TODO: poll backend for status
    with yaspin(text="Checking backend ...") as sp:
        for _ in range(constants.BACKEND_POLL_TIMEOUT):
            if backend_up := hosting.poll_backend(config.api_url):
                # TODO: what is a universal tick mark?
                sp.ok("✅ ")
                break
            time.sleep(1)
        sp.fail("❌ ")

    # TODO: poll frontend for status
    with yaspin(text="Checking frontend ...") as sp:
        for _ in range(constants.FRONTEND_POLL_TIMEOUT):
            if frontend_up := hosting.poll_frontend(config.api_url):
                # TODO: what is a universal tick mark?
                sp.ok("✅ ")
                break
            time.sleep(1)
        sp.fail("❌ ")

    # TODO: below is a bit hacky, refactor
    if not frontend_up or not backend_up:
        console.warn(
            "Your deployment is taking unusually long. Check back later using this command: reflex deployments status <deployment-name>"
        )
        hosting.clean_up()
    if not site_url.startswith("https://"):
        site_url = f"https://{site_url}"
    console.print(f"Your site <{key}> {regions} is up: {site_url}")


deployments_cli = typer.Typer()


@deployments_cli.command(name="list")
def list_deployments(
    loglevel: constants.LogLevel = typer.Option(
        console.LOG_LEVEL, help="The log level to use."
    ),
    as_json: bool = typer.Option(
        False, help="Whether to output the result in json format."
    ),
):
    """List all the hosted instances for the specified app."""
    console.set_log_level(loglevel)

    if (deployments := hosting.list_deployments()) is None:
        raise typer.Exit(1)
    if as_json:
        console.print(json.dumps(deployments))
        return
    try:
        headers = list(deployments[0].dict().keys())
        table = [list(deployment.dict().values()) for deployment in deployments]
        console.print(tabulate(table, headers=headers))
    except Exception as ex:
        console.debug(f"Unable to tabulate the deployments due to: {ex}")
        console.print(str(deployments))


@deployments_cli.command(name="delete")
def delete_deployment(
    key: str,  # = typer.Argument(..., help="The name of the deployment."),
    loglevel: constants.LogLevel = typer.Option(
        console.LOG_LEVEL, help="The log level to use."
    ),
):
    """Delete a hosted instance."""
    console.set_log_level(loglevel)

    if not hosting.delete_deployment(key):
        raise typer.Exit(1)
    console.print(f"Successfully deleted [ {key} ].")


cli.add_typer(db_cli, name="db", help="Subcommands for managing the database schema.")
cli.add_typer(
    deployments_cli,
    name="deployments",
    help="Subcommands for managing the Deployments.",
)

if __name__ == "__main__":
    cli()<|MERGE_RESOLUTION|>--- conflicted
+++ resolved
@@ -206,50 +206,6 @@
 
 
 @cli.command()
-<<<<<<< HEAD
-=======
-def deploy(
-    dry_run: bool = typer.Option(False, help="Whether to run a dry run."),
-    loglevel: constants.LogLevel = typer.Option(
-        console._LOG_LEVEL, help="The log level to use."
-    ),
-):
-    """Deploy the app to the Reflex hosting service."""
-    # Set the log level.
-    console.set_log_level(loglevel)
-
-    # Show system info
-    exec.output_system_info()
-
-    # Check if the deploy url is set.
-    if config.rxdeploy_url is None:
-        console.info("This feature is coming soon!")
-        return
-
-    # Compile the app in production mode.
-    export(loglevel=loglevel)
-
-    # Exit early if this is a dry run.
-    if dry_run:
-        return
-
-    # Deploy the app.
-    data = {"userId": config.username, "projectId": config.app_name}
-    original_response = httpx.get(config.rxdeploy_url, params=data)
-    response = original_response.json()
-    frontend = response["frontend_resources_url"]
-    backend = response["backend_resources_url"]
-
-    # Upload the frontend and backend.
-    with open(constants.ComponentName.FRONTEND.zip(), "rb") as f:
-        httpx.put(frontend, data=f)  # type: ignore
-
-    with open(constants.ComponentName.BACKEND.zip(), "rb") as f:
-        httpx.put(backend, data=f)  # type: ignore
-
-
-@cli.command()
->>>>>>> 5ca7f298
 def export(
     zipping: bool = typer.Option(
         True, "--no-zip", help="Disable zip for backend and frontend exports."
@@ -298,7 +254,7 @@
 @cli.command()
 def login(
     loglevel: constants.LogLevel = typer.Option(
-        console.LOG_LEVEL, help="The log level to use."
+        config.loglevel, help="The log level to use."
     ),
 ):
     """Authenticate with Reflex control plane."""
@@ -323,7 +279,7 @@
             )
             raise typer.Exit(1)
         with yaspin(text="Waiting for authentication...", color="yellow"):
-            for _ in range(constants.WEB_AUTH_TIMEOUT):
+            for _ in range(constants.Hosting.WEB_AUTH_TIMEOUT):
                 token = hosting.fetch_token(request_id)
                 if token:
                     break
@@ -333,10 +289,10 @@
         raise typer.Exit(1)
     if not hosting.validate_token(token):
         console.error("Access denied.")
-        if using_existing_token and os.path.exists(constants.HOSTING_JSON):
+        if using_existing_token and os.path.exists(constants.Hosting.HOSTING_JSON):
             hosting_config = {}
             try:
-                with open(constants.HOSTING_JSON, "r") as config_file:
+                with open(constants.Hosting.HOSTING_JSON, "r") as config_file:
                     hosting_config = json.load(config_file)
                     del hosting_config["access_token"]
             except Exception:
@@ -346,9 +302,9 @@
 
     hosting_config = {}
 
-    if os.path.exists(constants.HOSTING_JSON):
+    if os.path.exists(constants.Hosting.HOSTING_JSON):
         try:
-            with open(constants.HOSTING_JSON, "r") as config_file:
+            with open(constants.Hosting.HOSTING_JSON, "r") as config_file:
                 hosting_config = json.load(config_file)
         except Exception as ex:
             console.debug(f"Unable to parse the hosting config file due to: {ex}")
@@ -356,7 +312,7 @@
 
     hosting_config["access_token"] = token
     try:
-        with open(constants.HOSTING_JSON, "w") as config_file:
+        with open(constants.Hosting.HOSTING_JSON, "w") as config_file:
             json.dump(hosting_config, config_file)
     except Exception as ex:
         console.error(f"Unable to write to the hosting config file due to: {ex}")
@@ -474,7 +430,7 @@
         help="Whether to list configuration options and ask for confirmation.",
     ),
     loglevel: constants.LogLevel = typer.Option(
-        console.LOG_LEVEL, help="The log level to use."
+        config.loglevel, help="The log level to use."
     ),
 ):
     """Deploy the app to the Reflex hosting service."""
@@ -598,8 +554,8 @@
         raise typer.Exit(1) from ie
     # config.api_url = save_api_url
 
-    frontend_file_name = constants.FRONTEND_ZIP
-    backend_file_name = constants.BACKEND_ZIP
+    frontend_file_name = constants.ComponentName.FRONTEND.zip()
+    backend_file_name = constants.ComponentName.BACKEND.zip()
 
     console.print("Uploading code ...")
     deploy_response = hosting.deploy(
@@ -624,7 +580,7 @@
     backend_up = frontend_up = False
     # TODO: poll backend for status
     with yaspin(text="Checking backend ...") as sp:
-        for _ in range(constants.BACKEND_POLL_TIMEOUT):
+        for _ in range(constants.Hosting.BACKEND_POLL_TIMEOUT):
             if backend_up := hosting.poll_backend(config.api_url):
                 # TODO: what is a universal tick mark?
                 sp.ok("✅ ")
@@ -634,7 +590,7 @@
 
     # TODO: poll frontend for status
     with yaspin(text="Checking frontend ...") as sp:
-        for _ in range(constants.FRONTEND_POLL_TIMEOUT):
+        for _ in range(constants.Hosting.FRONTEND_POLL_TIMEOUT):
             if frontend_up := hosting.poll_frontend(config.api_url):
                 # TODO: what is a universal tick mark?
                 sp.ok("✅ ")
@@ -659,7 +615,7 @@
 @deployments_cli.command(name="list")
 def list_deployments(
     loglevel: constants.LogLevel = typer.Option(
-        console.LOG_LEVEL, help="The log level to use."
+        config.loglevel, help="The log level to use."
     ),
     as_json: bool = typer.Option(
         False, help="Whether to output the result in json format."
@@ -686,7 +642,7 @@
 def delete_deployment(
     key: str,  # = typer.Argument(..., help="The name of the deployment."),
     loglevel: constants.LogLevel = typer.Option(
-        console.LOG_LEVEL, help="The log level to use."
+        config.loglevel, help="The log level to use."
     ),
 ):
     """Delete a hosted instance."""
