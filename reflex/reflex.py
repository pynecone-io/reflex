"""Reflex CLI to create, run, and deploy apps."""

from __future__ import annotations

# WARNING: do not import any modules that contain rx.State subclasses here
import atexit
import os
from pathlib import Path
from typing import List, Optional

import typer
import typer.core
from reflex_cli.deployments import deployments_cli
from reflex_cli.utils import dependency
from reflex_cli.v2.deployments import check_version, hosting_cli

from reflex import constants
from reflex.config import EnvironmentVariables, get_config
from reflex.custom_components.custom_components import custom_components_cli
from reflex.utils import console, redir, telemetry

# Disable typer+rich integration for help panels
typer.core.rich = False  # type: ignore

# Create the app.
try:
    cli = typer.Typer(add_completion=False, pretty_exceptions_enable=False)
except TypeError:
    # Fallback for older typer versions.
    cli = typer.Typer(add_completion=False)

# Get the config.
config = get_config()


def version(value: bool):
    """Get the Reflex version.

    Args:
        value: Whether the version flag was passed.

    Raises:
        typer.Exit: If the version flag was passed.
    """
    if value:
        console.print(constants.Reflex.VERSION)
        raise typer.Exit()


@cli.callback()
def main(
    version: bool = typer.Option(
        None,
        "-v",
        "--version",
        callback=version,
        help="Get the Reflex version.",
        is_eager=True,
    ),
):
    """Reflex CLI to create, run, and deploy apps."""
    pass


def _init(
    name: str,
    template: str | None = None,
    loglevel: constants.LogLevel = config.loglevel,
    ai: bool = False,
):
    """Initialize a new Reflex app in the given directory."""
    from reflex.utils import exec, prerequisites

    # Set the log level.
    console.set_log_level(loglevel)

    # Show system info
    exec.output_system_info()

    # Validate the app name.
    app_name = prerequisites.validate_app_name(name)
    console.rule(f"[bold]Initializing {app_name}")

    # Check prerequisites.
    prerequisites.check_latest_package_version(constants.Reflex.MODULE_NAME)
    prerequisites.initialize_reflex_user_directory()
    prerequisites.ensure_reflex_installation_id()

    # Set up the web project.
    prerequisites.initialize_frontend_dependencies()

    # Integrate with reflex.build.
    generation_hash = None
    if ai:
        if template is None:
            # If AI is requested and no template specified, redirect the user to reflex.build.
            generation_hash = redir.reflex_build_redirect()
        elif prerequisites.is_generation_hash(template):
            # Otherwise treat the template as a generation hash.
            generation_hash = template
        else:
            console.error(
                "Cannot use `--template` option with `--ai` option. Please remove `--template` option."
            )
            raise typer.Exit(2)
        template = constants.Templates.DEFAULT

    # Initialize the app.
    template = prerequisites.initialize_app(app_name, template)

    # If a reflex.build generation hash is available, download the code and apply it to the main module.
    if generation_hash:
        prerequisites.initialize_main_module_index_from_generation(
            app_name, generation_hash=generation_hash
        )

    # Initialize the .gitignore.
    prerequisites.initialize_gitignore()

    # Initialize the requirements.txt.
    prerequisites.initialize_requirements_txt()

<<<<<<< HEAD
    template_msg = "" if template else f" using the {template} template"
=======
    template_msg = "" if not template else f" using the {template} template"
>>>>>>> 681b6160
    # Finish initializing the app.
    console.success(f"Initialized {app_name}{template_msg}")


@cli.command()
def init(
    name: str = typer.Option(
        None, metavar="APP_NAME", help="The name of the app to initialize."
    ),
    template: str = typer.Option(
        None,
        help="The template to initialize the app with.",
    ),
    loglevel: constants.LogLevel = typer.Option(
        config.loglevel, help="The log level to use."
    ),
    ai: bool = typer.Option(
        False,
        help="Use AI to create the initial template. Cannot be used with existing app or `--template` option.",
    ),
):
    """Initialize a new Reflex app in the current directory."""
    _init(name, template, loglevel, ai)


def _run(
    env: constants.Env = constants.Env.DEV,
    frontend: bool = True,
    backend: bool = True,
    frontend_port: str = str(config.frontend_port),
    backend_port: str = str(config.backend_port),
    backend_host: str = config.backend_host,
    loglevel: constants.LogLevel = config.loglevel,
):
    """Run the app in the given directory."""
    # Set env mode in the environment
    # This must be set before importing modules that contain rx.State subclasses
    EnvironmentVariables.REFLEX_ENV_MODE.set(env)

    from reflex.state import reset_disk_state_manager
    from reflex.utils import build, exec, prerequisites, processes

    # Set the log level.
    console.set_log_level(loglevel)

    # Show system info
    exec.output_system_info()

    # If no --frontend-only and no --backend-only, then turn on frontend and backend both
    if not frontend and not backend:
        frontend = True
        backend = True

    if not frontend and backend:
        _skip_compile()

    # Check that the app is initialized.
    if prerequisites.needs_reinit(frontend=frontend):
        _init(name=config.app_name, loglevel=loglevel)

    # Delete the states folder if it exists.
    reset_disk_state_manager()

    # Find the next available open port if applicable.
    if frontend:
        frontend_port = processes.handle_port(
            "frontend", frontend_port, str(constants.DefaultPorts.FRONTEND_PORT)
        )

    if backend:
        backend_port = processes.handle_port(
            "backend", backend_port, str(constants.DefaultPorts.BACKEND_PORT)
        )

    # Apply the new ports to the config.
    if frontend_port != str(config.frontend_port):
        config._set_persistent(frontend_port=frontend_port)
    if backend_port != str(config.backend_port):
        config._set_persistent(backend_port=backend_port)

    # Reload the config to make sure the env vars are persistent.
    get_config(reload=True)

    console.rule("[bold]Starting Reflex App")

    prerequisites.check_latest_package_version(constants.Reflex.MODULE_NAME)

    if frontend:
        # Get the app module.
        prerequisites.get_compiled_app()

    # Warn if schema is not up to date.
    prerequisites.check_schema_up_to_date()

    # Get the frontend and backend commands, based on the environment.
    setup_frontend = frontend_cmd = backend_cmd = None
    if env == constants.Env.DEV:
        setup_frontend, frontend_cmd, backend_cmd = (
            build.setup_frontend,
            exec.run_frontend,
            exec.run_backend,
        )
    if env == constants.Env.PROD:
        setup_frontend, frontend_cmd, backend_cmd = (
            build.setup_frontend_prod,
            exec.run_frontend_prod,
            exec.run_backend_prod,
        )
    if not setup_frontend or not frontend_cmd or not backend_cmd:
        raise ValueError("Invalid env")

    # Post a telemetry event.
    telemetry.send(f"run-{env.value}")

    # Display custom message when there is a keyboard interrupt.
    atexit.register(processes.atexit_handler)

    # Run the frontend and backend together.
    commands = []

    # Run the frontend on a separate thread.
    if frontend:
        setup_frontend(Path.cwd())
        commands.append((frontend_cmd, Path.cwd(), frontend_port, backend))

    # In prod mode, run the backend on a separate thread.
    if backend and env == constants.Env.PROD:
        commands.append(
            (
                backend_cmd,
                backend_host,
                backend_port,
                loglevel.subprocess_level(),
                frontend,
            )
        )

    # Start the frontend and backend.
    with processes.run_concurrently_context(*commands):
        # In dev mode, run the backend on the main thread.
        if backend and env == constants.Env.DEV:
            backend_cmd(
                backend_host, int(backend_port), loglevel.subprocess_level(), frontend
            )
            # The windows uvicorn bug workaround
            # https://github.com/reflex-dev/reflex/issues/2335
            if constants.IS_WINDOWS and exec.frontend_process:
                # Sends SIGTERM in windows
                exec.kill(exec.frontend_process.pid)


@cli.command()
def run(
    env: constants.Env = typer.Option(
        constants.Env.DEV, help="The environment to run the app in."
    ),
    frontend: bool = typer.Option(
        False,
        "--frontend-only",
        help="Execute only frontend.",
        envvar=EnvironmentVariables.REFLEX_FRONTEND_ONLY.name,
    ),
    backend: bool = typer.Option(
        False,
        "--backend-only",
        help="Execute only backend.",
        envvar=EnvironmentVariables.REFLEX_BACKEND_ONLY.name,
    ),
    frontend_port: str = typer.Option(
        config.frontend_port, help="Specify a different frontend port."
    ),
    backend_port: str = typer.Option(
        config.backend_port, help="Specify a different backend port."
    ),
    backend_host: str = typer.Option(
        config.backend_host, help="Specify the backend host."
    ),
    loglevel: constants.LogLevel = typer.Option(
        config.loglevel, help="The log level to use."
    ),
):
    """Run the app in the current directory."""
    if frontend and backend:
        console.error("Cannot use both --frontend-only and --backend-only options.")
        raise typer.Exit(1)
    EnvironmentVariables.REFLEX_BACKEND_ONLY.set(backend)
    EnvironmentVariables.REFLEX_FRONTEND_ONLY.set(frontend)

    _run(env, frontend, backend, frontend_port, backend_port, backend_host, loglevel)


@cli.command()
def export(
    zipping: bool = typer.Option(
        True, "--no-zip", help="Disable zip for backend and frontend exports."
    ),
    frontend: bool = typer.Option(
        True, "--backend-only", help="Export only backend.", show_default=False
    ),
    backend: bool = typer.Option(
        True, "--frontend-only", help="Export only frontend.", show_default=False
    ),
    zip_dest_dir: str = typer.Option(
        os.getcwd(),
        help="The directory to export the zip files to.",
        show_default=False,
    ),
    upload_db_file: bool = typer.Option(
        False,
        help="Whether to exclude sqlite db files when exporting backend.",
        hidden=True,
    ),
    loglevel: constants.LogLevel = typer.Option(
        config.loglevel, help="The log level to use."
    ),
):
    """Export the app to a zip file."""
    from reflex.utils import export as export_utils
    from reflex.utils import prerequisites

    if prerequisites.needs_reinit(frontend=True):
        _init(name=config.app_name, loglevel=loglevel)

    export_utils.export(
        zipping=zipping,
        frontend=frontend,
        backend=backend,
        zip_dest_dir=zip_dest_dir,
        upload_db_file=upload_db_file,
        loglevel=loglevel.subprocess_level(),
    )


def _login() -> str:
    """Helper function to authenticate with Reflex hosting service."""
    from reflex_cli.utils import hosting

    access_token, invitation_code = hosting.authenticated_token()
    if access_token:
        console.print("You already logged in.")
        return access_token

    # If not already logged in, open a browser window/tab to the login page.
    access_token = hosting.authenticate_on_browser(invitation_code)

    if not access_token:
        console.error("Unable to authenticate. Please try again or contact support.")
        raise typer.Exit(1)

    console.print("Successfully logged in.")
    return access_token


@cli.command()
def login(
    loglevel: constants.LogLevel = typer.Option(
        config.loglevel, help="The log level to use."
    ),
):
    """Authenticate with Reflex hosting service."""
    # Set the log level.
    console.set_log_level(loglevel)

    _login()


@cli.command()
def loginv2(loglevel: constants.LogLevel = typer.Option(config.loglevel)):
    """Authenicate with experimental Reflex hosting service."""
    from reflex_cli.v2 import cli as hosting_cli

    check_version()

    hosting_cli.login()


@cli.command()
def logout(
    loglevel: constants.LogLevel = typer.Option(
        config.loglevel, help="The log level to use."
    ),
):
    """Log out of access to Reflex hosting service."""
    from reflex_cli.utils import hosting

    console.set_log_level(loglevel)

    hosting.log_out_on_browser()
    console.debug("Deleting access token from config locally")
    hosting.delete_token_from_config(include_invitation_code=True)


@cli.command()
def logoutv2(
    loglevel: constants.LogLevel = typer.Option(
        config.loglevel, help="The log level to use."
    ),
):
    """Log out of access to Reflex hosting service."""
    from reflex_cli.v2.utils import hosting

    check_version()

    console.set_log_level(loglevel)

    hosting.log_out_on_browser()
    console.debug("Deleting access token from config locally")
    hosting.delete_token_from_config(include_invitation_code=True)


db_cli = typer.Typer()
script_cli = typer.Typer()


def _skip_compile():
    """Skip the compile step."""
    EnvironmentVariables.REFLEX_SKIP_COMPILE.set(True)


@db_cli.command(name="init")
def db_init():
    """Create database schema and migration configuration."""
    from reflex import model
    from reflex.utils import prerequisites

    # Check the database url.
    if config.db_url is None:
        console.error("db_url is not configured, cannot initialize.")
        return

    # Check the alembic config.
    if EnvironmentVariables.ALEMBIC_CONFIG.get().exists():
        console.error(
            "Database is already initialized. Use "
            "[bold]reflex db makemigrations[/bold] to create schema change "
            "scripts and [bold]reflex db migrate[/bold] to apply migrations "
            "to a new or existing database.",
        )
        return

    # Initialize the database.
    _skip_compile()
    prerequisites.get_compiled_app()
    model.Model.alembic_init()
    model.Model.migrate(autogenerate=True)


@db_cli.command()
def migrate():
    """Create or update database schema from migration scripts."""
    from reflex import model
    from reflex.utils import prerequisites

    # TODO see if we can use `get_app()` instead (no compile).  Would _skip_compile still be needed then?
    _skip_compile()
    prerequisites.get_compiled_app()
    if not prerequisites.check_db_initialized():
        return
    model.Model.migrate()
    prerequisites.check_schema_up_to_date()


@db_cli.command()
def makemigrations(
    message: str = typer.Option(
        None, help="Human readable identifier for the generated revision."
    ),
):
    """Create autogenerated alembic migration scripts."""
    from alembic.util.exc import CommandError

    from reflex import model
    from reflex.utils import prerequisites

    # TODO see if we can use `get_app()` instead (no compile).  Would _skip_compile still be needed then?
    _skip_compile()
    prerequisites.get_compiled_app()
    if not prerequisites.check_db_initialized():
        return
    with model.Model.get_db_engine().connect() as connection:
        try:
            model.Model.alembic_autogenerate(connection=connection, message=message)
        except CommandError as command_error:
            if "Target database is not up to date." not in str(command_error):
                raise
            console.error(
                f"{command_error} Run [bold]reflex db migrate[/bold] to update database."
            )


@cli.command()
def deploy(
    key: Optional[str] = typer.Option(
        None,
        "-k",
        "--deployment-key",
        help="The name of the deployment. Domain name safe characters only.",
    ),
    app_name: str = typer.Option(
        config.app_name,
        "--app-name",
        help="The name of the App to deploy under.",
        hidden=True,
    ),
    regions: List[str] = typer.Option(
        list(),
        "-r",
        "--region",
        help="The regions to deploy to.",
    ),
    envs: List[str] = typer.Option(
        list(),
        "--env",
        help="The environment variables to set: <key>=<value>. For multiple envs, repeat this option, e.g. --env k1=v2 --env k2=v2.",
    ),
    cpus: Optional[int] = typer.Option(
        None, help="The number of CPUs to allocate.", hidden=True
    ),
    memory_mb: Optional[int] = typer.Option(
        None, help="The amount of memory to allocate.", hidden=True
    ),
    auto_start: Optional[bool] = typer.Option(
        None,
        help="Whether to auto start the instance.",
        hidden=True,
    ),
    auto_stop: Optional[bool] = typer.Option(
        None,
        help="Whether to auto stop the instance.",
        hidden=True,
    ),
    frontend_hostname: Optional[str] = typer.Option(
        None,
        "--frontend-hostname",
        help="The hostname of the frontend.",
        hidden=True,
    ),
    interactive: bool = typer.Option(
        True,
        help="Whether to list configuration options and ask for confirmation.",
    ),
    with_metrics: Optional[str] = typer.Option(
        None,
        help="Setting for metrics scraping for the deployment. Setup required in user code.",
        hidden=True,
    ),
    with_tracing: Optional[str] = typer.Option(
        None,
        help="Setting to export tracing for the deployment. Setup required in user code.",
        hidden=True,
    ),
    upload_db_file: bool = typer.Option(
        False,
        help="Whether to include local sqlite db files when uploading to hosting service.",
        hidden=True,
    ),
    loglevel: constants.LogLevel = typer.Option(
        config.loglevel, help="The log level to use."
    ),
):
    """Deploy the app to the Reflex hosting service."""
    from reflex_cli import cli as hosting_cli

    from reflex.utils import export as export_utils
    from reflex.utils import prerequisites

    # Set the log level.
    console.set_log_level(loglevel)

    # Only check requirements if interactive. There is user interaction for requirements update.
    if interactive:
        dependency.check_requirements()

    # Check if we are set up.
    if prerequisites.needs_reinit(frontend=True):
        _init(name=config.app_name, loglevel=loglevel)
    prerequisites.check_latest_package_version(constants.ReflexHostingCLI.MODULE_NAME)

    hosting_cli.deploy(
        app_name=app_name,
        export_fn=lambda zip_dest_dir,
        api_url,
        deploy_url,
        frontend,
        backend,
        zipping: export_utils.export(
            zip_dest_dir=zip_dest_dir,
            api_url=api_url,
            deploy_url=deploy_url,
            frontend=frontend,
            backend=backend,
            zipping=zipping,
            loglevel=loglevel.subprocess_level(),
            upload_db_file=upload_db_file,
        ),
        key=key,
        regions=regions,
        envs=envs,
        cpus=cpus,
        memory_mb=memory_mb,
        auto_start=auto_start,
        auto_stop=auto_stop,
        frontend_hostname=frontend_hostname,
        interactive=interactive,
        with_metrics=with_metrics,
        with_tracing=with_tracing,
        loglevel=loglevel.subprocess_level(),
    )


@cli.command()
def deployv2(
    app_name: str = typer.Option(
        config.app_name,
        "--app-name",
        help="The name of the App to deploy under.",
        hidden=True,
    ),
    regions: List[str] = typer.Option(
        list(),
        "-r",
        "--region",
        help="The regions to deploy to. `reflex apps regions` For multiple envs, repeat this option, e.g. --region sjc --region iad",
    ),
    envs: List[str] = typer.Option(
        list(),
        "--env",
        help="The environment variables to set: <key>=<value>. For multiple envs, repeat this option, e.g. --env k1=v2 --env k2=v2.",
    ),
    vmtype: Optional[str] = typer.Option(
        None,
        "--vmtype",
        help="Vm type id. Run `reflex apps vmtypes` to get options.",
    ),
    hostname: Optional[str] = typer.Option(
        None,
        "--hostname",
        help="The hostname of the frontend.",
    ),
    interactive: bool = typer.Option(
        True,
        help="Whether to list configuration options and ask for confirmation.",
    ),
    envfile: Optional[str] = typer.Option(
        None,
        "--envfile",
        help="The path to an env file to use. Will override any envs set manually.",
    ),
    loglevel: constants.LogLevel = typer.Option(
        config.loglevel, help="The log level to use."
    ),
    project: Optional[str] = typer.Option(
        None,
        "--project",
        help="project to deploy to",
        hidden=True,
    ),
    token: Optional[str] = typer.Option(
        None,
        "--token",
        help="token to use for auth",
    ),
):
    """Deploy the app to the Reflex hosting service."""
    from reflex_cli.v2 import cli as hosting_cli
    from reflex_cli.v2.utils import dependency

    from reflex.utils import export as export_utils
    from reflex.utils import prerequisites

    check_version()

    # Set the log level.
    console.set_log_level(loglevel)

    # Only check requirements if interactive.
    # There is user interaction for requirements update.
    if interactive:
        dependency.check_requirements()

    # Check if we are set up.
    if prerequisites.needs_reinit(frontend=True):
        _init(name=config.app_name, loglevel=loglevel)
    prerequisites.check_latest_package_version(constants.ReflexHostingCLI.MODULE_NAME)

    hosting_cli.deploy(
        app_name=app_name,
        export_fn=lambda zip_dest_dir,
        api_url,
        deploy_url,
        frontend,
        backend,
        zipping: export_utils.export(
            zip_dest_dir=zip_dest_dir,
            api_url=api_url,
            deploy_url=deploy_url,
            frontend=frontend,
            backend=backend,
            zipping=zipping,
            loglevel=loglevel.subprocess_level(),
        ),
        regions=regions,
        envs=envs,
        vmtype=vmtype,
        envfile=envfile,
        hostname=hostname,
        interactive=interactive,
        loglevel=loglevel.subprocess_level(),
        token=token,
        project=project,
    )


cli.add_typer(db_cli, name="db", help="Subcommands for managing the database schema.")
cli.add_typer(script_cli, name="script", help="Subcommands running helper scripts.")
cli.add_typer(
    deployments_cli,
    name="deployments",
    help="Subcommands for managing the Deployments.",
)
cli.add_typer(
    hosting_cli,
    name="apps",
    help="Subcommands for managing the Deployments.",
)
cli.add_typer(
    custom_components_cli,
    name="component",
    help="Subcommands for creating and publishing Custom Components.",
)

if __name__ == "__main__":
    cli()<|MERGE_RESOLUTION|>--- conflicted
+++ resolved
@@ -120,11 +120,7 @@
     # Initialize the requirements.txt.
     prerequisites.initialize_requirements_txt()
 
-<<<<<<< HEAD
-    template_msg = "" if template else f" using the {template} template"
-=======
     template_msg = "" if not template else f" using the {template} template"
->>>>>>> 681b6160
     # Finish initializing the app.
     console.success(f"Initialized {app_name}{template_msg}")
 
