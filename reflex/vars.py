"""Define a state var."""
from __future__ import annotations

import contextlib
import dis
import json
import random
import string
from abc import ABC
from types import CodeType, FunctionType
from typing import (
    TYPE_CHECKING,
    Any,
    Callable,
    Dict,
    List,
    Optional,
    Tuple,
    Type,
    Union,
    _GenericAlias,  # type: ignore
    cast,
    get_type_hints,
)

from pydantic.fields import ModelField

from reflex import constants
from reflex.base import Base
from reflex.utils import console, format, serializers, types

if TYPE_CHECKING:
    from reflex.state import State

# Set of unique variable names.
USED_VARIABLES = set()

# Supported operators for all types.
ALL_OPS = ["==", "!=", "!==", "===", "&&", "||"]
# Delimiters used between function args or operands.
DELIMITERS = [","]
# Mapping of valid operations for different type combinations.
OPERATION_MAPPING = {
    (int, int): {
        "+",
        "-",
        "/",
        "//",
        "*",
        "%",
        "**",
        ">",
        "<",
        "<=",
        ">=",
        "|",
        "&",
    },
    (int, str): {"*"},
    (int, list): {"*"},
    (str, str): {"+", ">", "<", "<=", ">="},
    (float, float): {"+", "-", "/", "//", "*", "%", "**", ">", "<", "<=", ">="},
    (float, int): {"+", "-", "/", "//", "*", "%", "**", ">", "<", "<=", ">="},
    (list, list): {"+", ">", "<", "<=", ">="},
}


def get_unique_variable_name() -> str:
    """Get a unique variable name.

    Returns:
        The unique variable name.
    """
    name = "".join([random.choice(string.ascii_lowercase) for _ in range(8)])
    if name not in USED_VARIABLES:
        USED_VARIABLES.add(name)
        return name
    return get_unique_variable_name()


class Var(ABC):
    """An abstract var."""

    # The name of the var.
    name: str

    # The type of the var.
    type_: Type

    # The name of the enclosing state.
    state: str = ""

    # Whether this is a local javascript variable.
    is_local: bool = False

    # Whether the var is a string literal.
    is_string: bool = False

    @classmethod
    def create(
        cls, value: Any, is_local: bool = True, is_string: bool = False
    ) -> Var | None:
        """Create a var from a value.

        Args:
            value: The value to create the var from.
            is_local: Whether the var is local.
            is_string: Whether the var is a string literal.

        Returns:
            The var.

        Raises:
            TypeError: If the value is JSON-unserializable.
        """
        # Check for none values.
        if value is None:
            return None

        # If the value is already a var, do nothing.
        if isinstance(value, Var):
            return value

        # Try to serialize the value.
<<<<<<< HEAD
        serialized = serializers.serialize(value)
        if serialized is not None:
            value = serialized

        try:
            name = value if isinstance(value, str) else json.dumps(value)
        except TypeError as e:
=======
        type_ = type(value)
        name = serialize(value)
        if name is None:
>>>>>>> 89404e0b
            raise TypeError(
                f"No JSON serializer found for var {value} of type {type_}."
            )
        name = name if isinstance(name, str) else format.json_dumps(name)

        return BaseVar(name=name, type_=type_, is_local=is_local, is_string=is_string)

    @classmethod
    def create_safe(
        cls, value: Any, is_local: bool = True, is_string: bool = False
    ) -> Var:
        """Create a var from a value, guaranteeing that it is not None.

        Args:
            value: The value to create the var from.
            is_local: Whether the var is local.
            is_string: Whether the var is a string literal.

        Returns:
            The var.
        """
        var = cls.create(value, is_local=is_local, is_string=is_string)
        assert var is not None
        return var

    @classmethod
    def __class_getitem__(cls, type_: str) -> _GenericAlias:
        """Get a typed var.

        Args:
            type_: The type of the var.

        Returns:
            The var class item.
        """
        return _GenericAlias(cls, type_)

    def _decode(self) -> Any:
        """Decode Var as a python value.

        Note that Var with state set cannot be decoded python-side and will be
        returned as full_name.

        Returns:
            The decoded value or the Var name.
        """
        if self.state:
            return self.full_name
        if self.is_string:
            return self.name
        try:
            return json.loads(self.name)
        except ValueError:
            return self.name

    def equals(self, other: Var) -> bool:
        """Check if two vars are equal.

        Args:
            other: The other var to compare.

        Returns:
            Whether the vars are equal.
        """
        return (
            self.name == other.name
            and self.type_ == other.type_
            and self.state == other.state
            and self.is_local == other.is_local
        )

    def to_string(self, json: bool = True) -> Var:
        """Convert a var to a string.

        Args:
            json: Whether to convert to a JSON string.

        Returns:
            The stringified var.
        """
        fn = "JSON.stringify" if json else "String"
        return self.operation(fn=fn, type_=str)

    def __hash__(self) -> int:
        """Define a hash function for a var.

        Returns:
            The hash of the var.
        """
        return hash((self.name, str(self.type_)))

    def __str__(self) -> str:
        """Wrap the var so it can be used in templates.

        Returns:
            The wrapped var, i.e. {state.var}.
        """
        out = self.full_name if self.is_local else format.wrap(self.full_name, "{")
        if self.is_string:
            out = format.format_string(out)
        return out

    def __bool__(self) -> bool:
        """Raise exception if using Var in a boolean context.

        Raises:
            TypeError: when attempting to bool-ify the Var.
        """
        raise TypeError(
            f"Cannot convert Var {self.full_name!r} to bool for use with `if`, `and`, `or`, and `not`. "
            "Instead use `rx.cond` and bitwise operators `&` (and), `|` (or), `~` (invert)."
        )

    def __iter__(self) -> Any:
        """Raise exception if using Var in an iterable context.

        Raises:
            TypeError: when attempting to iterate over the Var.
        """
        raise TypeError(
            f"Cannot iterate over Var {self.full_name!r}. Instead use `rx.foreach`."
        )

    def __format__(self, format_spec: str) -> str:
        """Format the var into a Javascript equivalent to an f-string.

        Args:
            format_spec: The format specifier (Ignored for now).

        Returns:
            The formatted var.
        """
        if self.is_local:
            return str(self)
        return f"${str(self)}"

    def __getitem__(self, i: Any) -> Var:
        """Index into a var.

        Args:
            i: The index to index into.

        Returns:
            The indexed var.

        Raises:
            TypeError: If the var is not indexable.
        """
        # Indexing is only supported for strings, lists, tuples, dicts, and dataframes.
        if not (
            types._issubclass(self.type_, Union[List, Dict, Tuple, str])
            or types.is_dataframe(self.type_)
        ):
            if self.type_ == Any:
                raise TypeError(
                    "Could not index into var of type Any. (If you are trying to index into a state var, "
                    "add the correct type annotation to the var.)"
                )
            raise TypeError(
                f"Var {self.name} of type {self.type_} does not support indexing."
            )

        # The type of the indexed var.
        type_ = Any

        # Convert any vars to local vars.
        if isinstance(i, Var):
            i = BaseVar(name=i.name, type_=i.type_, state=i.state, is_local=True)

        # Handle list/tuple/str indexing.
        if types._issubclass(self.type_, Union[List, Tuple, str]):
            # List/Tuple/String indices must be ints, slices, or vars.
            if (
                not isinstance(i, types.get_args(Union[int, slice, Var]))
                or isinstance(i, Var)
                and not i.type_ == int
            ):
                raise TypeError("Index must be an integer or an integer var.")

            # Handle slices first.
            if isinstance(i, slice):
                # Get the start and stop indices.
                start = i.start or 0
                stop = i.stop or "undefined"

                # Use the slice function.
                return BaseVar(
                    name=f"{self.name}.slice({start}, {stop})",
                    type_=self.type_,
                    state=self.state,
                    is_local=self.is_local,
                )

            # Get the type of the indexed var.
            type_ = (
                types.get_args(self.type_)[0]
                if types.is_generic_alias(self.type_)
                else Any
            )

            # Use `at` to support negative indices.
            return BaseVar(
                name=f"{self.name}.at({i})",
                type_=type_,
                state=self.state,
                is_local=self.is_local,
            )

        # Dictionary / dataframe indexing.
        # Tuples are currently not supported as indexes.
        if (
            (types._issubclass(self.type_, Dict) or types.is_dataframe(self.type_))
            and not isinstance(i, types.get_args(Union[int, str, float, Var]))
        ) or (
            isinstance(i, Var)
            and not types._issubclass(i.type_, types.get_args(Union[int, str, float]))
        ):
            raise TypeError(
                "Index must be one of the following types: int, str, int or str Var"
            )
        # Get the type of the indexed var.
        if isinstance(i, str):
            i = format.wrap(i, '"')
        type_ = (
            types.get_args(self.type_)[1] if types.is_generic_alias(self.type_) else Any
        )

        # Use normal indexing here.
        return BaseVar(
            name=f"{self.name}[{i}]",
            type_=type_,
            state=self.state,
            is_local=self.is_local,
        )

    def __getattribute__(self, name: str) -> Var:
        """Get a var attribute.

        Args:
            name: The name of the attribute.

        Returns:
            The var attribute.

        Raises:
            AttributeError: If the var is wrongly annotated or can't find attribute.
            TypeError: If an annotation to the var isn't provided.
        """
        try:
            return super().__getattribute__(name)
        except Exception as e:
            # Check if the attribute is one of the class fields.
            if not name.startswith("_"):
                if self.type_ == Any:
                    raise TypeError(
                        f"You must provide an annotation for the state var `{self.full_name}`. Annotation cannot be `{self.type_}`"
                    ) from None
                if hasattr(self.type_, "__fields__") and name in self.type_.__fields__:
                    type_ = self.type_.__fields__[name].outer_type_
                    if isinstance(type_, ModelField):
                        type_ = type_.type_
                    return BaseVar(
                        name=f"{self.name}.{name}",
                        type_=type_,
                        state=self.state,
                        is_local=self.is_local,
                    )
            raise AttributeError(
                f"The State var `{self.full_name}` has no attribute '{name}' or may have been annotated "
                f"wrongly.\n"
                f"original message: {e.args[0]}"
            ) from e

    def operation(
        self,
        op: str = "",
        other: Var | None = None,
        type_: Type | None = None,
        flip: bool = False,
        fn: str | None = None,
        invoke_fn: bool = False,
    ) -> Var:
        """Perform an operation on a var.

        Args:
            op: The operation to perform.
            other: The other var to perform the operation on.
            type_: The type of the operation result.
            flip: Whether to flip the order of the operation.
            fn: A function to apply to the operation.
            invoke_fn: Whether to invoke the function.

        Returns:
            The operation result.

        Raises:
            TypeError: If the operation between two operands is invalid.
            ValueError: If flip is set to true and value of operand is not provided
        """
        if isinstance(other, str):
            other = Var.create(json.dumps(other))
        else:
            other = Var.create(other)

        type_ = type_ or self.type_

        if other is None and flip:
            raise ValueError(
                "flip_operands cannot be set to True if the value of 'other' operand is not provided"
            )

        left_operand, right_operand = (other, self) if flip else (self, other)

        if other is not None:
            # check if the operation between operands is valid.
            if op and not self.is_valid_operation(
                types.get_base_class(left_operand.type_),  # type: ignore
                types.get_base_class(right_operand.type_),  # type: ignore
                op,
            ):
                raise TypeError(
                    f"Unsupported Operand type(s) for {op}: `{left_operand.full_name}` of type {left_operand.type_.__name__} and `{right_operand.full_name}` of type {right_operand.type_.__name__}"  # type: ignore
                )

            # apply function to operands
            if fn is not None:
                if invoke_fn:
                    # invoke the function on left operand.
                    operation_name = f"{left_operand.full_name}.{fn}({right_operand.full_name})"  # type: ignore
                else:
                    # pass the operands as arguments to the function.
                    operation_name = f"{left_operand.full_name} {op} {right_operand.full_name}"  # type: ignore
                    operation_name = f"{fn}({operation_name})"
            else:
                # apply operator to operands (left operand <operator> right_operand)
                operation_name = f"{left_operand.full_name} {op} {right_operand.full_name}"  # type: ignore
                operation_name = format.wrap(operation_name, "(")
        else:
            # apply operator to left operand (<operator> left_operand)
            operation_name = f"{op}{self.full_name}"
            # apply function to operands
            if fn is not None:
                operation_name = (
                    f"{fn}({operation_name})"
                    if not invoke_fn
                    else f"{self.full_name}.{fn}()"
                )

        return BaseVar(
            name=operation_name,
            type_=type_,
            is_local=self.is_local,
        )

    @staticmethod
    def is_valid_operation(
        operand1_type: Type, operand2_type: Type, operator: str
    ) -> bool:
        """Check if an operation between two operands is valid.

        Args:
            operand1_type: Type of the operand
            operand2_type: Type of the second operand
            operator: The operator.

        Returns:
            Whether operation is valid or not

        """
        if operator in ALL_OPS or operator in DELIMITERS:
            return True

        # bools are subclasses of ints
        pair = tuple(
            sorted(
                [
                    int if operand1_type == bool else operand1_type,
                    int if operand2_type == bool else operand2_type,
                ],
                key=lambda x: x.__name__,
            )
        )
        return pair in OPERATION_MAPPING and operator in OPERATION_MAPPING[pair]

    def compare(self, op: str, other: Var) -> Var:
        """Compare two vars with inequalities.

        Args:
            op: The comparison operator.
            other: The other var to compare with.

        Returns:
            The comparison result.
        """
        return self.operation(op, other, bool)

    def __invert__(self) -> Var:
        """Invert a var.

        Returns:
            The inverted var.
        """
        return self.operation("!", type_=bool)

    def __neg__(self) -> Var:
        """Negate a var.

        Returns:
            The negated var.
        """
        return self.operation(fn="-")

    def __abs__(self) -> Var:
        """Get the absolute value of a var.

        Returns:
            A var with the absolute value.
        """
        return self.operation(fn="Math.abs")

    def length(self) -> Var:
        """Get the length of a list var.

        Returns:
            A var with the absolute value.

        Raises:
            TypeError: If the var is not a list.
        """
        if not types._issubclass(self.type_, List):
            raise TypeError(f"Cannot get length of non-list var {self}.")
        return BaseVar(
            name=f"{self.full_name}.length",
            type_=int,
            is_local=self.is_local,
        )

    def __eq__(self, other: Var) -> Var:
        """Perform an equality comparison.

        Args:
            other: The other var to compare with.

        Returns:
            A var representing the equality comparison.
        """
        return self.compare("===", other)

    def __ne__(self, other: Var) -> Var:
        """Perform an inequality comparison.

        Args:
            other: The other var to compare with.

        Returns:
            A var representing the inequality comparison.
        """
        return self.compare("!==", other)

    def __gt__(self, other: Var) -> Var:
        """Perform a greater than comparison.

        Args:
            other: The other var to compare with.

        Returns:
            A var representing the greater than comparison.
        """
        return self.compare(">", other)

    def __ge__(self, other: Var) -> Var:
        """Perform a greater than or equal to comparison.

        Args:
            other: The other var to compare with.

        Returns:
            A var representing the greater than or equal to comparison.
        """
        return self.compare(">=", other)

    def __lt__(self, other: Var) -> Var:
        """Perform a less than comparison.

        Args:
            other: The other var to compare with.

        Returns:
            A var representing the less than comparison.
        """
        return self.compare("<", other)

    def __le__(self, other: Var) -> Var:
        """Perform a less than or equal to comparison.

        Args:
            other: The other var to compare with.

        Returns:
            A var representing the less than or equal to comparison.
        """
        return self.compare("<=", other)

    def __add__(self, other: Var, flip=False) -> Var:
        """Add two vars.

        Args:
            other: The other var to add.
            flip: Whether to flip operands.

        Returns:
            A var representing the sum.
        """
        other_type = other.type_ if isinstance(other, Var) else type(other)
        # For list-list addition, javascript concatenates the content of the lists instead of
        # merging the list, and for that reason we use the spread operator available through spreadArraysOrObjects
        # utility function
        if (
            types.get_base_class(self.type_) == list
            and types.get_base_class(other_type) == list
        ):
            return self.operation(",", other, fn="spreadArraysOrObjects", flip=flip)
        return self.operation("+", other, flip=flip)

    def __radd__(self, other: Var) -> Var:
        """Add two vars.

        Args:
            other: The other var to add.

        Returns:
            A var representing the sum.
        """
        return self.__add__(other=other, flip=True)

    def __sub__(self, other: Var) -> Var:
        """Subtract two vars.

        Args:
            other: The other var to subtract.

        Returns:
            A var representing the difference.
        """
        return self.operation("-", other)

    def __rsub__(self, other: Var) -> Var:
        """Subtract two vars.

        Args:
            other: The other var to subtract.

        Returns:
            A var representing the difference.
        """
        return self.operation("-", other, flip=True)

    def __mul__(self, other: Var, flip=True) -> Var:
        """Multiply two vars.

        Args:
            other: The other var to multiply.
            flip: Whether to flip operands

        Returns:
            A var representing the product.
        """
        other_type = other.type_ if isinstance(other, Var) else type(other)
        # For str-int multiplication, we use the repeat function.
        # i.e "hello" * 2 is equivalent to "hello".repeat(2) in js.
        if (types.get_base_class(self.type_), types.get_base_class(other_type)) in [
            (int, str),
            (str, int),
        ]:
            return self.operation(other=other, fn="repeat", invoke_fn=True)

        # For list-int multiplication, we use the Array function.
        # i.e ["hello"] * 2 is equivalent to Array(2).fill().map(() => ["hello"]).flat() in js.
        if (types.get_base_class(self.type_), types.get_base_class(other_type)) in [
            (int, list),
            (list, int),
        ]:
            other_name = other.full_name if isinstance(other, Var) else other
            name = f"Array({other_name}).fill().map(() => {self.full_name}).flat()"
            return BaseVar(
                name=name,
                type_=str,
                is_local=self.is_local,
            )

        return self.operation("*", other)

    def __rmul__(self, other: Var) -> Var:
        """Multiply two vars.

        Args:
            other: The other var to multiply.

        Returns:
            A var representing the product.
        """
        return self.__mul__(other=other, flip=True)

    def __pow__(self, other: Var) -> Var:
        """Raise a var to a power.

        Args:
            other: The power to raise to.

        Returns:
            A var representing the power.
        """
        return self.operation(",", other, fn="Math.pow")

    def __rpow__(self, other: Var) -> Var:
        """Raise a var to a power.

        Args:
            other: The power to raise to.

        Returns:
            A var representing the power.
        """
        return self.operation(",", other, flip=True, fn="Math.pow")

    def __truediv__(self, other: Var) -> Var:
        """Divide two vars.

        Args:
            other: The other var to divide.

        Returns:
            A var representing the quotient.
        """
        return self.operation("/", other)

    def __rtruediv__(self, other: Var) -> Var:
        """Divide two vars.

        Args:
            other: The other var to divide.

        Returns:
            A var representing the quotient.
        """
        return self.operation("/", other, flip=True)

    def __floordiv__(self, other: Var) -> Var:
        """Divide two vars.

        Args:
            other: The other var to divide.

        Returns:
            A var representing the quotient.
        """
        return self.operation("/", other, fn="Math.floor")

    def __mod__(self, other: Var) -> Var:
        """Get the remainder of two vars.

        Args:
            other: The other var to divide.

        Returns:
            A var representing the remainder.
        """
        return self.operation("%", other)

    def __rmod__(self, other: Var) -> Var:
        """Get the remainder of two vars.

        Args:
            other: The other var to divide.

        Returns:
            A var representing the remainder.
        """
        return self.operation("%", other, flip=True)

    def __and__(self, other: Var) -> Var:
        """Perform a logical and.

        Args:
            other: The other var to perform the logical AND with.

        Returns:
            A var representing the logical AND.

        Note:
            This method provides behavior specific to JavaScript, where it returns the JavaScript
            equivalent code (using the '&&' operator) of a logical AND operation.
            In JavaScript, the
            logical OR operator '&&' is used for Boolean logic, and this method emulates that behavior
            by returning the equivalent code as a Var instance.

            In Python, logical AND 'and' operates differently, evaluating expressions immediately, making
            it challenging to override the behavior entirely.
            Therefore, this method leverages the
            bitwise AND '__and__' operator for custom JavaScript-like behavior.

        Example:
        >>> var1 = Var.create(True)
        >>> var2 = Var.create(False)
        >>> js_code = var1 & var2
        >>> print(js_code.full_name)
        '(true && false)'
        """
        return self.operation("&&", other, type_=bool)

    def __rand__(self, other: Var) -> Var:
        """Perform a logical and.

        Args:
            other: The other var to perform the logical AND with.

        Returns:
            A var representing the logical AND.

        Note:
            This method provides behavior specific to JavaScript, where it returns the JavaScript
            equivalent code (using the '&&' operator) of a logical AND operation.
            In JavaScript, the
            logical OR operator '&&' is used for Boolean logic, and this method emulates that behavior
            by returning the equivalent code as a Var instance.

            In Python, logical AND 'and' operates differently, evaluating expressions immediately, making
            it challenging to override the behavior entirely.
            Therefore, this method leverages the
            bitwise AND '__rand__' operator for custom JavaScript-like behavior.

        Example:
        >>> var1 = Var.create(True)
        >>> var2 = Var.create(False)
        >>> js_code = var1 & var2
        >>> print(js_code.full_name)
        '(false && true)'
        """
        return self.operation("&&", other, type_=bool, flip=True)

    def __or__(self, other: Var) -> Var:
        """Perform a logical or.

        Args:
            other: The other var to perform the logical or with.

        Returns:
            A var representing the logical or.

        Note:
            This method provides behavior specific to JavaScript, where it returns the JavaScript
            equivalent code (using the '||' operator) of a logical OR operation. In JavaScript, the
            logical OR operator '||' is used for Boolean logic, and this method emulates that behavior
            by returning the equivalent code as a Var instance.

            In Python, logical OR 'or' operates differently, evaluating expressions immediately, making
            it challenging to override the behavior entirely. Therefore, this method leverages the
            bitwise OR '__or__' operator for custom JavaScript-like behavior.

        Example:
        >>> var1 = Var.create(True)
        >>> var2 = Var.create(False)
        >>> js_code = var1 | var2
        >>> print(js_code.full_name)
        '(true || false)'
        """
        return self.operation("||", other, type_=bool)

    def __ror__(self, other: Var) -> Var:
        """Perform a logical or.

        Args:
            other: The other var to perform the logical or with.

        Returns:
            A var representing the logical or.

        Note:
            This method provides behavior specific to JavaScript, where it returns the JavaScript
            equivalent code (using the '||' operator) of a logical OR operation. In JavaScript, the
            logical OR operator '||' is used for Boolean logic, and this method emulates that behavior
            by returning the equivalent code as a Var instance.

            In Python, logical OR 'or' operates differently, evaluating expressions immediately, making
            it challenging to override the behavior entirely. Therefore, this method leverages the
            bitwise OR '__or__' operator for custom JavaScript-like behavior.

        Example:
        >>> var1 = Var.create(True)
        >>> var2 = Var.create(False)
        >>> js_code = var1 | var2
        >>> print(js_code)
        'false || true'
        """
        return self.operation("||", other, type_=bool, flip=True)

    def __contains__(self, _: Any) -> Var:
        """Override the 'in' operator to alert the user that it is not supported.

        Raises:
            TypeError: the operation is not supported
        """
        raise TypeError(
            "'in' operator not supported for Var types, use Var.contains() instead."
        )

    def contains(self, other: Any) -> Var:
        """Check if a var contains the object `other`.

        Args:
            other: The object to check.

        Raises:
            TypeError: If the var is not a valid type: dict, list, tuple or str.

        Returns:
            A var representing the contain check.
        """
        if not (types._issubclass(self.type_, Union[dict, list, tuple, str])):
            raise TypeError(
                f"Var {self.full_name} of type {self.type_} does not support contains check."
            )
        method = (
            "hasOwnProperty" if types.get_base_class(self.type_) == dict else "includes"
        )
        if isinstance(other, str):
            other = Var.create(json.dumps(other), is_string=True)
        elif not isinstance(other, Var):
            other = Var.create(other)
        if types._issubclass(self.type_, Dict):
            return BaseVar(
                name=f"{self.full_name}.{method}({other.full_name})",
                type_=bool,
                is_local=self.is_local,
            )
        else:  # str, list, tuple
            # For strings, the left operand must be a string.
            if types._issubclass(self.type_, str) and not types._issubclass(
                other.type_, str
            ):
                raise TypeError(
                    f"'in <string>' requires string as left operand, not {other.type_}"
                )
            return BaseVar(
                name=f"{self.full_name}.includes({other.full_name})",
                type_=bool,
                is_local=self.is_local,
            )

    def reverse(self) -> Var:
        """Reverse a list var.

        Raises:
            TypeError: If the var is not a list.

        Returns:
            A var with the reversed list.
        """
        if not types._issubclass(self.type_, list):
            raise TypeError(f"Cannot reverse non-list var {self.full_name}.")

        return BaseVar(
            name=f"[...{self.full_name}].reverse()",
            type_=self.type_,
            is_local=self.is_local,
        )

    def lower(self) -> Var:
        """Convert a string var to lowercase.

        Returns:
            A var with the lowercase string.

        Raises:
            TypeError: If the var is not a string.
        """
        if not types._issubclass(self.type_, str):
            raise TypeError(
                f"Cannot convert non-string var {self.full_name} to lowercase."
            )

        return BaseVar(
            name=f"{self.full_name}.toLowerCase()",
            type_=str,
            is_local=self.is_local,
        )

    def upper(self) -> Var:
        """Convert a string var to uppercase.

        Returns:
            A var with the uppercase string.

        Raises:
            TypeError: If the var is not a string.
        """
        if not types._issubclass(self.type_, str):
            raise TypeError(
                f"Cannot convert non-string var {self.full_name} to uppercase."
            )

        return BaseVar(
            name=f"{self.full_name}.toUpperCase()",
            type_=str,
            is_local=self.is_local,
        )

    def split(self, other: str | Var[str] = " ") -> Var:
        """Split a string var into a list.

        Args:
            other: The string to split the var with.

        Returns:
            A var with the list.

        Raises:
            TypeError: If the var is not a string.
        """
        if not types._issubclass(self.type_, str):
            raise TypeError(f"Cannot split non-string var {self.full_name}.")

        other = Var.create_safe(json.dumps(other)) if isinstance(other, str) else other

        return BaseVar(
            name=f"{self.full_name}.split({other.full_name})",
            type_=list[str],
            is_local=self.is_local,
        )

    def join(self, other: str | Var[str] | None = None) -> Var:
        """Join a list var into a string.

        Args:
            other: The string to join the list with.

        Returns:
            A var with the string.

        Raises:
            TypeError: If the var is not a list.
        """
        if not types._issubclass(self.type_, list):
            raise TypeError(f"Cannot join non-list var {self.full_name}.")

        if other is None:
            other = Var.create_safe("")
        if isinstance(other, str):
            other = Var.create_safe(json.dumps(other))
        else:
            other = Var.create_safe(other)

        return BaseVar(
            name=f"{self.full_name}.join({other.full_name})",
            type_=str,
            is_local=self.is_local,
        )

    def foreach(self, fn: Callable) -> Var:
        """Return a list of components. after doing a foreach on this var.

        Args:
            fn: The function to call on each component.

        Returns:
            A var representing foreach operation.
        """
        arg = BaseVar(
            name=get_unique_variable_name(),
            type_=self.type_,
        )
        return BaseVar(
            name=f"{self.full_name}.map(({arg.name}, i) => {fn(arg, key='i')})",
            type_=self.type_,
            is_local=self.is_local,
        )

    def to(self, type_: Type) -> Var:
        """Convert the type of the var.

        Args:
            type_: The type to convert to.

        Returns:
            The converted var.
        """
        return BaseVar(
            name=self.name,
            type_=type_,
            state=self.state,
            is_local=self.is_local,
        )

    @property
    def full_name(self) -> str:
        """Get the full name of the var.

        Returns:
            The full name of the var.
        """
        return self.name if self.state == "" else ".".join([self.state, self.name])

    def set_state(self, state: Type[State]) -> Any:
        """Set the state of the var.

        Args:
            state: The state to set.

        Returns:
            The var with the set state.
        """
        self.state = state.get_full_name()
        return self


class BaseVar(Var, Base):
    """A base (non-computed) var of the app state."""

    # The name of the var.
    name: str

    # The type of the var.
    type_: Any

    # The name of the enclosing state.
    state: str = ""

    # Whether this is a local javascript variable.
    is_local: bool = False

    # Whether this var is a raw string.
    is_string: bool = False

    def __hash__(self) -> int:
        """Define a hash function for a var.

        Returns:
            The hash of the var.
        """
        return hash((self.name, str(self.type_)))

    def get_default_value(self) -> Any:
        """Get the default value of the var.

        Returns:
            The default value of the var.

        Raises:
            ImportError: If the var is a dataframe and pandas is not installed.
        """
        type_ = (
            self.type_.__origin__ if types.is_generic_alias(self.type_) else self.type_
        )
        if issubclass(type_, str):
            return ""
        if issubclass(type_, types.get_args(Union[int, float])):
            return 0
        if issubclass(type_, bool):
            return False
        if issubclass(type_, list):
            return []
        if issubclass(type_, dict):
            return {}
        if issubclass(type_, tuple):
            return ()
        if types.is_dataframe(type_):
            try:
                import pandas as pd

                return pd.DataFrame()
            except ImportError as e:
                raise ImportError(
                    "Please install pandas to use dataframes in your app."
                ) from e
        return set() if issubclass(type_, set) else None

    def get_setter_name(self, include_state: bool = True) -> str:
        """Get the name of the var's generated setter function.

        Args:
            include_state: Whether to include the state name in the setter name.

        Returns:
            The name of the setter function.
        """
        setter = constants.SETTER_PREFIX + self.name
        if not include_state or self.state == "":
            return setter
        return ".".join((self.state, setter))

    def get_setter(self) -> Callable[[State, Any], None]:
        """Get the var's setter function.

        Returns:
            A function that that creates a setter for the var.
        """

        def setter(state: State, value: Any):
            """Get the setter for the var.

            Args:
                state: The state within which we add the setter function.
                value: The value to set.
            """
            if self.type_ in [int, float]:
                try:
                    value = self.type_(value)
                    setattr(state, self.name, value)
                except ValueError:
                    console.warn(
                        f"{self.name}: Failed conversion of {value} to '{self.type_.__name__}'. Value not set.",
                    )
            else:
                setattr(state, self.name, value)

        setter.__qualname__ = self.get_setter_name()

        return setter


class ComputedVar(Var, property):
    """A field with computed getters."""

    # Whether to track dependencies and cache computed values
    cache: bool = False

    @property
    def name(self) -> str:
        """Get the name of the var.

        Returns:
            The name of the var.
        """
        assert self.fget is not None, "Var must have a getter."
        return self.fget.__name__

    @property
    def cache_attr(self) -> str:
        """Get the attribute used to cache the value on the instance.

        Returns:
            An attribute name.
        """
        return f"__cached_{self.name}"

    def __get__(self, instance, owner):
        """Get the ComputedVar value.

        If the value is already cached on the instance, return the cached value.

        Args:
            instance: the instance of the class accessing this computed var.
            owner: the class that this descriptor is attached to.

        Returns:
            The value of the var for the given instance.
        """
        if instance is None or not self.cache:
            return super().__get__(instance, owner)

        # handle caching
        if not hasattr(instance, self.cache_attr):
            setattr(instance, self.cache_attr, super().__get__(instance, owner))
        return getattr(instance, self.cache_attr)

    def deps(
        self,
        objclass: Type,
        obj: FunctionType | CodeType | None = None,
        self_name: Optional[str] = None,
    ) -> set[str]:
        """Determine var dependencies of this ComputedVar.

        Save references to attributes accessed on "self".  Recursively called
        when the function makes a method call on "self" or define comprehensions
        or nested functions that may reference "self".

        Args:
            objclass: the class obj this ComputedVar is attached to.
            obj: the object to disassemble (defaults to the fget function).
            self_name: if specified, look for this name in LOAD_FAST and LOAD_DEREF instructions.

        Returns:
            A set of variable names accessed by the given obj.
        """
        d = set()
        if obj is None:
            if self.fget is not None:
                obj = cast(FunctionType, self.fget)
            else:
                return set()
        with contextlib.suppress(AttributeError):
            # unbox functools.partial
            obj = cast(FunctionType, obj.func)  # type: ignore
        with contextlib.suppress(AttributeError):
            # unbox EventHandler
            obj = cast(FunctionType, obj.fn)  # type: ignore

        if self_name is None and isinstance(obj, FunctionType):
            try:
                # the first argument to the function is the name of "self" arg
                self_name = obj.__code__.co_varnames[0]
            except (AttributeError, IndexError):
                self_name = None
        if self_name is None:
            # cannot reference attributes on self if method takes no args
            return set()
        self_is_top_of_stack = False
        for instruction in dis.get_instructions(obj):
            if (
                instruction.opname in ("LOAD_FAST", "LOAD_DEREF")
                and instruction.argval == self_name
            ):
                # bytecode loaded the class instance to the top of stack, next load instruction
                # is referencing an attribute on self
                self_is_top_of_stack = True
                continue
            if self_is_top_of_stack and instruction.opname == "LOAD_ATTR":
                # direct attribute access
                d.add(instruction.argval)
            elif self_is_top_of_stack and instruction.opname == "LOAD_METHOD":
                # method call on self
                d.update(
                    self.deps(
                        objclass=objclass,
                        obj=getattr(objclass, instruction.argval),
                    )
                )
            elif instruction.opname == "LOAD_CONST" and isinstance(
                instruction.argval, CodeType
            ):
                # recurse into nested functions / comprehensions, which can reference
                # instance attributes from the outer scope
                d.update(
                    self.deps(
                        objclass=objclass,
                        obj=instruction.argval,
                        self_name=self_name,
                    )
                )
            self_is_top_of_stack = False
        return d

    def mark_dirty(self, instance) -> None:
        """Mark this ComputedVar as dirty.

        Args:
            instance: the state instance that needs to recompute the value.
        """
        with contextlib.suppress(AttributeError):
            delattr(instance, self.cache_attr)

    @property
    def type_(self):
        """Get the type of the var.

        Returns:
            The type of the var.
        """
        hints = get_type_hints(self.fget)
        if "return" in hints:
            return hints["return"]
        return Any


def cached_var(fget: Callable[[Any], Any]) -> ComputedVar:
    """A field with computed getter that tracks other state dependencies.

    The cached_var will only be recalculated when other state vars that it
    depends on are modified.

    Args:
        fget: the function that calculates the variable value.

    Returns:
        ComputedVar that is recomputed when dependencies change.
    """
    cvar = ComputedVar(fget=fget)
    cvar.cache = True
    return cvar


class ImportVar(Base):
    """An import var."""

    # The name of the import tag.
    tag: Optional[str]

    # whether the import is default or named.
    is_default: Optional[bool] = False

    # The tag alias.
    alias: Optional[str] = None

    # Whether this import need to install the associated lib
    install: Optional[bool] = True

    # whether this import should be rendered or not
    render: Optional[bool] = True

    @property
    def name(self) -> str:
        """The name of the import.

        Returns:
            The name(tag name with alias) of tag.
        """
        return self.tag if not self.alias else " as ".join([self.tag, self.alias])  # type: ignore

    def __hash__(self) -> int:
        """Define a hash function for the import var.

        Returns:
            The hash of the var.
        """
        return hash((self.tag, self.is_default, self.alias, self.install, self.render))


class NoRenderImportVar(ImportVar):
    """A import that doesn't need to be rendered."""

    render: Optional[bool] = False


def get_local_storage(key: Var | str | None = None) -> BaseVar:
    """Provide a base var as payload to get local storage item(s).

    Args:
        key: Key to obtain value in the local storage.

    Returns:
        A BaseVar of the local storage method/function to call.

    Raises:
        TypeError:  if the wrong key type is provided.
    """
    if key is not None:
        if not (isinstance(key, Var) and key.type_ == str) and not isinstance(key, str):
            type_ = type(key) if not isinstance(key, Var) else key.type_
            raise TypeError(
                f"Local storage keys can only be of type `str` or `var` of type `str`. Got `{type_}` instead."
            )
        key = key.full_name if isinstance(key, Var) else format.wrap(key, "'")
        return BaseVar(name=f"localStorage.getItem({key})", type_=str)
    return BaseVar(name="getAllLocalStorageItems()", type_=Dict)<|MERGE_RESOLUTION|>--- conflicted
+++ resolved
@@ -122,19 +122,9 @@
             return value
 
         # Try to serialize the value.
-<<<<<<< HEAD
-        serialized = serializers.serialize(value)
-        if serialized is not None:
-            value = serialized
-
-        try:
-            name = value if isinstance(value, str) else json.dumps(value)
-        except TypeError as e:
-=======
         type_ = type(value)
-        name = serialize(value)
+        name = serializers.serialize(value)
         if name is None:
->>>>>>> 89404e0b
             raise TypeError(
                 f"No JSON serializer found for var {value} of type {type_}."
             )
