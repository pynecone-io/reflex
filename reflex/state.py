"""Define the reflex state specification."""

from __future__ import annotations

import asyncio
import contextlib
import copy
import dataclasses
import functools
import inspect
import json
import pickle
import sys
import time
import typing
import uuid
from abc import ABC, abstractmethod
from collections import defaultdict
from hashlib import md5
from pathlib import Path
from types import FunctionType, MethodType
from typing import (
    TYPE_CHECKING,
    Any,
    AsyncIterator,
    BinaryIO,
    Callable,
    ClassVar,
    Dict,
    List,
    Optional,
    Sequence,
    Set,
    SupportsIndex,
    Tuple,
    Type,
    TypeVar,
    Union,
    cast,
    get_args,
    get_type_hints,
)

from redis.asyncio.client import PubSub
from sqlalchemy.orm import DeclarativeBase
from typing_extensions import Self

from reflex import event
from reflex.config import PerformanceMode, get_config
from reflex.istate.data import RouterData
from reflex.istate.storage import ClientStorageBase
from reflex.model import Model
from reflex.vars.base import (
    ComputedVar,
    DynamicRouteVar,
    Var,
    computed_var,
    dispatch,
    get_unique_variable_name,
    is_computed_var,
)

try:
    import pydantic.v1 as pydantic
except ModuleNotFoundError:
    import pydantic

from pydantic import BaseModel as BaseModelV2

try:
    from pydantic.v1 import BaseModel as BaseModelV1
except ModuleNotFoundError:
    BaseModelV1 = BaseModelV2

try:
    from pydantic.v1 import validator
except ModuleNotFoundError:
    from pydantic import validator

import wrapt
from redis.asyncio import Redis
from redis.exceptions import ResponseError

import reflex.istate.dynamic
from reflex import constants
from reflex.base import Base
from reflex.config import environment
from reflex.event import (
    BACKGROUND_TASK_MARKER,
    Event,
    EventHandler,
    EventSpec,
    fix_events,
)
from reflex.utils import console, format, path_ops, prerequisites, types
from reflex.utils.exceptions import (
    ComputedVarShadowsBaseVarsError,
    ComputedVarShadowsStateVarError,
    DynamicComponentInvalidSignatureError,
    DynamicRouteArgShadowsStateVarError,
    EventHandlerShadowsBuiltInStateMethodError,
    ImmutableStateError,
    InvalidLockWarningThresholdError,
    InvalidStateManagerModeError,
    LockExpiredError,
    ReflexRuntimeError,
    SetUndefinedStateVarError,
    StateMismatchError,
    StateSchemaMismatchError,
    StateSerializationError,
    StateTooLargeError,
    UnretrievableVarValueError,
)
from reflex.utils.exec import is_testing_env
from reflex.utils.serializers import serializer
from reflex.utils.types import (
    _isinstance,
    get_origin,
    is_optional,
    is_union,
    override,
    value_inside_optional,
)
from reflex.vars import VarData

if TYPE_CHECKING:
    from reflex.components.component import Component


Delta = Dict[str, Any]
var = computed_var


if environment.REFLEX_PERF_MODE.get() != PerformanceMode.OFF:
    # If the state is this large, it's considered a performance issue.
    TOO_LARGE_SERIALIZED_STATE = environment.REFLEX_STATE_SIZE_LIMIT.get() * 1024
    # Only warn about each state class size once.
    _WARNED_ABOUT_STATE_SIZE: Set[str] = set()

# Errors caught during pickling of state
HANDLED_PICKLE_ERRORS = (
    pickle.PicklingError,
    AttributeError,
    IndexError,
    TypeError,
    ValueError,
)

# For BaseState.get_var_value
VAR_TYPE = TypeVar("VAR_TYPE")


def _no_chain_background_task(
    state_cls: Type["BaseState"], name: str, fn: Callable
) -> Callable:
    """Protect against directly chaining a background task from another event handler.

    Args:
        state_cls: The state class that the event handler is in.
        name: The name of the background task.
        fn: The background task coroutine function / generator.

    Returns:
        A compatible coroutine function / generator that raises a runtime error.

    Raises:
        TypeError: If the background task is not async.
    """
    call = f"{state_cls.__name__}.{name}"
    message = (
        f"Cannot directly call background task {name!r}, use "
        f"`yield {call}` or `return {call}` instead."
    )
    if inspect.iscoroutinefunction(fn):

        async def _no_chain_background_task_co(*args, **kwargs):
            raise RuntimeError(message)

        return _no_chain_background_task_co
    if inspect.isasyncgenfunction(fn):

        async def _no_chain_background_task_gen(*args, **kwargs):
            yield
            raise RuntimeError(message)

        return _no_chain_background_task_gen

    raise TypeError(f"{fn} is marked as a background task, but is not async.")


def _substate_key(
    token: str,
    state_cls_or_name: BaseState | Type[BaseState] | str | Sequence[str],
) -> str:
    """Get the substate key.

    Args:
        token: The token of the state.
        state_cls_or_name: The state class/instance or name or sequence of name parts.

    Returns:
        The substate key.
    """
    if isinstance(state_cls_or_name, BaseState) or (
        isinstance(state_cls_or_name, type) and issubclass(state_cls_or_name, BaseState)
    ):
        state_cls_or_name = state_cls_or_name.get_full_name()
    elif isinstance(state_cls_or_name, (list, tuple)):
        state_cls_or_name = ".".join(state_cls_or_name)
    return f"{token}_{state_cls_or_name}"


def _split_substate_key(substate_key: str) -> tuple[str, str]:
    """Split the substate key into token and state name.

    Args:
        substate_key: The substate key.

    Returns:
        Tuple of token and state name.
    """
    token, _, state_name = substate_key.partition("_")
    return token, state_name


@dataclasses.dataclass(frozen=True, init=False)
class EventHandlerSetVar(EventHandler):
    """A special event handler to wrap setvar functionality."""

    state_cls: Type[BaseState] = dataclasses.field(init=False)

    def __init__(self, state_cls: Type[BaseState]):
        """Initialize the EventHandlerSetVar.

        Args:
            state_cls: The state class that vars will be set on.
        """
        super().__init__(
            fn=type(self).setvar,
            state_full_name=state_cls.get_full_name(),
        )
        object.__setattr__(self, "state_cls", state_cls)

    def setvar(self, var_name: str, value: Any):
        """Set the state variable to the value of the event.

        Note: `self` here will be an instance of the state, not EventHandlerSetVar.

        Args:
            var_name: The name of the variable to set.
            value: The value to set the variable to.
        """
        getattr(self, constants.SETTER_PREFIX + var_name)(value)

    def __call__(self, *args: Any) -> EventSpec:
        """Performs pre-checks and munging on the provided args that will become an EventSpec.

        Args:
            *args: The event args.

        Returns:
            The (partial) EventSpec that will be used to create the event to setvar.

        Raises:
            AttributeError: If the given Var name does not exist on the state.
            EventHandlerValueError: If the given Var name is not a str
            NotImplementedError: If the setter for the given Var is async
        """
        from reflex.utils.exceptions import EventHandlerValueError

        if args:
            if not isinstance(args[0], str):
                raise EventHandlerValueError(
                    f"Var name must be passed as a string, got {args[0]!r}"
                )

            handler = getattr(self.state_cls, constants.SETTER_PREFIX + args[0], None)

            # Check that the requested Var setter exists on the State at compile time.
            if handler is None:
                raise AttributeError(
                    f"Variable `{args[0]}` cannot be set on `{self.state_cls.get_full_name()}`"
                )

            if asyncio.iscoroutinefunction(handler.fn):
                raise NotImplementedError(
                    f"Setter for {args[0]} is async, which is not supported."
                )

        return super().__call__(*args)


if TYPE_CHECKING:
    from pydantic.v1.fields import ModelField


def _unwrap_field_type(type_: Type) -> Type:
    """Unwrap rx.Field type annotations.

    Args:
        type_: The type to unwrap.

    Returns:
        The unwrapped type.
    """
    from reflex.vars import Field

    if get_origin(type_) is Field:
        return get_args(type_)[0]
    return type_


def get_var_for_field(cls: Type[BaseState], f: ModelField):
    """Get a Var instance for a Pydantic field.

    Args:
        cls: The state class.
        f: The Pydantic field.

    Returns:
        The Var instance.
    """
    field_name = format.format_state_name(cls.get_full_name()) + "." + f.name

    return dispatch(
        field_name=field_name,
        var_data=VarData.from_state(cls, f.name),
        result_var_type=_unwrap_field_type(f.outer_type_),
    )


class BaseState(Base, ABC, extra=pydantic.Extra.allow):
    """The state of the app."""

    # A map from the var name to the var.
    vars: ClassVar[Dict[str, Var]] = {}

    # The base vars of the class.
    base_vars: ClassVar[Dict[str, Var]] = {}

    # The computed vars of the class.
    computed_vars: ClassVar[Dict[str, ComputedVar]] = {}

    # Vars inherited by the parent state.
    inherited_vars: ClassVar[Dict[str, Var]] = {}

    # Backend base vars that are never sent to the client.
    backend_vars: ClassVar[Dict[str, Any]] = {}

    # Backend base vars inherited
    inherited_backend_vars: ClassVar[Dict[str, Any]] = {}

    # The event handlers.
    event_handlers: ClassVar[Dict[str, EventHandler]] = {}

    # A set of subclassses of this class.
    class_subclasses: ClassVar[Set[Type[BaseState]]] = set()

    # Mapping of var name to set of computed variables that depend on it
    _computed_var_dependencies: ClassVar[Dict[str, Set[str]]] = {}

    # Mapping of var name to set of substates that depend on it
    _substate_var_dependencies: ClassVar[Dict[str, Set[str]]] = {}

    # Set of vars which always need to be recomputed
    _always_dirty_computed_vars: ClassVar[Set[str]] = set()

    # Set of substates which always need to be recomputed
    _always_dirty_substates: ClassVar[Set[str]] = set()

    # The parent state.
    parent_state: Optional[BaseState] = None

    # The substates of the state.
    substates: Dict[str, BaseState] = {}

    # The set of dirty vars.
    dirty_vars: Set[str] = set()

    # The set of dirty substates.
    dirty_substates: Set[str] = set()

    # The routing path that triggered the state
    router_data: Dict[str, Any] = {}

    # Per-instance copy of backend base variable values
    _backend_vars: Dict[str, Any] = {}

    # The router data for the current page
    router: RouterData = RouterData()

    # Whether the state has ever been touched since instantiation.
    _was_touched: bool = False

    # Whether this state class is a mixin and should not be instantiated.
    _mixin: ClassVar[bool] = False

    # A special event handler for setting base vars.
    setvar: ClassVar[EventHandler]

    def __init__(
        self,
        parent_state: BaseState | None = None,
        init_substates: bool = True,
        _reflex_internal_init: bool = False,
        **kwargs,
    ):
        """Initialize the state.

        DO NOT INSTANTIATE STATE CLASSES DIRECTLY! Use StateManager.get_state() instead.

        Args:
            parent_state: The parent state.
            init_substates: Whether to initialize the substates in this instance.
            _reflex_internal_init: A flag to indicate that the state is being initialized by the framework.
            **kwargs: The kwargs to set as attributes on the state.

        Raises:
            ReflexRuntimeError: If the state is instantiated directly by end user.
        """
        from reflex.utils.exceptions import ReflexRuntimeError

        if not _reflex_internal_init and not is_testing_env():
            raise ReflexRuntimeError(
                "State classes should not be instantiated directly in a Reflex app. "
                "See https://reflex.dev/docs/state/ for further information."
            )
        if type(self)._mixin:
            raise ReflexRuntimeError(
                f"{type(self).__name__} is a state mixin and cannot be instantiated directly."
            )
        kwargs["parent_state"] = parent_state
        super().__init__()
        for name, value in kwargs.items():
            setattr(self, name, value)

        # Setup the substates (for memory state manager only).
        if init_substates:
            for substate in self.get_substates():
                self.substates[substate.get_name()] = substate(
                    parent_state=self,
                    _reflex_internal_init=True,
                )

        # Create a fresh copy of the backend variables for this instance
        self._backend_vars = copy.deepcopy(self.backend_vars)

    def __repr__(self) -> str:
        """Get the string representation of the state.

        Returns:
            The string representation of the state.
        """
        return f"{type(self).__name__}({self.dict()})"

    @classmethod
    def _get_computed_vars(cls) -> list[ComputedVar]:
        """Helper function to get all computed vars of a instance.

        Returns:
            A list of computed vars.
        """
        return [
            v
            for mixin in [*cls._mixins(), cls]
            for name, v in mixin.__dict__.items()
            if is_computed_var(v) and name not in cls.inherited_vars
        ]

    @classmethod
    def _validate_module_name(cls) -> None:
        """Check if the module name is valid.

        Reflex uses ___ as state name module separator.

        Raises:
            NameError: If the module name is invalid.
        """
        if "___" in cls.__module__:
            raise NameError(
                "The module name of a State class cannot contain '___'. "
                "Please rename the module."
            )

    @classmethod
    def __init_subclass__(cls, mixin: bool = False, **kwargs):
        """Do some magic for the subclass initialization.

        Args:
            mixin: Whether the subclass is a mixin and should not be initialized.
            **kwargs: The kwargs to pass to the pydantic init_subclass method.

        Raises:
            StateValueError: If a substate class shadows another.
        """
        from reflex.utils.exceptions import StateValueError

        super().__init_subclass__(**kwargs)

        cls._mixin = mixin
        if mixin:
            return

        # Handle locally-defined states for pickling.
        if "<locals>" in cls.__qualname__:
            cls._handle_local_def()

        # Validate the module name.
        cls._validate_module_name()

        # Event handlers should not shadow builtin state methods.
        cls._check_overridden_methods()

        # Computed vars should not shadow builtin state props.
        cls._check_overridden_basevars()

        # Reset subclass tracking for this class.
        cls.class_subclasses = set()

        # Reset dirty substate tracking for this class.
        cls._always_dirty_substates = set()

        # Get the parent vars.
        parent_state = cls.get_parent_state()
        if parent_state is not None:
            cls.inherited_vars = parent_state.vars
            cls.inherited_backend_vars = parent_state.backend_vars

            # Check if another substate class with the same name has already been defined.
            if cls.get_name() in {c.get_name() for c in parent_state.class_subclasses}:
                # This should not happen, since we have added module prefix to state names in #3214
                raise StateValueError(
                    f"The substate class '{cls.get_name()}' has been defined multiple times. "
                    "Shadowing substate classes is not allowed."
                )
            # Track this new subclass in the parent state's subclasses set.
            parent_state.class_subclasses.add(cls)

        # Get computed vars.
        computed_vars = cls._get_computed_vars()
        cls._check_overridden_computed_vars()

        new_backend_vars = {
            name: value
            for name, value in cls.__dict__.items()
            if types.is_backend_base_variable(name, cls)
        }
        # Add annotated backend vars that may not have a default value.
        new_backend_vars.update(
            {
                name: cls._get_var_default(name, annotation_value)
                for name, annotation_value in cls._get_type_hints().items()
                if name not in new_backend_vars
                and types.is_backend_base_variable(name, cls)
            }
        )

        cls.backend_vars = {
            **cls.inherited_backend_vars,
            **new_backend_vars,
        }

        # Set the base and computed vars.
        cls.base_vars = {
            f.name: get_var_for_field(cls, f)
            for f in cls.get_fields().values()
            if f.name not in cls.get_skip_vars()
        }
        cls.computed_vars = {
            v._js_expr: v._replace(merge_var_data=VarData.from_state(cls))
            for v in computed_vars
        }
        cls.vars = {
            **cls.inherited_vars,
            **cls.base_vars,
            **cls.computed_vars,
        }
        cls.event_handlers = {}

        # Setup the base vars at the class level.
        for prop in cls.base_vars.values():
            cls._init_var(prop)

        # Set up the event handlers.
        events = {
            name: fn
            for name, fn in cls.__dict__.items()
            if cls._item_is_event_handler(name, fn)
        }

<<<<<<< HEAD
        for mixin_class in cls._mixins():
            for name, value in mixin_class.__dict__.items():
=======
        for mixin in cls._mixins():  # pyright: ignore [reportAssignmentType]
            for name, value in mixin.__dict__.items():
>>>>>>> 8663dbcb
                if name in cls.inherited_vars:
                    continue
                if is_computed_var(value):
                    fget = cls._copy_fn(value.fget)
                    newcv = value._replace(fget=fget, _var_data=VarData.from_state(cls))
                    # cleanup refs to mixin cls in var_data
                    setattr(cls, name, newcv)
                    cls.computed_vars[newcv._js_expr] = newcv
                    cls.vars[newcv._js_expr] = newcv
                    continue
<<<<<<< HEAD
                if types.is_backend_base_variable(name, mixin_class):
=======
                if types.is_backend_base_variable(name, mixin):  # pyright: ignore [reportArgumentType]
>>>>>>> 8663dbcb
                    cls.backend_vars[name] = copy.deepcopy(value)
                    continue
                if events.get(name) is not None:
                    continue
                if not cls._item_is_event_handler(name, value):
                    continue
                if parent_state is not None and parent_state.event_handlers.get(name):
                    continue
                value = cls._copy_fn(value)
                value.__qualname__ = f"{cls.__name__}.{name}"
                events[name] = value

        # Create the setvar event handler for this state
        cls._create_setvar()

        for name, fn in events.items():
            handler = cls._create_event_handler(fn)
            cls.event_handlers[name] = handler
            setattr(cls, name, handler)

        # Initialize per-class var dependency tracking.
        cls._computed_var_dependencies = defaultdict(set)
        cls._substate_var_dependencies = defaultdict(set)
        cls._init_var_dependency_dicts()

    @staticmethod
    def _copy_fn(fn: Callable) -> Callable:
        """Copy a function. Used to copy ComputedVars and EventHandlers from mixins.

        Args:
            fn: The function to copy.

        Returns:
            The copied function.
        """
        newfn = FunctionType(
            fn.__code__,
            fn.__globals__,
            name=fn.__name__,
            argdefs=fn.__defaults__,
            closure=fn.__closure__,
        )
        newfn.__annotations__ = fn.__annotations__
        if mark := getattr(fn, BACKGROUND_TASK_MARKER, None):
            setattr(newfn, BACKGROUND_TASK_MARKER, mark)
        return newfn

    @staticmethod
    def _item_is_event_handler(name: str, value: Any) -> bool:
        """Check if the item is an event handler.

        Args:
            name: The name of the item.
            value: The value of the item.

        Returns:
            Whether the item is an event handler.
        """
        return (
            not name.startswith("_")
            and isinstance(value, Callable)
            and not isinstance(value, EventHandler)
            and hasattr(value, "__code__")
        )

    @classmethod
    def _evaluate(
        cls, f: Callable[[Self], Any], of_type: Union[type, None] = None
    ) -> Var:
        """Evaluate a function to a ComputedVar. Experimental.

        Args:
            f: The function to evaluate.
            of_type: The type of the ComputedVar. Defaults to Component.

        Returns:
            The ComputedVar.
        """
        console.warn(
            "The _evaluate method is experimental and may be removed in future versions."
        )
        from reflex.components.component import Component

        of_type = of_type or Component

        unique_var_name = get_unique_variable_name()

        @computed_var(_js_expr=unique_var_name, return_type=of_type)
        def computed_var_func(state: Self):
            result = f(state)

            if not _isinstance(result, of_type):
                console.warn(
                    f"Inline ComputedVar {f} expected type {of_type}, got {type(result)}. "
                    "You can specify expected type with `of_type` argument."
                )

            return result

        setattr(cls, unique_var_name, computed_var_func)
        cls.computed_vars[unique_var_name] = computed_var_func
        cls.vars[unique_var_name] = computed_var_func
        cls._update_substate_inherited_vars({unique_var_name: computed_var_func})
        cls._always_dirty_computed_vars.add(unique_var_name)

        return getattr(cls, unique_var_name)

    @classmethod
    def _mixins(cls) -> List[Type]:
        """Get the mixin classes of the state.

        Returns:
            The mixin classes of the state.
        """
        return [
            mixin
            for mixin in cls.__mro__
            if (
                mixin not in [pydantic.BaseModel, Base, cls]
                and issubclass(mixin, BaseState)
                and mixin._mixin is True
            )
        ]

    @classmethod
    def _handle_local_def(cls):
        """Handle locally-defined states for pickling."""
        known_names = dir(reflex.istate.dynamic)
        proposed_name = cls.__name__
        for ix in range(len(known_names)):
            if proposed_name not in known_names:
                break
            proposed_name = f"{cls.__name__}_{ix}"
        setattr(reflex.istate.dynamic, proposed_name, cls)
        cls.__original_name__ = cls.__name__
        cls.__original_module__ = cls.__module__
        cls.__name__ = cls.__qualname__ = proposed_name
        cls.__module__ = reflex.istate.dynamic.__name__

    @classmethod
    def _get_type_hints(cls) -> dict[str, Any]:
        """Get the type hints for this class.

        If the class is dynamic, evaluate the type hints with the original
        module in the local namespace.

        Returns:
            The type hints dict.
        """
        original_module = getattr(cls, "__original_module__", None)
        if original_module is not None:
            localns = sys.modules[original_module].__dict__
        else:
            localns = None

        return get_type_hints(cls, localns=localns)

    @classmethod
    def _init_var_dependency_dicts(cls):
        """Initialize the var dependency tracking dicts.

        Allows the state to know which vars each ComputedVar depends on and
        whether a ComputedVar depends on a var in its parent state.

        Additional updates tracking dicts for vars and substates that always
        need to be recomputed.
        """
        inherited_vars = set(cls.inherited_vars).union(
            set(cls.inherited_backend_vars),
        )
        for cvar_name, cvar in cls.computed_vars.items():
            # Add the dependencies.
            for var in cvar._deps(objclass=cls):
                cls._computed_var_dependencies[var].add(cvar_name)
                if var in inherited_vars:
                    # track that this substate depends on its parent for this var
                    state_name = cls.get_name()
                    parent_state = cls.get_parent_state()
                    while parent_state is not None and var in {
                        **parent_state.vars,
                        **parent_state.backend_vars,
                    }:
                        parent_state._substate_var_dependencies[var].add(state_name)
                        state_name, parent_state = (
                            parent_state.get_name(),
                            parent_state.get_parent_state(),
                        )

        # ComputedVar with cache=False always need to be recomputed
        cls._always_dirty_computed_vars = {
            cvar_name
            for cvar_name, cvar in cls.computed_vars.items()
            if not cvar._cache
        }

        # Any substate containing a ComputedVar with cache=False always needs to be recomputed
        if cls._always_dirty_computed_vars:
            # Tell parent classes that this substate has always dirty computed vars
            state_name = cls.get_name()
            parent_state = cls.get_parent_state()
            while parent_state is not None:
                parent_state._always_dirty_substates.add(state_name)
                state_name, parent_state = (
                    parent_state.get_name(),
                    parent_state.get_parent_state(),
                )

        # Reset cached schema value
        cls._to_schema.cache_clear()

    @classmethod
    def _check_overridden_methods(cls):
        """Check for shadow methods and raise error if any.

        Raises:
            EventHandlerShadowsBuiltInStateMethodError: When an event handler shadows an inbuilt state method.
        """
        overridden_methods = set()
        state_base_functions = cls._get_base_functions()
        for name, method in inspect.getmembers(cls, inspect.isfunction):
            # Check if the method is overridden and not a dunder method
            if (
                not name.startswith("__")
                and method.__name__ in state_base_functions
                and state_base_functions[method.__name__] != method
            ):
                overridden_methods.add(method.__name__)

        for method_name in overridden_methods:
            raise EventHandlerShadowsBuiltInStateMethodError(
                f"The event handler name `{method_name}` shadows a builtin State method; use a different name instead"
            )

    @classmethod
    def _check_overridden_basevars(cls):
        """Check for shadow base vars and raise error if any.

        Raises:
            ComputedVarShadowsBaseVarsError: When a computed var shadows a base var.
        """
        for computed_var_ in cls._get_computed_vars():
            if computed_var_._js_expr in cls.__annotations__:
                raise ComputedVarShadowsBaseVarsError(
                    f"The computed var name `{computed_var_._js_expr}` shadows a base var in {cls.__module__}.{cls.__name__}; use a different name instead"
                )

    @classmethod
    def _check_overridden_computed_vars(cls) -> None:
        """Check for shadow computed vars and raise error if any.

        Raises:
            ComputedVarShadowsStateVarError: When a computed var shadows another.
        """
        for name, cv in cls.__dict__.items():
            if not is_computed_var(cv):
                continue
            name = cv._js_expr
            if name in cls.inherited_vars or name in cls.inherited_backend_vars:
                raise ComputedVarShadowsStateVarError(
                    f"The computed var name `{cv._js_expr}` shadows a var in {cls.__module__}.{cls.__name__}; use a different name instead"
                )

    @classmethod
    def get_skip_vars(cls) -> set[str]:
        """Get the vars to skip when serializing.

        Returns:
            The vars to skip when serializing.
        """
        return (
            set(cls.inherited_vars)
            | {
                "parent_state",
                "substates",
                "dirty_vars",
                "dirty_substates",
                "router_data",
            }
            | types.RESERVED_BACKEND_VAR_NAMES
        )

    @classmethod
    @functools.lru_cache()
    def get_parent_state(cls) -> Type[BaseState] | None:
        """Get the parent state.

        Raises:
            ValueError: If more than one parent state is found.

        Returns:
            The parent state.
        """
        parent_states = [
            base
            for base in cls.__bases__
            if issubclass(base, BaseState) and base is not BaseState and not base._mixin
        ]
        if len(parent_states) >= 2:
            raise ValueError(f"Only one parent state is allowed {parent_states}.")
        return parent_states[0] if len(parent_states) == 1 else None

    @classmethod
    def get_substates(cls) -> set[Type[BaseState]]:
        """Get the substates of the state.

        Returns:
            The substates of the state.
        """
        return cls.class_subclasses

    @classmethod
    @functools.lru_cache()
    def get_name(cls) -> str:
        """Get the name of the state.

        Returns:
            The name of the state.
        """
        module = cls.__module__.replace(".", "___")
        return format.to_snake_case(f"{module}___{cls.__name__}")

    @classmethod
    @functools.lru_cache()
    def get_full_name(cls) -> str:
        """Get the full name of the state.

        Returns:
            The full name of the state.
        """
        name = cls.get_name()
        parent_state = cls.get_parent_state()
        if parent_state is not None:
            name = ".".join((parent_state.get_full_name(), name))
        return name

    @classmethod
    @functools.lru_cache()
    def get_class_substate(cls, path: Sequence[str] | str) -> Type[BaseState]:
        """Get the class substate.

        Args:
            path: The path to the substate.

        Returns:
            The class substate.

        Raises:
            ValueError: If the substate is not found.
        """
        if isinstance(path, str):
            path = tuple(path.split("."))

        if len(path) == 0:
            return cls
        if path[0] == cls.get_name():
            if len(path) == 1:
                return cls
            path = path[1:]
        for substate in cls.get_substates():
            if path[0] == substate.get_name():
                return substate.get_class_substate(path[1:])
        raise ValueError(f"Invalid path: {path}")

    @classmethod
    def get_class_var(cls, path: Sequence[str]) -> Any:
        """Get the class var.

        Args:
            path: The path to the var.

        Returns:
            The class var.

        Raises:
            ValueError: If the path is invalid.
        """
        path, name = path[:-1], path[-1]
        substate = cls.get_class_substate(tuple(path))
        if not hasattr(substate, name):
            raise ValueError(f"Invalid path: {path}")
        return getattr(substate, name)

    @classmethod
    def _init_var(cls, prop: Var):
        """Initialize a variable.

        Args:
            prop: The variable to initialize

        Raises:
            VarTypeError: if the variable has an incorrect type
        """
        from reflex.utils.exceptions import VarTypeError

        if not types.is_valid_var_type(prop._var_type):
            raise VarTypeError(
                "State vars must be primitive Python types, "
                "Plotly figures, Pandas dataframes, "
                "or subclasses of rx.Base. "
                f'Found var "{prop._js_expr}" with type {prop._var_type}.'
            )
        cls._set_var(prop)
        cls._create_setter(prop)
        cls._set_default_value(prop)

    @classmethod
    def add_var(cls, name: str, type_: Any, default_value: Any = None):
        """Add dynamically a variable to the State.

        The variable added this way can be used in the same way as a variable
        defined statically in the model.

        Args:
            name: The name of the variable
            type_: The type of the variable
            default_value: The default value of the variable

        Raises:
            NameError: if a variable of this name already exists
        """
        if name in cls.__fields__:
            raise NameError(
                f"The variable '{name}' already exist. Use a different name"
            )

        # create the variable based on name and type
        var = Var(
            _js_expr=format.format_state_name(cls.get_full_name()) + "." + name,
            _var_type=type_,
            _var_data=VarData.from_state(cls, name),
        ).guess_type()

        # add the pydantic field dynamically (must be done before _init_var)
        cls.add_field(var, default_value)

        cls._init_var(var)

        # update the internal dicts so the new variable is correctly handled
        cls.base_vars.update({name: var})
        cls.vars.update({name: var})

        # let substates know about the new variable
        for substate_class in cls.class_subclasses:
            substate_class.vars.setdefault(name, var)

        # Reinitialize dependency tracking dicts.
        cls._init_var_dependency_dicts()

    @classmethod
    def _set_var(cls, prop: Var):
        """Set the var as a class member.

        Args:
            prop: The var instance to set.
        """
        setattr(cls, prop._var_field_name, prop)

    @classmethod
    def _create_event_handler(cls, fn: Any):
        """Create an event handler for the given function.

        Args:
            fn: The function to create an event handler for.

        Returns:
            The event handler.
        """
        return EventHandler(fn=fn, state_full_name=cls.get_full_name())

    @classmethod
    def _create_setvar(cls):
        """Create the setvar method for the state."""
        cls.setvar = cls.event_handlers["setvar"] = EventHandlerSetVar(state_cls=cls)

    @classmethod
    def _create_setter(cls, prop: Var):
        """Create a setter for the var.

        Args:
            prop: The var to create a setter for.
        """
        setter_name = prop._get_setter_name(include_state=False)
        if setter_name not in cls.__dict__:
            event_handler = cls._create_event_handler(prop._get_setter())
            cls.event_handlers[setter_name] = event_handler
            setattr(cls, setter_name, event_handler)

    @classmethod
    def _set_default_value(cls, prop: Var):
        """Set the default value for the var.

        Args:
            prop: The var to set the default value for.
        """
        # Get the pydantic field for the var.
        field = cls.get_fields()[prop._var_field_name]
        if field.required:
            default_value = prop._get_default_value()
            if default_value is not None:
                field.required = False
                field.default = default_value
        if (
            not field.required
            and field.default is None
            and field.default_factory is None
            and not types.is_optional(prop._var_type)
        ):
            # Ensure frontend uses null coalescing when accessing.
            object.__setattr__(prop, "_var_type", Optional[prop._var_type])

    @classmethod
    def _get_var_default(cls, name: str, annotation_value: Any) -> Any:
        """Get the default value of a (backend) var.

        Args:
            name: The name of the var.
            annotation_value: The annotation value of the var.

        Returns:
            The default value of the var or None.
        """
        try:
            return getattr(cls, name)
        except AttributeError:
            try:
                return Var("", _var_type=annotation_value)._get_default_value()
            except TypeError:
                pass
        return None

    @staticmethod
    def _get_base_functions() -> dict[str, FunctionType]:
        """Get all functions of the state class excluding dunder methods.

        Returns:
            The functions of rx.State class as a dict.
        """
        return {
            func[0]: func[1]
            for func in inspect.getmembers(BaseState, predicate=inspect.isfunction)
            if not func[0].startswith("__")
        }

    @classmethod
    def _update_substate_inherited_vars(cls, vars_to_add: dict[str, Var]):
        """Update the inherited vars of substates recursively when new vars are added.

        Also updates the var dependency tracking dicts after adding vars.

        Args:
            vars_to_add: names to Var instances to add to substates
        """
        for substate_class in cls.class_subclasses:
            for name, var in vars_to_add.items():
                if types.is_backend_base_variable(name, cls):
                    substate_class.backend_vars.setdefault(name, var)
                    substate_class.inherited_backend_vars.setdefault(name, var)
                else:
                    substate_class.vars.setdefault(name, var)
                    substate_class.inherited_vars.setdefault(name, var)
                substate_class._update_substate_inherited_vars(vars_to_add)
        # Reinitialize dependency tracking dicts.
        cls._init_var_dependency_dicts()

    @classmethod
    def setup_dynamic_args(cls, args: dict[str, str]):
        """Set up args for easy access in renderer.

        Args:
            args: a dict of args
        """
        if not args:
            return

        cls._check_overwritten_dynamic_args(list(args.keys()))

        def argsingle_factory(param: str):
            def inner_func(self: BaseState) -> str:
                return self.router.page.params.get(param, "")

            return inner_func

        def arglist_factory(param: str):
            def inner_func(self: BaseState) -> List[str]:
                return self.router.page.params.get(param, [])

            return inner_func

        dynamic_vars = {}
        for param, value in args.items():
            if value == constants.RouteArgType.SINGLE:
                func = argsingle_factory(param)
            elif value == constants.RouteArgType.LIST:
                func = arglist_factory(param)
            else:
                continue
            dynamic_vars[param] = DynamicRouteVar(
                fget=func,
                auto_deps=False,
                deps=["router"],
                _js_expr=param,
                _var_data=VarData.from_state(cls),
            )
            setattr(cls, param, dynamic_vars[param])

        # Update tracking dicts.
        cls.computed_vars.update(dynamic_vars)
        cls.vars.update(dynamic_vars)
        cls._update_substate_inherited_vars(dynamic_vars)

    @classmethod
    def _check_overwritten_dynamic_args(cls, args: list[str]):
        """Check if dynamic args are shadowing existing vars. Recursively checks all child states.

        Args:
            args: a dict of args

        Raises:
            DynamicRouteArgShadowsStateVarError: If a dynamic arg is shadowing an existing var.
        """
        for arg in args:
            if (
                arg in cls.computed_vars
                and not isinstance(cls.computed_vars[arg], DynamicRouteVar)
            ) or arg in cls.base_vars:
                raise DynamicRouteArgShadowsStateVarError(
                    f"Dynamic route arg '{arg}' is shadowing an existing var in {cls.__module__}.{cls.__name__}"
                )
        for substate in cls.get_substates():
            substate._check_overwritten_dynamic_args(args)

    def __getattribute__(self, name: str) -> Any:
        """Get the state var.

        If the var is inherited, get the var from the parent state.

        Args:
            name: The name of the var.

        Returns:
            The value of the var.
        """
        # If the state hasn't been initialized yet, return the default value.
        if not super().__getattribute__("__dict__"):
            return super().__getattribute__(name)

        # Fast path for dunder
        if name.startswith("__"):
            return super().__getattribute__(name)

        # For now, handle router_data updates as a special case.
        if (
            name == constants.ROUTER_DATA
            or name in super().__getattribute__("inherited_vars")
            or name in super().__getattribute__("inherited_backend_vars")
        ):
            parent_state = super().__getattribute__("parent_state")
            if parent_state is not None:
                return getattr(parent_state, name)

        # Allow event handlers to be called on the instance directly.
        event_handlers = super().__getattribute__("event_handlers")
        if name in event_handlers:
            handler = event_handlers[name]
            if handler.is_background:
                fn = _no_chain_background_task(type(self), name, handler.fn)
            else:
                fn = functools.partial(handler.fn, self)
            fn.__module__ = handler.fn.__module__
            fn.__qualname__ = handler.fn.__qualname__
            return fn

        backend_vars = super().__getattribute__("_backend_vars")
        if name in backend_vars:
            value = backend_vars[name]
        else:
            value = super().__getattribute__(name)

        if isinstance(value, EventHandler):
            # The event handler is inherited from a parent, so let the parent convert
            # it to a callable function.
            parent_state = super().__getattribute__("parent_state")
            if parent_state is not None:
                return getattr(parent_state, name)

        if MutableProxy._is_mutable_type(value) and (
            name in super().__getattribute__("base_vars") or name in backend_vars
        ):
            # track changes in mutable containers (list, dict, set, etc)
            return MutableProxy(wrapped=value, state=self, field_name=name)

        return value

    def __setattr__(self, name: str, value: Any):
        """Set the attribute.

        If the attribute is inherited, set the attribute on the parent state.

        Args:
            name: The name of the attribute.
            value: The value of the attribute.

        Raises:
            SetUndefinedStateVarError: If a value of a var is set without first defining it.
        """
        if isinstance(value, MutableProxy):
            # unwrap proxy objects when assigning back to the state
            value = value.__wrapped__

        # Set the var on the parent state.
        if name in self.inherited_vars or name in self.inherited_backend_vars:
            setattr(self.parent_state, name, value)
            return

        if name in self.backend_vars:
            self._backend_vars.__setitem__(name, value)
            self.dirty_vars.add(name)
            self._mark_dirty()
            return

        if (
            name not in self.vars
            and name not in self.get_skip_vars()
            and not name.startswith("__")
            and not name.startswith(
                f"_{getattr(type(self), '__original_name__', type(self).__name__)}__"
            )
        ):
            raise SetUndefinedStateVarError(
                f"The state variable '{name}' has not been defined in '{type(self).__name__}'. "
                f"All state variables must be declared before they can be set."
            )

        fields = self.get_fields()

        if name in fields:
            field = fields[name]
            field_type = _unwrap_field_type(field.outer_type_)
            if field.allow_none and not is_optional(field_type):
                field_type = Union[field_type, None]
            if not _isinstance(value, field_type):
                console.error(
                    f"Expected field '{type(self).__name__}.{name}' to receive type '{field_type}',"
                    f" but got '{value}' of type '{type(value)}'."
                )

        # Set the attribute.
        super().__setattr__(name, value)

        # Add the var to the dirty list.
        if name in self.vars or name in self._computed_var_dependencies:
            self.dirty_vars.add(name)
            self._mark_dirty()

        # For now, handle router_data updates as a special case
        if name == constants.ROUTER_DATA:
            self.dirty_vars.add(name)
            self._mark_dirty()

    def reset(self):
        """Reset all the base vars to their default values."""
        # Reset the base vars.
        fields = self.get_fields()
        for prop_name in self.base_vars:
            if prop_name == constants.ROUTER:
                continue  # never reset the router data
            field = fields[prop_name]
            if default_factory := field.default_factory:
                default = default_factory()
            else:
                default = copy.deepcopy(field.default)
            setattr(self, prop_name, default)

        # Reset the backend vars.
        for prop_name, value in self.backend_vars.items():
            setattr(self, prop_name, copy.deepcopy(value))

        # Recursively reset the substates.
        for substate in self.substates.values():
            substate.reset()

    def _reset_client_storage(self):
        """Reset client storage base vars to their default values."""
        # Client-side storage is reset during hydrate so that clearing cookies
        # on the browser also resets the values on the backend.
        fields = self.get_fields()
        for prop_name in self.base_vars:
            field = fields[prop_name]
            if isinstance(field.default, ClientStorageBase) or (
                isinstance(field.type_, type)
                and issubclass(field.type_, ClientStorageBase)
            ):
                setattr(self, prop_name, copy.deepcopy(field.default))

        # Recursively reset the substate client storage.
        for substate in self.substates.values():
            substate._reset_client_storage()

    def get_substate(self, path: Sequence[str]) -> BaseState:
        """Get the substate.

        Args:
            path: The path to the substate.

        Returns:
            The substate.

        Raises:
            ValueError: If the substate is not found.
        """
        if len(path) == 0:
            return self
        if path[0] == self.get_name():
            if len(path) == 1:
                return self
            path = path[1:]
        if path[0] not in self.substates:
            raise ValueError(f"Invalid path: {path}")
        return self.substates[path[0]].get_substate(path[1:])

    @classmethod
    def _get_common_ancestor(cls, other: Type[BaseState]) -> str:
        """Find the name of the nearest common ancestor shared by this and the other state.

        Args:
            other: The other state.

        Returns:
            Full name of the nearest common ancestor.
        """
        common_ancestor_parts = []
        for part1, part2 in zip(
            cls.get_full_name().split("."),
            other.get_full_name().split("."),
            strict=True,
        ):
            if part1 != part2:
                break
            common_ancestor_parts.append(part1)
        return ".".join(common_ancestor_parts)

    @classmethod
    def _determine_missing_parent_states(
        cls, target_state_cls: Type[BaseState]
    ) -> tuple[str, list[str]]:
        """Determine the missing parent states between the target_state_cls and common ancestor of this state.

        Args:
            target_state_cls: The class of the state to find missing parent states for.

        Returns:
            The name of the common ancestor and the list of missing parent states.
        """
        common_ancestor_name = cls._get_common_ancestor(target_state_cls)
        common_ancestor_parts = common_ancestor_name.split(".")
        target_state_parts = tuple(target_state_cls.get_full_name().split("."))
        relative_target_state_parts = target_state_parts[len(common_ancestor_parts) :]

        # Determine which parent states to fetch from the common ancestor down to the target_state_cls.
        fetch_parent_states = [common_ancestor_name]
        for relative_parent_state_name in relative_target_state_parts:
            fetch_parent_states.append(
                ".".join((fetch_parent_states[-1], relative_parent_state_name))
            )

        return common_ancestor_name, fetch_parent_states[1:-1]

    def _get_parent_states(self) -> list[tuple[str, BaseState]]:
        """Get all parent state instances up to the root of the state tree.

        Returns:
            A list of tuples containing the name and the instance of each parent state.
        """
        parent_states_with_name = []
        parent_state = self
        while parent_state.parent_state is not None:
            parent_state = parent_state.parent_state
            parent_states_with_name.append((parent_state.get_full_name(), parent_state))
        return parent_states_with_name

    def _get_root_state(self) -> BaseState:
        """Get the root state of the state tree.

        Returns:
            The root state of the state tree.
        """
        parent_state = self
        while parent_state.parent_state is not None:
            parent_state = parent_state.parent_state
        return parent_state

    async def _populate_parent_states(self, target_state_cls: Type[BaseState]):
        """Populate substates in the tree between the target_state_cls and common ancestor of this state.

        Args:
            target_state_cls: The class of the state to populate parent states for.

        Returns:
            The parent state instance of target_state_cls.

        Raises:
            RuntimeError: If redis is not used in this backend process.
        """
        state_manager = get_state_manager()
        if not isinstance(state_manager, StateManagerRedis):
            raise RuntimeError(
                f"Cannot populate parent states of {target_state_cls.get_full_name()} without redis. "
                "(All states should already be available -- this is likely a bug).",
            )

        # Find the missing parent states up to the common ancestor.
        (
            common_ancestor_name,
            missing_parent_states,
        ) = self._determine_missing_parent_states(target_state_cls)

        # Fetch all missing parent states and link them up to the common ancestor.
        parent_states_tuple = self._get_parent_states()
        root_state = parent_states_tuple[-1][1]
        parent_states_by_name = dict(parent_states_tuple)
        parent_state = parent_states_by_name[common_ancestor_name]
        for parent_state_name in missing_parent_states:
            try:
                parent_state = root_state.get_substate(parent_state_name.split("."))
                # The requested state is already cached, do NOT fetch it again.
                continue
            except ValueError:
                # The requested state is missing, fetch from redis.
                pass
            parent_state = await state_manager.get_state(
                token=_substate_key(
                    self.router.session.client_token, parent_state_name
                ),
                top_level=False,
                get_substates=False,
                parent_state=parent_state,
            )

        # Return the direct parent of target_state_cls for subsequent linking.
        return parent_state

    def _get_state_from_cache(self, state_cls: Type[T_STATE]) -> T_STATE:
        """Get a state instance from the cache.

        Args:
            state_cls: The class of the state.

        Returns:
            The instance of state_cls associated with this state's client_token.

        Raises:
            StateMismatchError: If the state instance is not of the expected type.
        """
        root_state = self._get_root_state()
        substate = root_state.get_substate(state_cls.get_full_name().split("."))
        if not isinstance(substate, state_cls):
            raise StateMismatchError(
                f"Searched for state {state_cls.get_full_name()} but found {substate}."
            )
        return substate

    async def _get_state_from_redis(self, state_cls: Type[T_STATE]) -> T_STATE:
        """Get a state instance from redis.

        Args:
            state_cls: The class of the state.

        Returns:
            The instance of state_cls associated with this state's client_token.

        Raises:
            RuntimeError: If redis is not used in this backend process.
            StateMismatchError: If the state instance is not of the expected type.
        """
        # Fetch all missing parent states from redis.
        parent_state_of_state_cls = await self._populate_parent_states(state_cls)

        # Then get the target state and all its substates.
        state_manager = get_state_manager()
        if not isinstance(state_manager, StateManagerRedis):
            raise RuntimeError(
                f"Requested state {state_cls.get_full_name()} is not cached and cannot be accessed without redis. "
                "(All states should already be available -- this is likely a bug).",
            )

        state_in_redis = await state_manager.get_state(
            token=_substate_key(self.router.session.client_token, state_cls),
            top_level=False,
            get_substates=True,
            parent_state=parent_state_of_state_cls,
        )

        if not isinstance(state_in_redis, state_cls):
            raise StateMismatchError(
                f"Searched for state {state_cls.get_full_name()} but found {state_in_redis}."
            )

        return state_in_redis

    async def get_state(self, state_cls: Type[T_STATE]) -> T_STATE:
        """Get an instance of the state associated with this token.

        Allows for arbitrary access to sibling states from within an event handler.

        Args:
            state_cls: The class of the state.

        Returns:
            The instance of state_cls associated with this state's client_token.
        """
        # Fast case - if this state instance is already cached, get_substate from root state.
        try:
            return self._get_state_from_cache(state_cls)
        except ValueError:
            pass

        # Slow case - fetch missing parent states from redis.
        return await self._get_state_from_redis(state_cls)

    async def get_var_value(self, var: Var[VAR_TYPE]) -> VAR_TYPE:
        """Get the value of an rx.Var from another state.

        Args:
            var: The var to get the value for.

        Returns:
            The value of the var.

        Raises:
            UnretrievableVarValueError: If the var does not have a literal value
                or associated state.
        """
        # Oopsie case: you didn't give me a Var... so get what you give.
        if not isinstance(var, Var):
            return var

        unset = object()

        # Fast case: this is a literal var and the value is known.
        if (var_value := getattr(var, "_var_value", unset)) is not unset:
            return var_value  # pyright: ignore [reportReturnType]

        var_data = var._get_all_var_data()
        if var_data is None or not var_data.state:
            raise UnretrievableVarValueError(
                f"Unable to retrieve value for {var._js_expr}: not associated with any state."
            )
        # Fastish case: this var belongs to this state
        if var_data.state == self.get_full_name():
            return getattr(self, var_data.field_name)

        # Slow case: this var belongs to another state
        other_state = await self.get_state(
            self._get_root_state().get_class_substate(var_data.state)
        )
        return getattr(other_state, var_data.field_name)

    def _get_event_handler(
        self, event: Event
    ) -> tuple[BaseState | StateProxy, EventHandler]:
        """Get the event handler for the given event.

        Args:
            event: The event to get the handler for.


        Returns:
            The event handler.

        Raises:
            ValueError: If the event handler or substate is not found.
        """
        # Get the event handler.
        path = event.name.split(".")
        path, name = path[:-1], path[-1]
        substate = self.get_substate(path)
        if not substate:
            raise ValueError(
                "The value of state cannot be None when processing an event."
            )
        handler = substate.event_handlers[name]

        # For background tasks, proxy the state
        if handler.is_background:
            substate = StateProxy(substate)

        return substate, handler

    async def _process(self, event: Event) -> AsyncIterator[StateUpdate]:
        """Obtain event info and process event.

        Args:
            event: The event to process.

        Yields:
            The state update after processing the event.
        """
        # Get the event handler.
        substate, handler = self._get_event_handler(event)

        # Run the event generator and yield state updates.
        async for update in self._process_event(
            handler=handler,
            state=substate,
            payload=event.payload,
        ):
            yield update

    def _check_valid(self, handler: EventHandler, events: Any) -> Any:
        """Check if the events yielded are valid. They must be EventHandlers or EventSpecs.

        Args:
            handler: EventHandler.
            events: The events to be checked.

        Raises:
            TypeError: If any of the events are not valid.

        Returns:
            The events as they are if valid.
        """

        def _is_valid_type(events: Any) -> bool:
            return isinstance(events, (Event, EventHandler, EventSpec))

        if events is None or _is_valid_type(events):
            return events
        try:
            if all(_is_valid_type(e) for e in events):
                return events
        except TypeError:
            pass

        raise TypeError(
            f"Your handler {handler.fn.__qualname__} must only return/yield: None, Events or other EventHandlers referenced by their class (not using `self`)"
        )

    def _as_state_update(
        self,
        handler: EventHandler,
        events: EventSpec | list[EventSpec] | None,
        final: bool,
    ) -> StateUpdate:
        """Convert the events to a StateUpdate.

        Fixes the events and checks for validity before converting.

        Args:
            handler: The handler where the events originated from.
            events: The events to queue with the update.
            final: Whether the handler is done processing.

        Returns:
            The valid StateUpdate containing the events and final flag.
        """
        # get the delta from the root of the state tree
        state = self._get_root_state()

        token = self.router.session.client_token

        # Convert valid EventHandler and EventSpec into Event
        fixed_events = fix_events(self._check_valid(handler, events), token)

        try:
            # Get the delta after processing the event.
            delta = state.get_delta()
            state._clean()

            return StateUpdate(
                delta=delta,
                events=fixed_events,
                final=final if not handler.is_background else True,
            )
        except Exception as ex:
            state._clean()

            event_specs = (
                prerequisites.get_and_validate_app().app.backend_exception_handler(ex)
            )

            if event_specs is None:
                return StateUpdate()

            event_specs_correct_type = cast(
                Union[List[Union[EventSpec, EventHandler]], None],
                [event_specs] if isinstance(event_specs, EventSpec) else event_specs,
            )
            fixed_events = fix_events(
                event_specs_correct_type,
                token,
                router_data=state.router_data,
            )
            return StateUpdate(
                events=fixed_events,
                final=True,
            )

    async def _process_event(
        self, handler: EventHandler, state: BaseState | StateProxy, payload: Dict
    ) -> AsyncIterator[StateUpdate]:
        """Process event.

        Args:
            handler: EventHandler to process.
            state: State to process the handler.
            payload: The event payload.

        Yields:
            StateUpdate object
        """
        from reflex.utils import telemetry

        # Get the function to process the event.
        fn = functools.partial(handler.fn, state)

        try:
            type_hints = typing.get_type_hints(handler.fn)
        except Exception:
            type_hints = {}

        for arg, value in list(payload.items()):
            hinted_args = type_hints.get(arg, Any)
            if hinted_args is Any:
                continue
            if is_union(hinted_args):
                if value is None:
                    continue
                hinted_args = value_inside_optional(hinted_args)
            if (
                isinstance(value, dict)
                and inspect.isclass(hinted_args)
                and not types.is_generic_alias(hinted_args)  # py3.10
            ):
                if issubclass(hinted_args, Model):
                    # Remove non-fields from the payload
                    payload[arg] = hinted_args(
                        **{
                            key: value
                            for key, value in value.items()
                            if key in hinted_args.__fields__
                        }
                    )
                elif dataclasses.is_dataclass(hinted_args) or issubclass(
                    hinted_args, (Base, BaseModelV1, BaseModelV2)
                ):
                    payload[arg] = hinted_args(**value)
            if isinstance(value, list) and (hinted_args is set or hinted_args is Set):
                payload[arg] = set(value)
            if isinstance(value, list) and (
                hinted_args is tuple or hinted_args is Tuple
            ):
                payload[arg] = tuple(value)

        # Wrap the function in a try/except block.
        try:
            # Handle async functions.
            if asyncio.iscoroutinefunction(fn.func):
                events = await fn(**payload)

            # Handle regular functions.
            else:
                events = fn(**payload)
            # Handle async generators.
            if inspect.isasyncgen(events):
                async for event in events:
                    yield state._as_state_update(handler, event, final=False)
                yield state._as_state_update(handler, events=None, final=True)

            # Handle regular generators.
            elif inspect.isgenerator(events):
                try:
                    while True:
                        yield state._as_state_update(handler, next(events), final=False)
                except StopIteration as si:
                    # the "return" value of the generator is not available
                    # in the loop, we must catch StopIteration to access it
                    if si.value is not None:
                        yield state._as_state_update(handler, si.value, final=False)
                yield state._as_state_update(handler, events=None, final=True)

            # Handle regular event chains.
            else:
                yield state._as_state_update(handler, events, final=True)

        # If an error occurs, throw a window alert.
        except Exception as ex:
            telemetry.send_error(ex, context="backend")

            event_specs = (
                prerequisites.get_and_validate_app().app.backend_exception_handler(ex)
            )

            yield state._as_state_update(
                handler,
                event_specs,
                final=True,
            )

    def _mark_dirty_computed_vars(self) -> None:
        """Mark ComputedVars that need to be recalculated based on dirty_vars."""
        dirty_vars = self.dirty_vars
        while dirty_vars:
            calc_vars, dirty_vars = dirty_vars, set()
            for cvar in self._dirty_computed_vars(from_vars=calc_vars):
                self.dirty_vars.add(cvar)
                dirty_vars.add(cvar)
                actual_var = self.computed_vars.get(cvar)
                if actual_var is not None:
                    actual_var.mark_dirty(instance=self)

    def _expired_computed_vars(self) -> set[str]:
        """Determine ComputedVars that need to be recalculated based on the expiration time.

        Returns:
            Set of computed vars to include in the delta.
        """
        return {
            cvar
            for cvar in self.computed_vars
            if self.computed_vars[cvar].needs_update(instance=self)
        }

    def _dirty_computed_vars(
        self, from_vars: set[str] | None = None, include_backend: bool = True
    ) -> set[str]:
        """Determine ComputedVars that need to be recalculated based on the given vars.

        Args:
            from_vars: find ComputedVar that depend on this set of vars. If unspecified, will use the dirty_vars.
            include_backend: whether to include backend vars in the calculation.

        Returns:
            Set of computed vars to include in the delta.
        """
        return {
            cvar
            for dirty_var in from_vars or self.dirty_vars
            for cvar in self._computed_var_dependencies[dirty_var]
            if include_backend or not self.computed_vars[cvar]._backend
        }

    @classmethod
    def _potentially_dirty_substates(cls) -> set[Type[BaseState]]:
        """Determine substates which could be affected by dirty vars in this state.

        Returns:
            Set of State classes that may need to be fetched to recalc computed vars.
        """
        # _always_dirty_substates need to be fetched to recalc computed vars.
        fetch_substates = {
            cls.get_class_substate((cls.get_name(), *substate_name.split(".")))
            for substate_name in cls._always_dirty_substates
        }
        for dependent_substates in cls._substate_var_dependencies.values():
            fetch_substates.update(
                {
                    cls.get_class_substate((cls.get_name(), *substate_name.split(".")))
                    for substate_name in dependent_substates
                }
            )
        return fetch_substates

    def get_delta(self) -> Delta:
        """Get the delta for the state.

        Returns:
            The delta for the state.
        """
        delta = {}

        # Apply dirty variables down into substates
        self.dirty_vars.update(self._always_dirty_computed_vars)
        self._mark_dirty()

        frontend_computed_vars: set[str] = {
            name for name, cv in self.computed_vars.items() if not cv._backend
        }

        # Return the dirty vars for this instance, any cached/dependent computed vars,
        # and always dirty computed vars (cache=False)
        delta_vars = (
            self.dirty_vars.intersection(self.base_vars)
            .union(self.dirty_vars.intersection(frontend_computed_vars))
            .union(self._dirty_computed_vars(include_backend=False))
            .union(self._always_dirty_computed_vars)
        )

        subdelta: Dict[str, Any] = {
            prop: self.get_value(prop)
            for prop in delta_vars
            if not types.is_backend_base_variable(prop, type(self))
        }

        if len(subdelta) > 0:
            delta[self.get_full_name()] = subdelta

        # Recursively find the substate deltas.
        substates = self.substates
        for substate in self.dirty_substates.union(self._always_dirty_substates):
            delta.update(substates[substate].get_delta())

        # Return the delta.
        return delta

    def _mark_dirty(self):
        """Mark the substate and all parent states as dirty."""
        state_name = self.get_name()
        if (
            self.parent_state is not None
            and state_name not in self.parent_state.dirty_substates
        ):
            self.parent_state.dirty_substates.add(self.get_name())
            self.parent_state._mark_dirty()

        # Append expired computed vars to dirty_vars to trigger recalculation
        self.dirty_vars.update(self._expired_computed_vars())

        # have to mark computed vars dirty to allow access to newly computed
        # values within the same ComputedVar function
        self._mark_dirty_computed_vars()
        self._mark_dirty_substates()

    def _mark_dirty_substates(self):
        """Propagate dirty var / computed var status into substates."""
        substates = self.substates
        for var in self.dirty_vars:
            for substate_name in self._substate_var_dependencies[var]:
                self.dirty_substates.add(substate_name)
                substate = substates[substate_name]
                substate.dirty_vars.add(var)
                substate._mark_dirty()

    def _update_was_touched(self):
        """Update the _was_touched flag based on dirty_vars."""
        if self.dirty_vars and not self._was_touched:
            for var in self.dirty_vars:
                if var in self.base_vars or var in self._backend_vars:
                    self._was_touched = True
                    break
                if var == constants.ROUTER_DATA and self.parent_state is None:
                    self._was_touched = True
                    break

    def _get_was_touched(self) -> bool:
        """Check current dirty_vars and flag to determine if state instance was modified.

        If any dirty vars belong to this state, mark _was_touched.

        This flag determines whether this state instance should be persisted to redis.

        Returns:
            Whether this state instance was ever modified.
        """
        # Ensure the flag is up to date based on the current dirty_vars
        self._update_was_touched()
        return self._was_touched

    def _clean(self):
        """Reset the dirty vars."""
        # Update touched status before cleaning dirty_vars.
        self._update_was_touched()

        # Recursively clean the substates.
        for substate in self.dirty_substates:
            if substate not in self.substates:
                continue
            self.substates[substate]._clean()

        # Clean this state.
        self.dirty_vars = set()
        self.dirty_substates = set()

    def get_value(self, key: str) -> Any:
        """Get the value of a field (without proxying).

        The returned value will NOT track dirty state updates.

        Args:
            key: The key of the field.

        Returns:
            The value of the field.
        """
        value = super().get_value(key)
        if isinstance(value, MutableProxy):
            return value.__wrapped__
        return value

    def dict(
        self, include_computed: bool = True, initial: bool = False, **kwargs
    ) -> dict[str, Any]:
        """Convert the object to a dictionary.

        Args:
            include_computed: Whether to include computed vars.
            initial: Whether to get the initial value of computed vars.
            **kwargs: Kwargs to pass to the pydantic dict method.

        Returns:
            The object as a dictionary.
        """
        if include_computed:
            # Apply dirty variables down into substates to allow never-cached ComputedVar to
            # trigger recalculation of dependent vars
            self.dirty_vars.update(self._always_dirty_computed_vars)
            self._mark_dirty()

        base_vars = {
            prop_name: self.get_value(prop_name) for prop_name in self.base_vars
        }
        if initial and include_computed:
            computed_vars = {
                # Include initial computed vars.
                prop_name: (
                    cv._initial_value
                    if is_computed_var(cv)
                    and not isinstance(cv._initial_value, types.Unset)
                    else self.get_value(prop_name)
                )
                for prop_name, cv in self.computed_vars.items()
                if not cv._backend
            }
        elif include_computed:
            computed_vars = {
                # Include the computed vars.
                prop_name: self.get_value(prop_name)
                for prop_name, cv in self.computed_vars.items()
                if not cv._backend
            }
        else:
            computed_vars = {}
        variables = {**base_vars, **computed_vars}
        d = {
            self.get_full_name(): {k: variables[k] for k in sorted(variables)},
        }
        for substate_d in [
            v.dict(include_computed=include_computed, initial=initial, **kwargs)
            for v in self.substates.values()
        ]:
            d.update(substate_d)

        return d

    async def __aenter__(self) -> BaseState:
        """Enter the async context manager protocol.

        This should not be used for the State class, but exists for
        type-compatibility with StateProxy.

        Raises:
            TypeError: always, because async contextmanager protocol is only supported for background task.
        """
        raise TypeError(
            "Only background task should use `async with self` to modify state."
        )

    async def __aexit__(self, *exc_info: Any) -> None:
        """Exit the async context manager protocol.

        This should not be used for the State class, but exists for
        type-compatibility with StateProxy.

        Args:
            exc_info: The exception info tuple.
        """
        pass

    def __getstate__(self):
        """Get the state for redis serialization.

        This method is called by pickle to serialize the object.

        It explicitly removes parent_state and substates because those are serialized separately
        by the StateManagerRedis to allow for better horizontal scaling as state size increases.

        Returns:
            The state dict for serialization.
        """
        state = super().__getstate__()
        state["__dict__"] = state["__dict__"].copy()
        if state["__dict__"].get("parent_state") is not None:
            # Do not serialize router data in substates (only the root state).
            state["__dict__"].pop("router", None)
            state["__dict__"].pop("router_data", None)
        # Never serialize parent_state or substates.
        state["__dict__"].pop("parent_state", None)
        state["__dict__"].pop("substates", None)
        state["__dict__"].pop("_was_touched", None)
        # Remove all inherited vars.
        for inherited_var_name in self.inherited_vars:
            state["__dict__"].pop(inherited_var_name, None)
        return state

    def __setstate__(self, state: dict[str, Any]):
        """Set the state from redis deserialization.

        This method is called by pickle to deserialize the object.

        Args:
            state: The state dict for deserialization.
        """
        state["__dict__"]["parent_state"] = None
        state["__dict__"]["substates"] = {}
        super().__setstate__(state)

    def _check_state_size(
        self,
        pickle_state_size: int,
    ):
        """Print a warning when the state is too large.

        Args:
            pickle_state_size: The size of the pickled state.

        Raises:
            StateTooLargeError: If the state is too large.
        """
        state_full_name = self.get_full_name()
        if (
            state_full_name not in _WARNED_ABOUT_STATE_SIZE
            and pickle_state_size > TOO_LARGE_SERIALIZED_STATE
            and self.substates
        ):
            msg = (
                f"State {state_full_name} serializes to {pickle_state_size} bytes "
                + "which may present performance issues. Consider reducing the size of this state."
            )
            if environment.REFLEX_PERF_MODE.get() == PerformanceMode.WARN:
                console.warn(msg)
            elif environment.REFLEX_PERF_MODE.get() == PerformanceMode.RAISE:
                raise StateTooLargeError(msg)
            _WARNED_ABOUT_STATE_SIZE.add(state_full_name)

    @classmethod
    @functools.lru_cache()
    def _to_schema(cls) -> str:
        """Convert a state to a schema.

        Returns:
            The hash of the schema.
        """

        def _field_tuple(
            field_name: str,
        ) -> Tuple[str, str, Any, Union[bool, None], Any]:
            model_field = cls.__fields__[field_name]
            return (
                field_name,
                model_field.name,
                _serialize_type(model_field.type_),
                (
                    model_field.required
                    if isinstance(model_field.required, bool)
                    else None
                ),
                (model_field.default if is_serializable(model_field.default) else None),
            )

        return md5(
            pickle.dumps(
                sorted(_field_tuple(field_name) for field_name in cls.base_vars)
            )
        ).hexdigest()

    def _serialize(self) -> bytes:
        """Serialize the state for redis.

        Returns:
            The serialized state.

        Raises:
            StateSerializationError: If the state cannot be serialized.
        """
        payload = b""
        error = ""
        try:
            payload = pickle.dumps((self._to_schema(), self))
        except HANDLED_PICKLE_ERRORS as og_pickle_error:
            error = (
                f"Failed to serialize state {self.get_full_name()} due to unpicklable object. "
                "This state will not be persisted. "
            )
            try:
                import dill

                payload = dill.dumps((self._to_schema(), self))
            except ImportError:
                error += (
                    f"Pickle error: {og_pickle_error}. "
                    "Consider `pip install 'dill>=0.3.8'` for more exotic serialization support."
                )
            except HANDLED_PICKLE_ERRORS as ex:
                error += f"Dill was also unable to pickle the state: {ex}"
            console.warn(error)

        if environment.REFLEX_PERF_MODE.get() != PerformanceMode.OFF:
            self._check_state_size(len(payload))

        if not payload:
            raise StateSerializationError(error)

        return payload

    @classmethod
    def _deserialize(
        cls, data: bytes | None = None, fp: BinaryIO | None = None
    ) -> BaseState:
        """Deserialize the state from redis/disk.

        data and fp are mutually exclusive, but one must be provided.

        Args:
            data: The serialized state data.
            fp: The file pointer to the serialized state data.

        Returns:
            The deserialized state.

        Raises:
            ValueError: If both data and fp are provided, or neither are provided.
            StateSchemaMismatchError: If the state schema does not match the expected schema.
        """
        if data is not None and fp is None:
            (substate_schema, state) = pickle.loads(data)
        elif fp is not None and data is None:
            (substate_schema, state) = pickle.load(fp)
        else:
            raise ValueError("Only one of `data` or `fp` must be provided")
        if substate_schema != state._to_schema():
            raise StateSchemaMismatchError()
        return state


T_STATE = TypeVar("T_STATE", bound=BaseState)


class State(BaseState):
    """The app Base State."""

    # The hydrated bool.
    is_hydrated: bool = False


T = TypeVar("T", bound=BaseState)


def dynamic(func: Callable[[T], Component]):
    """Create a dynamically generated components from a state class.

    Args:
        func: The function to generate the component.

    Returns:
        The dynamically generated component.

    Raises:
        DynamicComponentInvalidSignatureError: If the function does not have exactly one parameter or a type hint for the state class.
    """
    number_of_parameters = len(inspect.signature(func).parameters)

    func_signature = get_type_hints(func)

    if "return" in func_signature:
        func_signature.pop("return")

    values = list(func_signature.values())

    if number_of_parameters != 1:
        raise DynamicComponentInvalidSignatureError(
            "The function must have exactly one parameter, which is the state class."
        )

    if len(values) != 1:
        raise DynamicComponentInvalidSignatureError(
            "You must provide a type hint for the state class in the function."
        )

    state_class: Type[T] = values[0]

    def wrapper() -> Component:
        from reflex.components.base.fragment import fragment

        return fragment(state_class._evaluate(lambda state: func(state)))

    return wrapper


class FrontendEventExceptionState(State):
    """Substate for handling frontend exceptions."""

    @event
    def handle_frontend_exception(self, stack: str, component_stack: str) -> None:
        """Handle frontend exceptions.

        If a frontend exception handler is provided, it will be called.
        Otherwise, the default frontend exception handler will be called.

        Args:
            stack: The stack trace of the exception.
            component_stack: The stack trace of the component where the exception occurred.

        """
        prerequisites.get_and_validate_app().app.frontend_exception_handler(
            Exception(stack)
        )


class UpdateVarsInternalState(State):
    """Substate for handling internal state var updates."""

    async def update_vars_internal(self, vars: dict[str, Any]) -> None:
        """Apply updates to fully qualified state vars.

        The keys in `vars` should be in the form of `{state.get_full_name()}.{var_name}`,
        and each value will be set on the appropriate substate instance.

        This function is primarily used to apply cookie and local storage
        updates from the frontend to the appropriate substate.

        Args:
            vars: The fully qualified vars and values to update.
        """
        for var, value in vars.items():
            state_name, _, var_name = var.rpartition(".")
            var_state_cls = State.get_class_substate(state_name)
            var_state = await self.get_state(var_state_cls)
            setattr(var_state, var_name, value)


class OnLoadInternalState(State):
    """Substate for handling on_load event enumeration.

    This is a separate substate to avoid deserializing the entire state tree for every page navigation.
    """

    def on_load_internal(self) -> list[Event | EventSpec] | None:
        """Queue on_load handlers for the current page.

        Returns:
            The list of events to queue for on load handling.
        """
        # Do not app._compile()!  It should be already compiled by now.
        load_events = prerequisites.get_and_validate_app().app.get_load_events(
            self.router.page.path
        )
        if not load_events:
            self.is_hydrated = True
            return  # Fast path for navigation with no on_load events defined.
        self.is_hydrated = False
        return [
            *fix_events(
                cast(list[Union[EventSpec, EventHandler]], load_events),
                self.router.session.client_token,
                router_data=self.router_data,
            ),
            State.set_is_hydrated(True),  # pyright: ignore [reportAttributeAccessIssue]
        ]


class ComponentState(State, mixin=True):
    """Base class to allow for the creation of a state instance per component.

    This allows for the bundling of UI and state logic into a single class,
    where each instance has a separate instance of the state.

    Subclass this class and define vars and event handlers in the traditional way.
    Then define a `get_component` method that returns the UI for the component instance.

    See the full [docs](https://reflex.dev/docs/substates/component-state/) for more.

    Basic example:
    ```python
    # Subclass ComponentState and define vars and event handlers.
    class Counter(rx.ComponentState):
        # Define vars that change.
        count: int = 0

        # Define event handlers.
        def increment(self):
            self.count += 1

        def decrement(self):
            self.count -= 1

        @classmethod
        def get_component(cls, **props):
            # Access the state vars and event handlers using `cls`.
            return rx.hstack(
                rx.button("Decrement", on_click=cls.decrement),
                rx.text(cls.count),
                rx.button("Increment", on_click=cls.increment),
                **props,
            )

    counter = Counter.create()
    ```
    """

    # The number of components created from this class.
    _per_component_state_instance_count: ClassVar[int] = 0

    def __init__(self, *args, **kwargs):
        """Do not allow direct initialization of the ComponentState.

        Args:
            *args: The args to pass to the State init method.
            **kwargs: The kwargs to pass to the State init method.

        Raises:
            ReflexRuntimeError: If the ComponentState is initialized directly.
        """
        if type(self)._mixin:
            raise ReflexRuntimeError(
                f"{ComponentState.__name__} {type(self).__name__} is not meant to be initialized directly. "
                + "Use the `create` method to create a new instance and access the state via the `State` attribute."
            )
        super().__init__(*args, **kwargs)

    @classmethod
    def __init_subclass__(cls, mixin: bool = True, **kwargs):
        """Overwrite mixin default to True.

        Args:
            mixin: Whether the subclass is a mixin and should not be initialized.
            **kwargs: The kwargs to pass to the pydantic init_subclass method.
        """
        super().__init_subclass__(mixin=mixin, **kwargs)

    @classmethod
    def get_component(cls, *children, **props) -> "Component":
        """Get the component instance.

        Args:
            children: The children of the component.
            props: The props of the component.

        Raises:
            NotImplementedError: if the subclass does not override this method.
        """
        raise NotImplementedError(
            f"{cls.__name__} must implement get_component to return the component instance."
        )

    @classmethod
    def create(cls, *children, **props) -> "Component":
        """Create a new instance of the Component.

        Args:
            children: The children of the component.
            props: The props of the component.

        Returns:
            A new instance of the Component with an independent copy of the State.
        """
        from reflex.compiler.compiler import componentify_unevaluated

        cls._per_component_state_instance_count += 1
        state_cls_name = f"{cls.__name__}_n{cls._per_component_state_instance_count}"
        component_state = type(
            state_cls_name,
            (cls, State),
            {"__module__": reflex.istate.dynamic.__name__},
            mixin=False,
        )
        # Save a reference to the dynamic state for pickle/unpickle.
        setattr(reflex.istate.dynamic, state_cls_name, component_state)
        component = component_state.get_component(*children, **props)
        component = componentify_unevaluated(component)
        component.State = component_state
        return component


class StateProxy(wrapt.ObjectProxy):
    """Proxy of a state instance to control mutability of vars for a background task.

    Since a background task runs against a state instance without holding the
    state_manager lock for the token, the reference may become stale if the same
    state is modified by another event handler.

    The proxy object ensures that writes to the state are blocked unless
    explicitly entering a context which refreshes the state from state_manager
    and holds the lock for the token until exiting the context. After exiting
    the context, a StateUpdate may be emitted to the frontend to notify the
    client of the state change.

    A background task will be passed the `StateProxy` as `self`, so mutability
    can be safely performed inside an `async with self` block.

        class State(rx.State):
            counter: int = 0

            @rx.event(background=True)
            async def bg_increment(self):
                await asyncio.sleep(1)
                async with self:
                    self.counter += 1
    """

    def __init__(
        self,
        state_instance: BaseState,
        parent_state_proxy: Optional["StateProxy"] = None,
    ):
        """Create a proxy for a state instance.

        If `get_state` is used on a StateProxy, the resulting state will be
        linked to the given state via parent_state_proxy. The first state in the
        chain is the state that initiated the background task.

        Args:
            state_instance: The state instance to proxy.
            parent_state_proxy: The parent state proxy, for linked mutability and context tracking.
        """
        super().__init__(state_instance)
        # compile is not relevant to backend logic
        self._self_app = prerequisites.get_and_validate_app().app
        self._self_substate_path = tuple(state_instance.get_full_name().split("."))
        self._self_actx = None
        self._self_mutable = False
        self._self_actx_lock = asyncio.Lock()
        self._self_actx_lock_holder = None
        self._self_parent_state_proxy = parent_state_proxy

    def _is_mutable(self) -> bool:
        """Check if the state is mutable.

        Returns:
            Whether the state is mutable.
        """
        if self._self_parent_state_proxy is not None:
            return self._self_parent_state_proxy._is_mutable() or self._self_mutable
        return self._self_mutable

    async def __aenter__(self) -> StateProxy:
        """Enter the async context manager protocol.

        Sets mutability to True and enters the `App.modify_state` async context,
        which refreshes the state from state_manager and holds the lock for the
        given state token until exiting the context.

        Background tasks should avoid blocking calls while inside the context.

        Returns:
            This StateProxy instance in mutable mode.

        Raises:
            ImmutableStateError: If the state is already mutable.
        """
        if self._self_parent_state_proxy is not None:
            parent_state = (
                await self._self_parent_state_proxy.__aenter__()
            ).__wrapped__
            super().__setattr__(
                "__wrapped__",
                await parent_state.get_state(
                    State.get_class_substate(self._self_substate_path)
                ),
            )
            return self
        current_task = asyncio.current_task()
        if (
            self._self_actx_lock.locked()
            and current_task == self._self_actx_lock_holder
        ):
            raise ImmutableStateError(
                "The state is already mutable. Do not nest `async with self` blocks."
            )
        await self._self_actx_lock.acquire()
        self._self_actx_lock_holder = current_task
        self._self_actx = self._self_app.modify_state(
            token=_substate_key(
                self.__wrapped__.router.session.client_token,
                self._self_substate_path,
            )
        )
        mutable_state = await self._self_actx.__aenter__()
        super().__setattr__(
            "__wrapped__", mutable_state.get_substate(self._self_substate_path)
        )
        self._self_mutable = True
        return self

    async def __aexit__(self, *exc_info: Any) -> None:
        """Exit the async context manager protocol.

        Sets proxy mutability to False and persists any state changes.

        Args:
            exc_info: The exception info tuple.
        """
        if self._self_parent_state_proxy is not None:
            await self._self_parent_state_proxy.__aexit__(*exc_info)
            return
        if self._self_actx is None:
            return
        self._self_mutable = False
        try:
            await self._self_actx.__aexit__(*exc_info)
        finally:
            self._self_actx_lock_holder = None
            self._self_actx_lock.release()
        self._self_actx = None

    def __enter__(self):
        """Enter the regular context manager protocol.

        This is not supported for background tasks, and exists only to raise a more useful exception
        when the StateProxy is used incorrectly.

        Raises:
            TypeError: always, because only async contextmanager protocol is supported.
        """
        raise TypeError("Background task must use `async with self` to modify state.")

    def __exit__(self, *exc_info: Any) -> None:
        """Exit the regular context manager protocol.

        Args:
            exc_info: The exception info tuple.
        """
        pass

    def __getattr__(self, name: str) -> Any:
        """Get the attribute from the underlying state instance.

        Args:
            name: The name of the attribute.

        Returns:
            The value of the attribute.

        Raises:
            ImmutableStateError: If the state is not in mutable mode.
        """
        if name in ["substates", "parent_state"] and not self._is_mutable():
            raise ImmutableStateError(
                "Background task StateProxy is immutable outside of a context "
                "manager. Use `async with self` to modify state."
            )
        value = super().__getattr__(name)
        if not name.startswith("_self_") and isinstance(value, MutableProxy):
            # ensure mutations to these containers are blocked unless proxy is _mutable
            return ImmutableMutableProxy(
                wrapped=value.__wrapped__,
                state=self,
                field_name=value._self_field_name,
            )
        if isinstance(value, functools.partial) and value.args[0] is self.__wrapped__:
            # Rebind event handler to the proxy instance
            value = functools.partial(
                value.func,
                self,
                *value.args[1:],
                **value.keywords,
            )
        if isinstance(value, MethodType) and value.__self__ is self.__wrapped__:
            # Rebind methods to the proxy instance
            value = type(value)(value.__func__, self)
        return value

    def __setattr__(self, name: str, value: Any) -> None:
        """Set the attribute on the underlying state instance.

        If the attribute is internal, set it on the proxy instance instead.

        Args:
            name: The name of the attribute.
            value: The value of the attribute.

        Raises:
            ImmutableStateError: If the state is not in mutable mode.
        """
        if (
            name.startswith("_self_")  # wrapper attribute
            or self._is_mutable()  # lock held
            # non-persisted state attribute
            or name in self.__wrapped__.get_skip_vars()
        ):
            super().__setattr__(name, value)
            return

        raise ImmutableStateError(
            "Background task StateProxy is immutable outside of a context "
            "manager. Use `async with self` to modify state."
        )

    def get_substate(self, path: Sequence[str]) -> BaseState:
        """Only allow substate access with lock held.

        Args:
            path: The path to the substate.

        Returns:
            The substate.

        Raises:
            ImmutableStateError: If the state is not in mutable mode.
        """
        if not self._is_mutable():
            raise ImmutableStateError(
                "Background task StateProxy is immutable outside of a context "
                "manager. Use `async with self` to modify state."
            )
        return self.__wrapped__.get_substate(path)

    async def get_state(self, state_cls: Type[BaseState]) -> BaseState:
        """Get an instance of the state associated with this token.

        Args:
            state_cls: The class of the state.

        Returns:
            The state.

        Raises:
            ImmutableStateError: If the state is not in mutable mode.
        """
        if not self._is_mutable():
            raise ImmutableStateError(
                "Background task StateProxy is immutable outside of a context "
                "manager. Use `async with self` to modify state."
            )
        return type(self)(
            await self.__wrapped__.get_state(state_cls), parent_state_proxy=self
        )

    def _as_state_update(self, *args, **kwargs) -> StateUpdate:
        """Temporarily allow mutability to access parent_state.

        Args:
            *args: The args to pass to the underlying state instance.
            **kwargs: The kwargs to pass to the underlying state instance.

        Returns:
            The state update.
        """
        original_mutable = self._self_mutable
        self._self_mutable = True
        try:
            return self.__wrapped__._as_state_update(*args, **kwargs)
        finally:
            self._self_mutable = original_mutable


@dataclasses.dataclass(
    frozen=True,
)
class StateUpdate:
    """A state update sent to the frontend."""

    # The state delta.
    delta: Delta = dataclasses.field(default_factory=dict)

    # Events to be added to the event queue.
    events: List[Event] = dataclasses.field(default_factory=list)

    # Whether this is the final state update for the event.
    final: bool = True

    def json(self) -> str:
        """Convert the state update to a JSON string.

        Returns:
            The state update as a JSON string.
        """
        return format.json_dumps(self)


class StateManager(Base, ABC):
    """A class to manage many client states."""

    # The state class to use.
    state: Type[BaseState]

    @classmethod
    def create(cls, state: Type[BaseState]):
        """Create a new state manager.

        Args:
            state: The state class to use.

        Raises:
            InvalidStateManagerModeError: If the state manager mode is invalid.

        Returns:
            The state manager (either disk, memory or redis).
        """
        config = get_config()
        if prerequisites.parse_redis_url() is not None:
            config.state_manager_mode = constants.StateManagerMode.REDIS
        if config.state_manager_mode == constants.StateManagerMode.MEMORY:
            return StateManagerMemory(state=state)
        if config.state_manager_mode == constants.StateManagerMode.DISK:
            return StateManagerDisk(state=state)
        if config.state_manager_mode == constants.StateManagerMode.REDIS:
            redis = prerequisites.get_redis()
            if redis is not None:
                # make sure expiration values are obtained only from the config object on creation
                return StateManagerRedis(
                    state=state,
                    redis=redis,
                    token_expiration=config.redis_token_expiration,
                    lock_expiration=config.redis_lock_expiration,
                    lock_warning_threshold=config.redis_lock_warning_threshold,
                )
        raise InvalidStateManagerModeError(
            f"Expected one of: DISK, MEMORY, REDIS, got {config.state_manager_mode}"
        )

    @abstractmethod
    async def get_state(self, token: str) -> BaseState:
        """Get the state for a token.

        Args:
            token: The token to get the state for.

        Returns:
            The state for the token.
        """
        pass

    @abstractmethod
    async def set_state(self, token: str, state: BaseState):
        """Set the state for a token.

        Args:
            token: The token to set the state for.
            state: The state to set.
        """
        pass

    @abstractmethod
    @contextlib.asynccontextmanager
    async def modify_state(self, token: str) -> AsyncIterator[BaseState]:
        """Modify the state for a token while holding exclusive lock.

        Args:
            token: The token to modify the state for.

        Yields:
            The state for the token.
        """
        yield self.state()


class StateManagerMemory(StateManager):
    """A state manager that stores states in memory."""

    # The mapping of client ids to states.
    states: Dict[str, BaseState] = {}

    # The mutex ensures the dict of mutexes is updated exclusively
    _state_manager_lock = asyncio.Lock()

    # The dict of mutexes for each client
    _states_locks: Dict[str, asyncio.Lock] = pydantic.PrivateAttr({})

    class Config:  # pyright: ignore [reportIncompatibleVariableOverride]
        """The Pydantic config."""

        fields = {
            "_states_locks": {"exclude": True},
        }

    @override
    async def get_state(self, token: str) -> BaseState:
        """Get the state for a token.

        Args:
            token: The token to get the state for.

        Returns:
            The state for the token.
        """
        # Memory state manager ignores the substate suffix and always returns the top-level state.
        token = _split_substate_key(token)[0]
        if token not in self.states:
            self.states[token] = self.state(_reflex_internal_init=True)
        return self.states[token]

    @override
    async def set_state(self, token: str, state: BaseState):
        """Set the state for a token.

        Args:
            token: The token to set the state for.
            state: The state to set.
        """
        pass

    @override
    @contextlib.asynccontextmanager
    async def modify_state(self, token: str) -> AsyncIterator[BaseState]:
        """Modify the state for a token while holding exclusive lock.

        Args:
            token: The token to modify the state for.

        Yields:
            The state for the token.
        """
        # Memory state manager ignores the substate suffix and always returns the top-level state.
        token = _split_substate_key(token)[0]
        if token not in self._states_locks:
            async with self._state_manager_lock:
                if token not in self._states_locks:
                    self._states_locks[token] = asyncio.Lock()

        async with self._states_locks[token]:
            state = await self.get_state(token)
            yield state
            await self.set_state(token, state)


def _default_token_expiration() -> int:
    """Get the default token expiration time.

    Returns:
        The default token expiration time.
    """
    return get_config().redis_token_expiration


def _serialize_type(type_: Any) -> str:
    """Serialize a type.

    Args:
        type_: The type to serialize.

    Returns:
        The serialized type.
    """
    if not inspect.isclass(type_):
        return f"{type_}"
    return f"{type_.__module__}.{type_.__qualname__}"


def is_serializable(value: Any) -> bool:
    """Check if a value is serializable.

    Args:
        value: The value to check.

    Returns:
        Whether the value is serializable.
    """
    try:
        return bool(pickle.dumps(value))
    except Exception:
        return False


def reset_disk_state_manager():
    """Reset the disk state manager."""
    states_directory = prerequisites.get_states_dir()
    if states_directory.exists():
        for path in states_directory.iterdir():
            path.unlink()


class StateManagerDisk(StateManager):
    """A state manager that stores states in memory."""

    # The mapping of client ids to states.
    states: Dict[str, BaseState] = {}

    # The mutex ensures the dict of mutexes is updated exclusively
    _state_manager_lock = asyncio.Lock()

    # The dict of mutexes for each client
    _states_locks: Dict[str, asyncio.Lock] = pydantic.PrivateAttr({})

    # The token expiration time (s).
    token_expiration: int = pydantic.Field(default_factory=_default_token_expiration)

    class Config:  # pyright: ignore [reportIncompatibleVariableOverride]
        """The Pydantic config."""

        fields = {
            "_states_locks": {"exclude": True},
        }
        keep_untouched = (functools.cached_property,)

    def __init__(self, state: Type[BaseState]):
        """Create a new state manager.

        Args:
            state: The state class to use.
        """
        super().__init__(state=state)

        path_ops.mkdir(self.states_directory)

        self._purge_expired_states()

    @functools.cached_property
    def states_directory(self) -> Path:
        """Get the states directory.

        Returns:
            The states directory.
        """
        return prerequisites.get_states_dir()

    def _purge_expired_states(self):
        """Purge expired states from the disk."""
        import time

        for path in path_ops.ls(self.states_directory):
            # check path is a pickle file
            if path.suffix != ".pkl":
                continue

            # load last edited field from file
            last_edited = path.stat().st_mtime

            # check if the file is older than the token expiration time
            if time.time() - last_edited > self.token_expiration:
                # remove the file
                path.unlink()

    def token_path(self, token: str) -> Path:
        """Get the path for a token.

        Args:
            token: The token to get the path for.

        Returns:
            The path for the token.
        """
        return (
            self.states_directory / f"{md5(token.encode()).hexdigest()}.pkl"
        ).absolute()

    async def load_state(self, token: str) -> BaseState | None:
        """Load a state object based on the provided token.

        Args:
            token: The token used to identify the state object.

        Returns:
            The loaded state object or None.
        """
        token_path = self.token_path(token)

        if token_path.exists():
            try:
                with token_path.open(mode="rb") as file:
                    return BaseState._deserialize(fp=file)
            except Exception:
                pass

    async def populate_substates(
        self, client_token: str, state: BaseState, root_state: BaseState
    ):
        """Populate the substates of a state object.

        Args:
            client_token: The client token.
            state: The state object to populate.
            root_state: The root state object.
        """
        for substate in state.get_substates():
            substate_token = _substate_key(client_token, substate)

            fresh_instance = await root_state.get_state(substate)
            instance = await self.load_state(substate_token)
            if instance is not None:
                # Ensure all substates exist, even if they weren't serialized previously.
                instance.substates = fresh_instance.substates
            else:
                instance = fresh_instance
            state.substates[substate.get_name()] = instance
            instance.parent_state = state

            await self.populate_substates(client_token, instance, root_state)

    @override
    async def get_state(
        self,
        token: str,
    ) -> BaseState:
        """Get the state for a token.

        Args:
            token: The token to get the state for.

        Returns:
            The state for the token.
        """
        client_token = _split_substate_key(token)[0]
        root_state = self.states.get(client_token)
        if root_state is not None:
            # Retrieved state from memory.
            return root_state

        # Deserialize root state from disk.
        root_state = await self.load_state(_substate_key(client_token, self.state))
        # Create a new root state tree with all substates instantiated.
        fresh_root_state = self.state(_reflex_internal_init=True)
        if root_state is None:
            root_state = fresh_root_state
        else:
            # Ensure all substates exist, even if they were not serialized previously.
            root_state.substates = fresh_root_state.substates
        self.states[client_token] = root_state
        await self.populate_substates(client_token, root_state, root_state)
        return root_state

    async def set_state_for_substate(self, client_token: str, substate: BaseState):
        """Set the state for a substate.

        Args:
            client_token: The client token.
            substate: The substate to set.
        """
        substate_token = _substate_key(client_token, substate)

        if substate._get_was_touched():
            substate._was_touched = False  # Reset the touched flag after serializing.
            pickle_state = substate._serialize()
            if pickle_state:
                if not self.states_directory.exists():
                    self.states_directory.mkdir(parents=True, exist_ok=True)
                self.token_path(substate_token).write_bytes(pickle_state)

        for substate_substate in substate.substates.values():
            await self.set_state_for_substate(client_token, substate_substate)

    @override
    async def set_state(self, token: str, state: BaseState):
        """Set the state for a token.

        Args:
            token: The token to set the state for.
            state: The state to set.
        """
        client_token, substate = _split_substate_key(token)
        await self.set_state_for_substate(client_token, state)

    @override
    @contextlib.asynccontextmanager
    async def modify_state(self, token: str) -> AsyncIterator[BaseState]:
        """Modify the state for a token while holding exclusive lock.

        Args:
            token: The token to modify the state for.

        Yields:
            The state for the token.
        """
        # Memory state manager ignores the substate suffix and always returns the top-level state.
        client_token, substate = _split_substate_key(token)
        if client_token not in self._states_locks:
            async with self._state_manager_lock:
                if client_token not in self._states_locks:
                    self._states_locks[client_token] = asyncio.Lock()

        async with self._states_locks[client_token]:
            state = await self.get_state(token)
            yield state
            await self.set_state(token, state)


def _default_lock_expiration() -> int:
    """Get the default lock expiration time.

    Returns:
        The default lock expiration time.
    """
    return get_config().redis_lock_expiration


def _default_lock_warning_threshold() -> int:
    """Get the default lock warning threshold.

    Returns:
        The default lock warning threshold.
    """
    return get_config().redis_lock_warning_threshold


class StateManagerRedis(StateManager):
    """A state manager that stores states in redis."""

    # The redis client to use.
    redis: Redis

    # The token expiration time (s).
    token_expiration: int = pydantic.Field(default_factory=_default_token_expiration)

    # The maximum time to hold a lock (ms).
    lock_expiration: int = pydantic.Field(default_factory=_default_lock_expiration)

    # The maximum time to hold a lock (ms) before warning.
    lock_warning_threshold: int = pydantic.Field(
        default_factory=_default_lock_warning_threshold
    )

    # The keyspace subscription string when redis is waiting for lock to be released
    _redis_notify_keyspace_events: str = (
        "K"  # Enable keyspace notifications (target a particular key)
        "g"  # For generic commands (DEL, EXPIRE, etc)
        "x"  # For expired events
        "e"  # For evicted events (i.e. maxmemory exceeded)
    )

    # These events indicate that a lock is no longer held
    _redis_keyspace_lock_release_events: Set[bytes] = {
        b"del",
        b"expire",
        b"expired",
        b"evicted",
    }

    async def _get_parent_state(
        self, token: str, state: BaseState | None = None
    ) -> BaseState | None:
        """Get the parent state for the state requested in the token.

        Args:
            token: The token to get the state for (_substate_key).
            state: The state instance to get parent state for.

        Returns:
            The parent state for the state requested by the token or None if there is no such parent.
        """
        parent_state = None
        client_token, state_path = _split_substate_key(token)
        parent_state_name = state_path.rpartition(".")[0]
        if parent_state_name:
            cached_substates = None
            if state is not None:
                cached_substates = [state]
            # Retrieve the parent state to populate event handlers onto this substate.
            parent_state = await self.get_state(
                token=_substate_key(client_token, parent_state_name),
                top_level=False,
                get_substates=False,
                cached_substates=cached_substates,
            )
        return parent_state

    async def _populate_substates(
        self,
        token: str,
        state: BaseState,
        all_substates: bool = False,
    ):
        """Fetch and link substates for the given state instance.

        There is no return value; the side-effect is that `state` will have `substates` populated,
        and each substate will have its `parent_state` set to `state`.

        Args:
            token: The token to get the state for.
            state: The state instance to populate substates for.
            all_substates: Whether to fetch all substates or just required substates.
        """
        client_token, _ = _split_substate_key(token)

        if all_substates:
            # All substates are requested.
            fetch_substates = state.get_substates()
        else:
            # Only _potentially_dirty_substates need to be fetched to recalc computed vars.
            fetch_substates = state._potentially_dirty_substates()

        tasks = {}
        # Retrieve the necessary substates from redis.
        for substate_cls in fetch_substates:
            if substate_cls.get_name() in state.substates:
                continue
            substate_name = substate_cls.get_name()
            tasks[substate_name] = asyncio.create_task(
                self.get_state(
                    token=_substate_key(client_token, substate_cls),
                    top_level=False,
                    get_substates=all_substates,
                    parent_state=state,
                )
            )

        for substate_name, substate_task in tasks.items():
            state.substates[substate_name] = await substate_task

    @override
    async def get_state(
        self,
        token: str,
        top_level: bool = True,
        get_substates: bool = True,
        parent_state: BaseState | None = None,
        cached_substates: list[BaseState] | None = None,
    ) -> BaseState:
        """Get the state for a token.

        Args:
            token: The token to get the state for.
            top_level: If true, return an instance of the top-level state (self.state).
            get_substates: If true, also retrieve substates.
            parent_state: If provided, use this parent_state instead of getting it from redis.
            cached_substates: If provided, attach these substates to the state.

        Returns:
            The state for the token.

        Raises:
            RuntimeError: when the state_cls is not specified in the token
        """
        # Split the actual token from the fully qualified substate name.
        _, state_path = _split_substate_key(token)
        if state_path:
            # Get the State class associated with the given path.
            state_cls = self.state.get_class_substate(state_path)
        else:
            raise RuntimeError(
                f"StateManagerRedis requires token to be specified in the form of {{token}}_{{state_full_name}}, but got {token}"
            )

        # The deserialized or newly created (sub)state instance.
        state = None

        # Fetch the serialized substate from redis.
        redis_state = await self.redis.get(token)

        if redis_state is not None:
            # Deserialize the substate.
            with contextlib.suppress(StateSchemaMismatchError):
                state = BaseState._deserialize(data=redis_state)
        if state is None:
            # Key didn't exist or schema mismatch so create a new instance for this token.
            state = state_cls(
                init_substates=False,
                _reflex_internal_init=True,
            )
        # Populate parent state if missing and requested.
        if parent_state is None:
            parent_state = await self._get_parent_state(token, state)
        # Set up Bidirectional linkage between this state and its parent.
        if parent_state is not None:
            parent_state.substates[state.get_name()] = state
            state.parent_state = parent_state
        # Avoid fetching substates multiple times.
        if cached_substates:
            for substate in cached_substates:
                state.substates[substate.get_name()] = substate
                if substate.parent_state is None:
                    substate.parent_state = state
        # Populate substates if requested.
        await self._populate_substates(token, state, all_substates=get_substates)

        # To retain compatibility with previous implementation, by default, we return
        # the top-level state by chasing `parent_state` pointers up the tree.
        if top_level:
            return state._get_root_state()
        return state

    @override
    async def set_state(
        self,
        token: str,
        state: BaseState,
        lock_id: bytes | None = None,
    ):
        """Set the state for a token.

        Args:
            token: The token to set the state for.
            state: The state to set.
            lock_id: If provided, the lock_key must be set to this value to set the state.

        Raises:
            LockExpiredError: If lock_id is provided and the lock for the token is not held by that ID.
            RuntimeError: If the state instance doesn't match the state name in the token.
        """
        # Check that we're holding the lock.
        if (
            lock_id is not None
            and await self.redis.get(self._lock_key(token)) != lock_id
        ):
            raise LockExpiredError(
                f"Lock expired for token {token} while processing. Consider increasing "
                f"`app.state_manager.lock_expiration` (currently {self.lock_expiration}) "
                "or use `@rx.event(background=True)` decorator for long-running tasks."
            )
        elif lock_id is not None:
            time_taken = self.lock_expiration / 1000 - (
                await self.redis.ttl(self._lock_key(token))
            )
            if time_taken > self.lock_warning_threshold / 1000:
                console.warn(
                    f"Lock for token {token} was held too long {time_taken=}s, "
                    f"use `@rx.event(background=True)` decorator for long-running tasks.",
                    dedupe=True,
                )

        client_token, substate_name = _split_substate_key(token)
        # If the substate name on the token doesn't match the instance name, it cannot have a parent.
        if state.parent_state is not None and state.get_full_name() != substate_name:
            raise RuntimeError(
                f"Cannot `set_state` with mismatching token {token} and substate {state.get_full_name()}."
            )

        # Recursively set_state on all known substates.
        tasks = [
            asyncio.create_task(
                self.set_state(
                    _substate_key(client_token, substate),
                    substate,
                    lock_id,
                )
            )
            for substate in state.substates.values()
        ]
        # Persist only the given state (parents or substates are excluded by BaseState.__getstate__).
        if state._get_was_touched():
            pickle_state = state._serialize()
            if pickle_state:
                await self.redis.set(
                    _substate_key(client_token, state),
                    pickle_state,
                    ex=self.token_expiration,
                )

        # Wait for substates to be persisted.
        for t in tasks:
            await t

    @override
    @contextlib.asynccontextmanager
    async def modify_state(self, token: str) -> AsyncIterator[BaseState]:
        """Modify the state for a token while holding exclusive lock.

        Args:
            token: The token to modify the state for.

        Yields:
            The state for the token.
        """
        async with self._lock(token) as lock_id:
            state = await self.get_state(token)
            yield state
            await self.set_state(token, state, lock_id)

    @validator("lock_warning_threshold")
    @classmethod
    def validate_lock_warning_threshold(
        cls, lock_warning_threshold: int, values: dict[str, int]
    ):
        """Validate the lock warning threshold.

        Args:
            lock_warning_threshold: The lock warning threshold.
            values: The validated attributes.

        Returns:
            The lock warning threshold.

        Raises:
            InvalidLockWarningThresholdError: If the lock warning threshold is invalid.
        """
        if lock_warning_threshold >= (lock_expiration := values["lock_expiration"]):
            raise InvalidLockWarningThresholdError(
                f"The lock warning threshold({lock_warning_threshold}) must be less than the lock expiration time({lock_expiration})."
            )
        return lock_warning_threshold

    @staticmethod
    def _lock_key(token: str) -> bytes:
        """Get the redis key for a token's lock.

        Args:
            token: The token to get the lock key for.

        Returns:
            The redis lock key for the token.
        """
        # All substates share the same lock domain, so ignore any substate path suffix.
        client_token = _split_substate_key(token)[0]
        return f"{client_token}_lock".encode()

    async def _try_get_lock(self, lock_key: bytes, lock_id: bytes) -> bool | None:
        """Try to get a redis lock for a token.

        Args:
            lock_key: The redis key for the lock.
            lock_id: The ID of the lock.

        Returns:
            True if the lock was obtained.
        """
        return await self.redis.set(
            lock_key,
            lock_id,
            px=self.lock_expiration,
            nx=True,  # only set if it doesn't exist
        )

    async def _get_pubsub_message(
        self, pubsub: PubSub, timeout: float | None = None
    ) -> None:
        """Get lock release events from the pubsub.

        Args:
            pubsub: The pubsub to get a message from.
            timeout: Remaining time to wait for a message.

        Returns:
            The message.
        """
        if timeout is None:
            timeout = self.lock_expiration / 1000.0

        started = time.time()
        message = await pubsub.get_message(
            ignore_subscribe_messages=True,
            timeout=timeout,
        )
        if (
            message is None
            or message["data"] not in self._redis_keyspace_lock_release_events
        ):
            remaining = timeout - (time.time() - started)
            if remaining <= 0:
                return
            await self._get_pubsub_message(pubsub, timeout=remaining)

    async def _wait_lock(self, lock_key: bytes, lock_id: bytes) -> None:
        """Wait for a redis lock to be released via pubsub.

        Coroutine will not return until the lock is obtained.

        Args:
            lock_key: The redis key for the lock.
            lock_id: The ID of the lock.

        Raises:
            ResponseError: when the keyspace config cannot be set.
        """
        lock_key_channel = f"__keyspace@0__:{lock_key.decode()}"
        # Enable keyspace notifications for the lock key, so we know when it is available.
        try:
            await self.redis.config_set(
                "notify-keyspace-events",
                self._redis_notify_keyspace_events,
            )
        except ResponseError:
            # Some redis servers only allow out-of-band configuration, so ignore errors here.
            if not environment.REFLEX_IGNORE_REDIS_CONFIG_ERROR.get():
                raise
        async with self.redis.pubsub() as pubsub:
            await pubsub.psubscribe(lock_key_channel)
            # wait for the lock to be released
            while True:
                # fast path
                if await self._try_get_lock(lock_key, lock_id):
                    return
                # wait for lock events
                await self._get_pubsub_message(pubsub)

    @contextlib.asynccontextmanager
    async def _lock(self, token: str):
        """Obtain a redis lock for a token.

        Args:
            token: The token to obtain a lock for.

        Yields:
            The ID of the lock (to be passed to set_state).

        Raises:
            LockExpiredError: If the lock has expired while processing the event.
        """
        lock_key = self._lock_key(token)
        lock_id = uuid.uuid4().hex.encode()

        if not await self._try_get_lock(lock_key, lock_id):
            # Missed the fast-path to get lock, subscribe for lock delete/expire events
            await self._wait_lock(lock_key, lock_id)
        state_is_locked = True

        try:
            yield lock_id
        except LockExpiredError:
            state_is_locked = False
            raise
        finally:
            if state_is_locked:
                # only delete our lock
                await self.redis.delete(lock_key)

    async def close(self):
        """Explicitly close the redis connection and connection_pool.

        It is necessary in testing scenarios to close between asyncio test cases
        to avoid having lingering redis connections associated with event loops
        that will be closed (each test case uses its own event loop).

        Note: Connections will be automatically reopened when needed.
        """
        await self.redis.aclose(close_connection_pool=True)


def get_state_manager() -> StateManager:
    """Get the state manager for the app that is currently running.

    Returns:
        The state manager.
    """
    return prerequisites.get_and_validate_app().app.state_manager


DATACLASS_FIELDS = getattr(dataclasses, "_FIELDS", "__dataclass_fields__")


class MutableProxy(wrapt.ObjectProxy):
    """A proxy for a mutable object that tracks changes."""

    # Hint for finding the base class of the proxy.
    __base_proxy__ = "MutableProxy"

    # Methods on wrapped objects which should mark the state as dirty.
    __mark_dirty_attrs__ = {
        "add",
        "append",
        "clear",
        "difference_update",
        "discard",
        "extend",
        "insert",
        "intersection_update",
        "pop",
        "popitem",
        "remove",
        "reverse",
        "setdefault",
        "sort",
        "symmetric_difference_update",
        "update",
    }

    # Methods on wrapped objects might return mutable objects that should be tracked.
    __wrap_mutable_attrs__ = {
        "get",
        "setdefault",
    }

    # These internal attributes on rx.Base should NOT be wrapped in a MutableProxy.
    __never_wrap_base_attrs__ = set(Base.__dict__) - {"set"} | set(
        pydantic.BaseModel.__dict__
    )

    # These types will be wrapped in MutableProxy
    __mutable_types__ = (
        list,
        dict,
        set,
        Base,
        DeclarativeBase,
        BaseModelV2,
        BaseModelV1,
    )

    # Dynamically generated classes for tracking dataclass mutations.
    __dataclass_proxies__: Dict[type, type] = {}

    def __new__(cls, wrapped: Any, *args, **kwargs) -> MutableProxy:
        """Create a proxy instance for a mutable object that tracks changes.

        Args:
            wrapped: The object to proxy.
            *args: Other args passed to MutableProxy (ignored).
            **kwargs: Other kwargs passed to MutableProxy (ignored).

        Returns:
            The proxy instance.
        """
        if dataclasses.is_dataclass(wrapped):
            wrapped_cls = type(wrapped)
            wrapper_cls_name = wrapped_cls.__name__ + cls.__name__
            # Find the associated class
            if wrapper_cls_name not in cls.__dataclass_proxies__:
                # Create a new class that has the __dataclass_fields__ defined
                cls.__dataclass_proxies__[wrapper_cls_name] = type(
                    wrapper_cls_name,
                    (cls,),
<<<<<<< HEAD
                    {DATACLASS_FIELDS: getattr(wrapped_cls, DATACLASS_FIELDS)},
=======
                    {
                        dataclasses._FIELDS: getattr(  # pyright: ignore [reportAttributeAccessIssue]
                            wrapped_cls,
                            dataclasses._FIELDS,  # pyright: ignore [reportAttributeAccessIssue]
                        ),
                    },
>>>>>>> 8663dbcb
                )
            cls = cls.__dataclass_proxies__[wrapper_cls_name]
        return super().__new__(cls)

    def __init__(self, wrapped: Any, state: BaseState, field_name: str):
        """Create a proxy for a mutable object that tracks changes.

        Args:
            wrapped: The object to proxy.
            state: The state to mark dirty when the object is changed.
            field_name: The name of the field on the state associated with the
                wrapped object.
        """
        super().__init__(wrapped)
        self._self_state = state
        self._self_field_name = field_name

    def __repr__(self) -> str:
        """Get the representation of the wrapped object.

        Returns:
            The representation of the wrapped object.
        """
        return f"{type(self).__name__}({self.__wrapped__})"

    def _mark_dirty(
        self,
        wrapped: Callable | None = None,
        instance: BaseState | None = None,
        args: tuple = (),
        kwargs: dict | None = None,
    ) -> Any:
        """Mark the state as dirty, then call a wrapped function.

        Intended for use with `FunctionWrapper` from the `wrapt` library.

        Args:
            wrapped: The wrapped function.
            instance: The instance of the wrapped function.
            args: The args for the wrapped function.
            kwargs: The kwargs for the wrapped function.

        Returns:
            The result of the wrapped function.
        """
        self._self_state.dirty_vars.add(self._self_field_name)
        self._self_state._mark_dirty()
        if wrapped is not None:
            return wrapped(*args, **(kwargs or {}))

    @classmethod
    def _is_mutable_type(cls, value: Any) -> bool:
        """Check if a value is of a mutable type and should be wrapped.

        Args:
            value: The value to check.

        Returns:
            Whether the value is of a mutable type.
        """
        return isinstance(value, cls.__mutable_types__) or (
            dataclasses.is_dataclass(value) and not isinstance(value, Var)
        )

    @staticmethod
    def _is_called_from_dataclasses_internal() -> bool:
        """Check if the current function is called from dataclasses helper.

        Returns:
            Whether the current function is called from dataclasses internal code.
        """
        # Walk up the stack a bit to see if we are called from dataclasses
        # internal code, for example `asdict` or `astuple`.
        frame = inspect.currentframe()
        for _ in range(5):
            # Why not `inspect.stack()` -- this is much faster!
            if not (frame := frame and frame.f_back):
                break
            if inspect.getfile(frame) == dataclasses.__file__:
                return True
        return False

    def _wrap_recursive(self, value: Any) -> Any:
        """Wrap a value recursively if it is mutable.

        Args:
            value: The value to wrap.

        Returns:
            The wrapped value.
        """
        # When called from dataclasses internal code, return the unwrapped value
        if self._is_called_from_dataclasses_internal():
            return value
        # Recursively wrap mutable types, but do not re-wrap MutableProxy instances.
        if self._is_mutable_type(value) and not isinstance(value, MutableProxy):
            base_cls = globals()[self.__base_proxy__]
            return base_cls(
                wrapped=value,
                state=self._self_state,
                field_name=self._self_field_name,
            )
        return value

    def _wrap_recursive_decorator(
        self, wrapped: Callable, instance: BaseState, args: list, kwargs: dict
    ) -> Any:
        """Wrap a function that returns a possibly mutable value.

        Intended for use with `FunctionWrapper` from the `wrapt` library.

        Args:
            wrapped: The wrapped function.
            instance: The instance of the wrapped function.
            args: The args for the wrapped function.
            kwargs: The kwargs for the wrapped function.

        Returns:
            The result of the wrapped function (possibly wrapped in a MutableProxy).
        """
        return self._wrap_recursive(wrapped(*args, **kwargs))

    def __getattr__(self, __name: str) -> Any:
        """Get the attribute on the proxied object and return a proxy if mutable.

        Args:
            __name: The name of the attribute.

        Returns:
            The attribute value.
        """
        value = super().__getattr__(__name)

        if callable(value):
            if __name in self.__mark_dirty_attrs__:
                # Wrap special callables, like "append", which should mark state dirty.
                value = wrapt.FunctionWrapper(value, self._mark_dirty)

            if __name in self.__wrap_mutable_attrs__:
                # Wrap methods that may return mutable objects tied to the state.
                value = wrapt.FunctionWrapper(
                    value,
                    self._wrap_recursive_decorator,
                )

            if (
                isinstance(self.__wrapped__, Base)
                and __name not in self.__never_wrap_base_attrs__
                and (value_func := getattr(value, "__func__", None))
            ):
                # Wrap methods called on Base subclasses, which might do _anything_
                return wrapt.FunctionWrapper(
<<<<<<< HEAD
                    functools.partial(value_func, self),
=======
                    functools.partial(value.__func__, self),  # pyright: ignore [reportFunctionMemberAccess]
>>>>>>> 8663dbcb
                    self._wrap_recursive_decorator,
                )

        if self._is_mutable_type(value) and __name not in (
            "__wrapped__",
            "_self_state",
        ):
            # Recursively wrap mutable attribute values retrieved through this proxy.
            return self._wrap_recursive(value)

        return value

    def __getitem__(self, key: Any) -> Any:
        """Get the item on the proxied object and return a proxy if mutable.

        Args:
            key: The key of the item.

        Returns:
            The item value.
        """
        value = super().__getitem__(key)
        # Recursively wrap mutable items retrieved through this proxy.
        return self._wrap_recursive(value)

    def __iter__(self) -> Any:
        """Iterate over the proxied object and return a proxy if mutable.

        Yields:
            Each item value (possibly wrapped in MutableProxy).
        """
        for value in super().__iter__():
            # Recursively wrap mutable items retrieved through this proxy.
            yield self._wrap_recursive(value)

    def __delattr__(self, name: str):
        """Delete the attribute on the proxied object and mark state dirty.

        Args:
            name: The name of the attribute.
        """
        self._mark_dirty(super().__delattr__, args=(name,))

    def __delitem__(self, key: str):
        """Delete the item on the proxied object and mark state dirty.

        Args:
            key: The key of the item.
        """
        self._mark_dirty(super().__delitem__, args=(key,))

    def __setitem__(self, key: str, value: Any):
        """Set the item on the proxied object and mark state dirty.

        Args:
            key: The key of the item.
            value: The value of the item.
        """
        self._mark_dirty(super().__setitem__, args=(key, value))

    def __setattr__(self, name: str, value: Any):
        """Set the attribute on the proxied object and mark state dirty.

        If the attribute starts with "_self_", then the state is NOT marked
        dirty as these are internal proxy attributes.

        Args:
            name: The name of the attribute.
            value: The value of the attribute.
        """
        if name.startswith("_self_"):
            # Special case attributes of the proxy itself, not applied to the wrapped object.
            super().__setattr__(name, value)
            return
        self._mark_dirty(super().__setattr__, args=(name, value))

    def __copy__(self) -> Any:
        """Return a copy of the proxy.

        Returns:
            A copy of the wrapped object, unconnected to the proxy.
        """
        return copy.copy(self.__wrapped__)

    def __deepcopy__(self, memo: dict[int, Any] | None = None) -> Any:
        """Return a deepcopy of the proxy.

        Args:
            memo: The memo dict to use for the deepcopy.

        Returns:
            A deepcopy of the wrapped object, unconnected to the proxy.
        """
        return copy.deepcopy(self.__wrapped__, memo=memo)

    def __reduce_ex__(self, protocol_version: SupportsIndex):
        """Get the state for redis serialization.

        This method is called by cloudpickle to serialize the object.

        It explicitly serializes the wrapped object, stripping off the mutable proxy.

        Args:
            protocol_version: The protocol version.

        Returns:
            Tuple of (wrapped class, empty args, class __getstate__)
        """
        return self.__wrapped__.__reduce_ex__(protocol_version)


@serializer
def serialize_mutable_proxy(mp: MutableProxy):
    """Return the wrapped value of a MutableProxy.

    Args:
        mp: The MutableProxy to serialize.

    Returns:
        The wrapped object.
    """
    return mp.__wrapped__


_orig_json_encoder_default = json.JSONEncoder.default


def _json_encoder_default_wrapper(self: json.JSONEncoder, o: Any) -> Any:
    """Wrap JSONEncoder.default to handle MutableProxy objects.

    Args:
        self: the JSONEncoder instance.
        o: the object to serialize.

    Returns:
        A JSON-able object.
    """
    try:
        return o.__wrapped__
    except AttributeError:
        pass
    return _orig_json_encoder_default(self, o)


json.JSONEncoder.default = _json_encoder_default_wrapper


class ImmutableMutableProxy(MutableProxy):
    """A proxy for a mutable object that tracks changes.

    This wrapper comes from StateProxy, and will raise an exception if an attempt is made
    to modify the wrapped object when the StateProxy is immutable.
    """

    # Ensure that recursively wrapped proxies use ImmutableMutableProxy as base.
    __base_proxy__ = "ImmutableMutableProxy"

    def _mark_dirty(
        self,
        wrapped: Callable | None = None,
        instance: BaseState | None = None,
        args: tuple = (),
        kwargs: dict | None = None,
    ) -> Any:
        """Raise an exception when an attempt is made to modify the object.

        Intended for use with `FunctionWrapper` from the `wrapt` library.

        Args:
            wrapped: The wrapped function.
            instance: The instance of the wrapped function.
            args: The args for the wrapped function.
            kwargs: The kwargs for the wrapped function.

        Returns:
            The result of the wrapped function.

        Raises:
            ImmutableStateError: if the StateProxy is not mutable.
        """
        if not self._self_state._is_mutable():
            raise ImmutableStateError(
                "Background task StateProxy is immutable outside of a context "
                "manager. Use `async with self` to modify state."
            )
        return super()._mark_dirty(
            wrapped=wrapped, instance=instance, args=args, kwargs=kwargs
        )


def code_uses_state_contexts(javascript_code: str) -> bool:
    """Check if the rendered Javascript uses state contexts.

    Args:
        javascript_code: The Javascript code to check.

    Returns:
        True if the code attempts to access a member of StateContexts.
    """
    return bool("useContext(StateContexts" in javascript_code)


def reload_state_module(
    module: str,
    state: Type[BaseState] = State,
) -> None:
    """Reset rx.State subclasses to avoid conflict when reloading.

    Args:
        module: The module to reload.
        state: Recursive argument for the state class to reload.

    """
    for subclass in tuple(state.class_subclasses):
        reload_state_module(module=module, state=subclass)
        if subclass.__module__ == module and module is not None:
            state.class_subclasses.remove(subclass)
            state._always_dirty_substates.discard(subclass.get_name())
            state._computed_var_dependencies = defaultdict(set)
            state._substate_var_dependencies = defaultdict(set)
            state._init_var_dependency_dicts()
    state.get_class_substate.cache_clear()<|MERGE_RESOLUTION|>--- conflicted
+++ resolved
@@ -588,13 +588,8 @@
             if cls._item_is_event_handler(name, fn)
         }
 
-<<<<<<< HEAD
         for mixin_class in cls._mixins():
             for name, value in mixin_class.__dict__.items():
-=======
-        for mixin in cls._mixins():  # pyright: ignore [reportAssignmentType]
-            for name, value in mixin.__dict__.items():
->>>>>>> 8663dbcb
                 if name in cls.inherited_vars:
                     continue
                 if is_computed_var(value):
@@ -605,11 +600,7 @@
                     cls.computed_vars[newcv._js_expr] = newcv
                     cls.vars[newcv._js_expr] = newcv
                     continue
-<<<<<<< HEAD
                 if types.is_backend_base_variable(name, mixin_class):
-=======
-                if types.is_backend_base_variable(name, mixin):  # pyright: ignore [reportArgumentType]
->>>>>>> 8663dbcb
                     cls.backend_vars[name] = copy.deepcopy(value)
                     continue
                 if events.get(name) is not None:
@@ -3797,16 +3788,7 @@
                 cls.__dataclass_proxies__[wrapper_cls_name] = type(
                     wrapper_cls_name,
                     (cls,),
-<<<<<<< HEAD
                     {DATACLASS_FIELDS: getattr(wrapped_cls, DATACLASS_FIELDS)},
-=======
-                    {
-                        dataclasses._FIELDS: getattr(  # pyright: ignore [reportAttributeAccessIssue]
-                            wrapped_cls,
-                            dataclasses._FIELDS,  # pyright: ignore [reportAttributeAccessIssue]
-                        ),
-                    },
->>>>>>> 8663dbcb
                 )
             cls = cls.__dataclass_proxies__[wrapper_cls_name]
         return super().__new__(cls)
@@ -3959,11 +3941,7 @@
             ):
                 # Wrap methods called on Base subclasses, which might do _anything_
                 return wrapt.FunctionWrapper(
-<<<<<<< HEAD
                     functools.partial(value_func, self),
-=======
-                    functools.partial(value.__func__, self),  # pyright: ignore [reportFunctionMemberAccess]
->>>>>>> 8663dbcb
                     self._wrap_recursive_decorator,
                 )
 
