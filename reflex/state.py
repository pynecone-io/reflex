"""Define the reflex state specification."""

from __future__ import annotations

import asyncio
import contextlib
import copy
import dataclasses
import functools
import inspect
import json
import pickle
import sys
import time
import typing
import uuid
from abc import ABC, abstractmethod
from collections import defaultdict
from hashlib import md5
from pathlib import Path
from types import FunctionType, MethodType
from typing import (
    TYPE_CHECKING,
    Any,
    AsyncIterator,
    BinaryIO,
    Callable,
    ClassVar,
    Dict,
    List,
    Optional,
    Sequence,
    Set,
    Tuple,
    Type,
    TypeVar,
    Union,
    cast,
    get_args,
    get_type_hints,
)

from redis.asyncio.client import PubSub
from sqlalchemy.orm import DeclarativeBase
from typing_extensions import Self

from reflex import event
from reflex.config import PerformanceMode, get_config
from reflex.istate.data import RouterData
from reflex.istate.storage import ClientStorageBase
from reflex.model import Model
from reflex.vars.base import (
    ComputedVar,
    DynamicRouteVar,
    Var,
    computed_var,
    dispatch,
    get_unique_variable_name,
    is_computed_var,
)

try:
    import pydantic.v1 as pydantic
except ModuleNotFoundError:
    import pydantic

from pydantic import BaseModel as BaseModelV2

try:
    from pydantic.v1 import BaseModel as BaseModelV1
except ModuleNotFoundError:
    BaseModelV1 = BaseModelV2

try:
    from pydantic.v1 import validator
except ModuleNotFoundError:
    from pydantic import validator

import wrapt
from redis.asyncio import Redis
from redis.exceptions import ResponseError

import reflex.istate.dynamic
from reflex import constants
from reflex.base import Base
from reflex.config import environment
from reflex.event import (
    BACKGROUND_TASK_MARKER,
    Event,
    EventHandler,
    EventSpec,
    fix_events,
)
from reflex.utils import console, format, path_ops, prerequisites, types
from reflex.utils.exceptions import (
    ComputedVarShadowsBaseVars,
    ComputedVarShadowsStateVar,
    DynamicComponentInvalidSignature,
    DynamicRouteArgShadowsStateVar,
    EventHandlerShadowsBuiltInStateMethod,
    ImmutableStateError,
    InvalidLockWarningThresholdError,
    InvalidStateManagerMode,
    LockExpiredError,
    ReflexRuntimeError,
    SetUndefinedStateVarError,
    StateSchemaMismatchError,
    StateSerializationError,
    StateTooLargeError,
    UnretrievableVarValueError,
)
from reflex.utils.exec import is_testing_env
from reflex.utils.serializers import serializer
from reflex.utils.types import (
    _isinstance,
    get_origin,
    is_optional,
    is_union,
    override,
    value_inside_optional,
)
from reflex.vars import VarData

if TYPE_CHECKING:
    from reflex.components.component import Component


Delta = Dict[str, Any]
var = computed_var


if environment.REFLEX_PERF_MODE.get() != PerformanceMode.OFF:
    # If the state is this large, it's considered a performance issue.
    TOO_LARGE_SERIALIZED_STATE = environment.REFLEX_STATE_SIZE_LIMIT.get() * 1024
    # Only warn about each state class size once.
    _WARNED_ABOUT_STATE_SIZE: Set[str] = set()

# Errors caught during pickling of state
HANDLED_PICKLE_ERRORS = (
    pickle.PicklingError,
    AttributeError,
    IndexError,
    TypeError,
    ValueError,
)

# For BaseState.get_var_value
VAR_TYPE = TypeVar("VAR_TYPE")


def _no_chain_background_task(
    state_cls: Type["BaseState"], name: str, fn: Callable
) -> Callable:
    """Protect against directly chaining a background task from another event handler.

    Args:
        state_cls: The state class that the event handler is in.
        name: The name of the background task.
        fn: The background task coroutine function / generator.

    Returns:
        A compatible coroutine function / generator that raises a runtime error.

    Raises:
        TypeError: If the background task is not async.
    """
    call = f"{state_cls.__name__}.{name}"
    message = (
        f"Cannot directly call background task {name!r}, use "
        f"`yield {call}` or `return {call}` instead."
    )
    if inspect.iscoroutinefunction(fn):

        async def _no_chain_background_task_co(*args, **kwargs):
            raise RuntimeError(message)

        return _no_chain_background_task_co
    if inspect.isasyncgenfunction(fn):

        async def _no_chain_background_task_gen(*args, **kwargs):
            yield
            raise RuntimeError(message)

        return _no_chain_background_task_gen

    raise TypeError(f"{fn} is marked as a background task, but is not async.")


def _substate_key(
    token: str,
    state_cls_or_name: BaseState | Type[BaseState] | str | Sequence[str],
) -> str:
    """Get the substate key.

    Args:
        token: The token of the state.
        state_cls_or_name: The state class/instance or name or sequence of name parts.

    Returns:
        The substate key.
    """
    if isinstance(state_cls_or_name, BaseState) or (
        isinstance(state_cls_or_name, type) and issubclass(state_cls_or_name, BaseState)
    ):
        state_cls_or_name = state_cls_or_name.get_full_name()
    elif isinstance(state_cls_or_name, (list, tuple)):
        state_cls_or_name = ".".join(state_cls_or_name)
    return f"{token}_{state_cls_or_name}"


def _split_substate_key(substate_key: str) -> tuple[str, str]:
    """Split the substate key into token and state name.

    Args:
        substate_key: The substate key.

    Returns:
        Tuple of token and state name.
    """
    token, _, state_name = substate_key.partition("_")
    return token, state_name


@dataclasses.dataclass(frozen=True, init=False)
class EventHandlerSetVar(EventHandler):
    """A special event handler to wrap setvar functionality."""

    state_cls: Type[BaseState] = dataclasses.field(init=False)

    def __init__(self, state_cls: Type[BaseState]):
        """Initialize the EventHandlerSetVar.

        Args:
            state_cls: The state class that vars will be set on.
        """
        super().__init__(
            fn=type(self).setvar,
            state_full_name=state_cls.get_full_name(),
        )
        object.__setattr__(self, "state_cls", state_cls)

    def setvar(self, var_name: str, value: Any):
        """Set the state variable to the value of the event.

        Note: `self` here will be an instance of the state, not EventHandlerSetVar.

        Args:
            var_name: The name of the variable to set.
            value: The value to set the variable to.
        """
        getattr(self, constants.SETTER_PREFIX + var_name)(value)

    def __call__(self, *args: Any) -> EventSpec:
        """Performs pre-checks and munging on the provided args that will become an EventSpec.

        Args:
            *args: The event args.

        Returns:
            The (partial) EventSpec that will be used to create the event to setvar.

        Raises:
            AttributeError: If the given Var name does not exist on the state.
            EventHandlerValueError: If the given Var name is not a str
            NotImplementedError: If the setter for the given Var is async
        """
        from reflex.utils.exceptions import EventHandlerValueError

        if args:
            if not isinstance(args[0], str):
                raise EventHandlerValueError(
                    f"Var name must be passed as a string, got {args[0]!r}"
                )

            handler = getattr(self.state_cls, constants.SETTER_PREFIX + args[0], None)

            # Check that the requested Var setter exists on the State at compile time.
            if handler is None:
                raise AttributeError(
                    f"Variable `{args[0]}` cannot be set on `{self.state_cls.get_full_name()}`"
                )

            if asyncio.iscoroutinefunction(handler.fn):
                raise NotImplementedError(
                    f"Setter for {args[0]} is async, which is not supported."
                )

        return super().__call__(*args)


if TYPE_CHECKING:
    from pydantic.v1.fields import ModelField


def _unwrap_field_type(type_: Type) -> Type:
    """Unwrap rx.Field type annotations.

    Args:
        type_: The type to unwrap.

    Returns:
        The unwrapped type.
    """
    from reflex.vars import Field

    if get_origin(type_) is Field:
        return get_args(type_)[0]
    return type_


def get_var_for_field(cls: Type[BaseState], f: ModelField):
    """Get a Var instance for a Pydantic field.

    Args:
        cls: The state class.
        f: The Pydantic field.

    Returns:
        The Var instance.
    """
    field_name = format.format_state_name(cls.get_full_name()) + "." + f.name

    return dispatch(
        field_name=field_name,
        var_data=VarData.from_state(cls, f.name),
        result_var_type=_unwrap_field_type(f.outer_type_),
    )


class BaseState(Base, ABC, extra=pydantic.Extra.allow):
    """The state of the app."""

    # A map from the var name to the var.
    vars: ClassVar[Dict[str, Var]] = {}

    # The base vars of the class.
    base_vars: ClassVar[Dict[str, Var]] = {}

    # The computed vars of the class.
    computed_vars: ClassVar[Dict[str, ComputedVar]] = {}

    # Vars inherited by the parent state.
    inherited_vars: ClassVar[Dict[str, Var]] = {}

    # Backend base vars that are never sent to the client.
    backend_vars: ClassVar[Dict[str, Any]] = {}

    # Backend base vars inherited
    inherited_backend_vars: ClassVar[Dict[str, Any]] = {}

    # The event handlers.
    event_handlers: ClassVar[Dict[str, EventHandler]] = {}

    # A set of subclassses of this class.
    class_subclasses: ClassVar[Set[Type[BaseState]]] = set()

    # Mapping of var name to set of computed variables that depend on it
    _computed_var_dependencies: ClassVar[Dict[str, Set[str]]] = {}

    # Mapping of var name to set of substates that depend on it
    _substate_var_dependencies: ClassVar[Dict[str, Set[str]]] = {}

    # Set of vars which always need to be recomputed
    _always_dirty_computed_vars: ClassVar[Set[str]] = set()

    # Set of substates which always need to be recomputed
    _always_dirty_substates: ClassVar[Set[str]] = set()

    # The parent state.
    parent_state: Optional[BaseState] = None

    # The substates of the state.
    substates: Dict[str, BaseState] = {}

    # The set of dirty vars.
    dirty_vars: Set[str] = set()

    # The set of dirty substates.
    dirty_substates: Set[str] = set()

    # The routing path that triggered the state
    router_data: Dict[str, Any] = {}

    # Per-instance copy of backend base variable values
    _backend_vars: Dict[str, Any] = {}

    # The router data for the current page
    router: RouterData = RouterData()

    # Whether the state has ever been touched since instantiation.
    _was_touched: bool = False

    # Whether this state class is a mixin and should not be instantiated.
    _mixin: ClassVar[bool] = False

    # A special event handler for setting base vars.
    setvar: ClassVar[EventHandler]

    def __init__(
        self,
        parent_state: BaseState | None = None,
        init_substates: bool = True,
        _reflex_internal_init: bool = False,
        **kwargs,
    ):
        """Initialize the state.

        DO NOT INSTANTIATE STATE CLASSES DIRECTLY! Use StateManager.get_state() instead.

        Args:
            parent_state: The parent state.
            init_substates: Whether to initialize the substates in this instance.
            _reflex_internal_init: A flag to indicate that the state is being initialized by the framework.
            **kwargs: The kwargs to set as attributes on the state.

        Raises:
            ReflexRuntimeError: If the state is instantiated directly by end user.
        """
        from reflex.utils.exceptions import ReflexRuntimeError

        if not _reflex_internal_init and not is_testing_env():
            raise ReflexRuntimeError(
                "State classes should not be instantiated directly in a Reflex app. "
                "See https://reflex.dev/docs/state/ for further information."
            )
        if type(self)._mixin:
            raise ReflexRuntimeError(
                f"{type(self).__name__} is a state mixin and cannot be instantiated directly."
            )
        kwargs["parent_state"] = parent_state
        super().__init__()
        for name, value in kwargs.items():
            setattr(self, name, value)

        # Setup the substates (for memory state manager only).
        if init_substates:
            for substate in self.get_substates():
                self.substates[substate.get_name()] = substate(
                    parent_state=self,
                    _reflex_internal_init=True,
                )

        # Create a fresh copy of the backend variables for this instance
        self._backend_vars = copy.deepcopy(self.backend_vars)

    def __repr__(self) -> str:
        """Get the string representation of the state.

        Returns:
            The string representation of the state.
        """
        return f"{type(self).__name__}({self.dict()})"

    @classmethod
    def _get_computed_vars(cls) -> list[ComputedVar]:
        """Helper function to get all computed vars of a instance.

        Returns:
            A list of computed vars.
        """
        return [
            v
            for mixin in [*cls._mixins(), cls]
            for name, v in mixin.__dict__.items()
            if is_computed_var(v) and name not in cls.inherited_vars
        ]

    @classmethod
    def _validate_module_name(cls) -> None:
        """Check if the module name is valid.

        Reflex uses ___ as state name module separator.

        Raises:
            NameError: If the module name is invalid.
        """
        if "___" in cls.__module__:
            raise NameError(
                "The module name of a State class cannot contain '___'. "
                "Please rename the module."
            )

    @classmethod
    def __init_subclass__(cls, mixin: bool = False, **kwargs):
        """Do some magic for the subclass initialization.

        Args:
            mixin: Whether the subclass is a mixin and should not be initialized.
            **kwargs: The kwargs to pass to the pydantic init_subclass method.

        Raises:
            StateValueError: If a substate class shadows another.
        """
        from reflex.utils.exceptions import StateValueError

        super().__init_subclass__(**kwargs)

        cls._mixin = mixin
        if mixin:
            return

        # Handle locally-defined states for pickling.
        if "<locals>" in cls.__qualname__:
            cls._handle_local_def()

        # Validate the module name.
        cls._validate_module_name()

        # Event handlers should not shadow builtin state methods.
        cls._check_overridden_methods()

        # Computed vars should not shadow builtin state props.
        cls._check_overridden_basevars()

        # Reset subclass tracking for this class.
        cls.class_subclasses = set()

        # Reset dirty substate tracking for this class.
        cls._always_dirty_substates = set()

        # Get the parent vars.
        parent_state = cls.get_parent_state()
        if parent_state is not None:
            cls.inherited_vars = parent_state.vars
            cls.inherited_backend_vars = parent_state.backend_vars

            # Check if another substate class with the same name has already been defined.
            if cls.get_name() in {c.get_name() for c in parent_state.class_subclasses}:
                # This should not happen, since we have added module prefix to state names in #3214
                raise StateValueError(
                    f"The substate class '{cls.get_name()}' has been defined multiple times. "
                    "Shadowing substate classes is not allowed."
                )
            # Track this new subclass in the parent state's subclasses set.
            parent_state.class_subclasses.add(cls)

        # Get computed vars.
        computed_vars = cls._get_computed_vars()
        cls._check_overridden_computed_vars()

        new_backend_vars = {
            name: value
            for name, value in cls.__dict__.items()
            if types.is_backend_base_variable(name, cls)
        }
        # Add annotated backend vars that may not have a default value.
        new_backend_vars.update(
            {
                name: cls._get_var_default(name, annotation_value)
                for name, annotation_value in cls._get_type_hints().items()
                if name not in new_backend_vars
                and types.is_backend_base_variable(name, cls)
            }
        )

        cls.backend_vars = {
            **cls.inherited_backend_vars,
            **new_backend_vars,
        }

        # Set the base and computed vars.
        cls.base_vars = {
            f.name: get_var_for_field(cls, f)
            for f in cls.get_fields().values()
            if f.name not in cls.get_skip_vars()
        }
        cls.computed_vars = {
            v._js_expr: v._replace(merge_var_data=VarData.from_state(cls))
            for v in computed_vars
        }
        cls.vars = {
            **cls.inherited_vars,
            **cls.base_vars,
            **cls.computed_vars,
        }
        cls.event_handlers = {}

        # Setup the base vars at the class level.
        for prop in cls.base_vars.values():
            cls._init_var(prop)

        # Set up the event handlers.
        events = {
            name: fn
            for name, fn in cls.__dict__.items()
            if cls._item_is_event_handler(name, fn)
        }

        for mixin in cls._mixins():
            for name, value in mixin.__dict__.items():
                if name in cls.inherited_vars:
                    continue
                if is_computed_var(value):
                    fget = cls._copy_fn(value.fget)
                    newcv = value._replace(fget=fget, _var_data=VarData.from_state(cls))
                    # cleanup refs to mixin cls in var_data
                    setattr(cls, name, newcv)
                    cls.computed_vars[newcv._js_expr] = newcv
                    cls.vars[newcv._js_expr] = newcv
                    continue
                if types.is_backend_base_variable(name, mixin):
                    cls.backend_vars[name] = copy.deepcopy(value)
                    continue
                if events.get(name) is not None:
                    continue
                if not cls._item_is_event_handler(name, value):
                    continue
                if parent_state is not None and parent_state.event_handlers.get(name):
                    continue
                value = cls._copy_fn(value)
                value.__qualname__ = f"{cls.__name__}.{name}"
                events[name] = value

        # Create the setvar event handler for this state
        cls._create_setvar()

        for name, fn in events.items():
            handler = cls._create_event_handler(fn)
            cls.event_handlers[name] = handler
            setattr(cls, name, handler)

        # Initialize per-class var dependency tracking.
        cls._computed_var_dependencies = defaultdict(set)
        cls._substate_var_dependencies = defaultdict(set)
        cls._init_var_dependency_dicts()

    @staticmethod
    def _copy_fn(fn: Callable) -> Callable:
        """Copy a function. Used to copy ComputedVars and EventHandlers from mixins.

        Args:
            fn: The function to copy.

        Returns:
            The copied function.
        """
        newfn = FunctionType(
            fn.__code__,
            fn.__globals__,
            name=fn.__name__,
            argdefs=fn.__defaults__,
            closure=fn.__closure__,
        )
        newfn.__annotations__ = fn.__annotations__
        if mark := getattr(fn, BACKGROUND_TASK_MARKER, None):
            setattr(newfn, BACKGROUND_TASK_MARKER, mark)
        return newfn

    @staticmethod
    def _item_is_event_handler(name: str, value: Any) -> bool:
        """Check if the item is an event handler.

        Args:
            name: The name of the item.
            value: The value of the item.

        Returns:
            Whether the item is an event handler.
        """
        return (
            not name.startswith("_")
            and isinstance(value, Callable)
            and not isinstance(value, EventHandler)
            and hasattr(value, "__code__")
        )

    @classmethod
    def _evaluate(
        cls, f: Callable[[Self], Any], of_type: Union[type, None] = None
    ) -> Var:
        """Evaluate a function to a ComputedVar. Experimental.

        Args:
            f: The function to evaluate.
            of_type: The type of the ComputedVar. Defaults to Component.

        Returns:
            The ComputedVar.
        """
        console.warn(
            "The _evaluate method is experimental and may be removed in future versions."
        )
        from reflex.components.component import Component

        of_type = of_type or Component

        unique_var_name = get_unique_variable_name()

        @computed_var(_js_expr=unique_var_name, return_type=of_type)
        def computed_var_func(state: Self):
            result = f(state)

            if not _isinstance(result, of_type):
                console.warn(
                    f"Inline ComputedVar {f} expected type {of_type}, got {type(result)}. "
                    "You can specify expected type with `of_type` argument."
                )

            return result

        setattr(cls, unique_var_name, computed_var_func)
        cls.computed_vars[unique_var_name] = computed_var_func
        cls.vars[unique_var_name] = computed_var_func
        cls._update_substate_inherited_vars({unique_var_name: computed_var_func})
        cls._always_dirty_computed_vars.add(unique_var_name)

        return getattr(cls, unique_var_name)

    @classmethod
    def _mixins(cls) -> List[Type]:
        """Get the mixin classes of the state.

        Returns:
            The mixin classes of the state.
        """
        return [
            mixin
            for mixin in cls.__mro__
            if (
                mixin not in [pydantic.BaseModel, Base, cls]
                and issubclass(mixin, BaseState)
                and mixin._mixin is True
            )
        ]

    @classmethod
    def _handle_local_def(cls):
        """Handle locally-defined states for pickling."""
        known_names = dir(reflex.istate.dynamic)
        proposed_name = cls.__name__
        for ix in range(len(known_names)):
            if proposed_name not in known_names:
                break
            proposed_name = f"{cls.__name__}_{ix}"
        setattr(reflex.istate.dynamic, proposed_name, cls)
        cls.__original_name__ = cls.__name__
        cls.__original_module__ = cls.__module__
        cls.__name__ = cls.__qualname__ = proposed_name
        cls.__module__ = reflex.istate.dynamic.__name__

    @classmethod
    def _get_type_hints(cls) -> dict[str, Any]:
        """Get the type hints for this class.

        If the class is dynamic, evaluate the type hints with the original
        module in the local namespace.

        Returns:
            The type hints dict.
        """
        original_module = getattr(cls, "__original_module__", None)
        if original_module is not None:
            localns = sys.modules[original_module].__dict__
        else:
            localns = None

        return get_type_hints(cls, localns=localns)

    @classmethod
    def _init_var_dependency_dicts(cls):
        """Initialize the var dependency tracking dicts.

        Allows the state to know which vars each ComputedVar depends on and
        whether a ComputedVar depends on a var in its parent state.

        Additional updates tracking dicts for vars and substates that always
        need to be recomputed.
        """
        inherited_vars = set(cls.inherited_vars).union(
            set(cls.inherited_backend_vars),
        )
        for cvar_name, cvar in cls.computed_vars.items():
            # Add the dependencies.
            for var in cvar._deps(objclass=cls):
                cls._computed_var_dependencies[var].add(cvar_name)
                if var in inherited_vars:
                    # track that this substate depends on its parent for this var
                    state_name = cls.get_name()
                    parent_state = cls.get_parent_state()
                    while parent_state is not None and var in {
                        **parent_state.vars,
                        **parent_state.backend_vars,
                    }:
                        parent_state._substate_var_dependencies[var].add(state_name)
                        state_name, parent_state = (
                            parent_state.get_name(),
                            parent_state.get_parent_state(),
                        )

        # ComputedVar with cache=False always need to be recomputed
        cls._always_dirty_computed_vars = {
            cvar_name
            for cvar_name, cvar in cls.computed_vars.items()
            if not cvar._cache
        }

        # Any substate containing a ComputedVar with cache=False always needs to be recomputed
        if cls._always_dirty_computed_vars:
            # Tell parent classes that this substate has always dirty computed vars
            state_name = cls.get_name()
            parent_state = cls.get_parent_state()
            while parent_state is not None:
                parent_state._always_dirty_substates.add(state_name)
                state_name, parent_state = (
                    parent_state.get_name(),
                    parent_state.get_parent_state(),
                )

        # Reset cached schema value
        cls._to_schema.cache_clear()

    @classmethod
    def _check_overridden_methods(cls):
        """Check for shadow methods and raise error if any.

        Raises:
            EventHandlerShadowsBuiltInStateMethod: When an event handler shadows an inbuilt state method.
        """
        overridden_methods = set()
        state_base_functions = cls._get_base_functions()
        for name, method in inspect.getmembers(cls, inspect.isfunction):
            # Check if the method is overridden and not a dunder method
            if (
                not name.startswith("__")
                and method.__name__ in state_base_functions
                and state_base_functions[method.__name__] != method
            ):
                overridden_methods.add(method.__name__)

        for method_name in overridden_methods:
            raise EventHandlerShadowsBuiltInStateMethod(
                f"The event handler name `{method_name}` shadows a builtin State method; use a different name instead"
            )

    @classmethod
    def _check_overridden_basevars(cls):
        """Check for shadow base vars and raise error if any.

        Raises:
            ComputedVarShadowsBaseVars: When a computed var shadows a base var.
        """
        for computed_var_ in cls._get_computed_vars():
            if computed_var_._js_expr in cls.__annotations__:
                raise ComputedVarShadowsBaseVars(
                    f"The computed var name `{computed_var_._js_expr}` shadows a base var in {cls.__module__}.{cls.__name__}; use a different name instead"
                )

    @classmethod
    def _check_overridden_computed_vars(cls) -> None:
        """Check for shadow computed vars and raise error if any.

        Raises:
            ComputedVarShadowsStateVar: When a computed var shadows another.
        """
        for name, cv in cls.__dict__.items():
            if not is_computed_var(cv):
                continue
            name = cv._js_expr
            if name in cls.inherited_vars or name in cls.inherited_backend_vars:
                raise ComputedVarShadowsStateVar(
                    f"The computed var name `{cv._js_expr}` shadows a var in {cls.__module__}.{cls.__name__}; use a different name instead"
                )

    @classmethod
    def get_skip_vars(cls) -> set[str]:
        """Get the vars to skip when serializing.

        Returns:
            The vars to skip when serializing.
        """
        return (
            set(cls.inherited_vars)
            | {
                "parent_state",
                "substates",
                "dirty_vars",
                "dirty_substates",
                "router_data",
            }
            | types.RESERVED_BACKEND_VAR_NAMES
        )

    @classmethod
    @functools.lru_cache()
    def get_parent_state(cls) -> Type[BaseState] | None:
        """Get the parent state.

        Raises:
            ValueError: If more than one parent state is found.

        Returns:
            The parent state.
        """
        parent_states = [
            base
            for base in cls.__bases__
            if issubclass(base, BaseState) and base is not BaseState and not base._mixin
        ]
        if len(parent_states) >= 2:
            raise ValueError(f"Only one parent state is allowed {parent_states}.")
        return parent_states[0] if len(parent_states) == 1 else None  # type: ignore

    @classmethod
    def get_substates(cls) -> set[Type[BaseState]]:
        """Get the substates of the state.

        Returns:
            The substates of the state.
        """
        return cls.class_subclasses

    @classmethod
    @functools.lru_cache()
    def get_name(cls) -> str:
        """Get the name of the state.

        Returns:
            The name of the state.
        """
        module = cls.__module__.replace(".", "___")
        return format.to_snake_case(f"{module}___{cls.__name__}")

    @classmethod
    @functools.lru_cache()
    def get_full_name(cls) -> str:
        """Get the full name of the state.

        Returns:
            The full name of the state.
        """
        name = cls.get_name()
        parent_state = cls.get_parent_state()
        if parent_state is not None:
            name = ".".join((parent_state.get_full_name(), name))
        return name

    @classmethod
    @functools.lru_cache()
    def get_class_substate(cls, path: Sequence[str] | str) -> Type[BaseState]:
        """Get the class substate.

        Args:
            path: The path to the substate.

        Returns:
            The class substate.

        Raises:
            ValueError: If the substate is not found.
        """
        if isinstance(path, str):
            path = tuple(path.split("."))

        if len(path) == 0:
            return cls
        if path[0] == cls.get_name():
            if len(path) == 1:
                return cls
            path = path[1:]
        for substate in cls.get_substates():
            if path[0] == substate.get_name():
                return substate.get_class_substate(path[1:])
        raise ValueError(f"Invalid path: {path}")

    @classmethod
    def get_class_var(cls, path: Sequence[str]) -> Any:
        """Get the class var.

        Args:
            path: The path to the var.

        Returns:
            The class var.

        Raises:
            ValueError: If the path is invalid.
        """
        path, name = path[:-1], path[-1]
        substate = cls.get_class_substate(tuple(path))
        if not hasattr(substate, name):
            raise ValueError(f"Invalid path: {path}")
        return getattr(substate, name)

    @classmethod
    def _init_var(cls, prop: Var):
        """Initialize a variable.

        Args:
            prop: The variable to initialize

        Raises:
            VarTypeError: if the variable has an incorrect type
        """
        from reflex.utils.exceptions import VarTypeError

        if not types.is_valid_var_type(prop._var_type):
            raise VarTypeError(
                "State vars must be primitive Python types, "
                "Plotly figures, Pandas dataframes, "
                "or subclasses of rx.Base. "
                f'Found var "{prop._js_expr}" with type {prop._var_type}.'
            )
        cls._set_var(prop)
        cls._create_setter(prop)
        cls._set_default_value(prop)

    @classmethod
    def add_var(cls, name: str, type_: Any, default_value: Any = None):
        """Add dynamically a variable to the State.

        The variable added this way can be used in the same way as a variable
        defined statically in the model.

        Args:
            name: The name of the variable
            type_: The type of the variable
            default_value: The default value of the variable

        Raises:
            NameError: if a variable of this name already exists
        """
        if name in cls.__fields__:
            raise NameError(
                f"The variable '{name}' already exist. Use a different name"
            )

        # create the variable based on name and type
        var = Var(
            _js_expr=format.format_state_name(cls.get_full_name()) + "." + name,
            _var_type=type_,
            _var_data=VarData.from_state(cls, name),
        ).guess_type()

        # add the pydantic field dynamically (must be done before _init_var)
        cls.add_field(var, default_value)

        cls._init_var(var)

        # update the internal dicts so the new variable is correctly handled
        cls.base_vars.update({name: var})
        cls.vars.update({name: var})

        # let substates know about the new variable
        for substate_class in cls.class_subclasses:
            substate_class.vars.setdefault(name, var)

        # Reinitialize dependency tracking dicts.
        cls._init_var_dependency_dicts()

    @classmethod
    def _set_var(cls, prop: Var):
        """Set the var as a class member.

        Args:
            prop: The var instance to set.
        """
        setattr(cls, prop._var_field_name, prop)

    @classmethod
    def _create_event_handler(cls, fn):
        """Create an event handler for the given function.

        Args:
            fn: The function to create an event handler for.

        Returns:
            The event handler.
        """
        return EventHandler(fn=fn, state_full_name=cls.get_full_name())

    @classmethod
    def _create_setvar(cls):
        """Create the setvar method for the state."""
        cls.setvar = cls.event_handlers["setvar"] = EventHandlerSetVar(state_cls=cls)

    @classmethod
    def _create_setter(cls, prop: Var):
        """Create a setter for the var.

        Args:
            prop: The var to create a setter for.
        """
        setter_name = prop._get_setter_name(include_state=False)
        if setter_name not in cls.__dict__:
            event_handler = cls._create_event_handler(prop._get_setter())
            cls.event_handlers[setter_name] = event_handler
            setattr(cls, setter_name, event_handler)

    @classmethod
    def _set_default_value(cls, prop: Var):
        """Set the default value for the var.

        Args:
            prop: The var to set the default value for.
        """
        # Get the pydantic field for the var.
        field = cls.get_fields()[prop._var_field_name]
        if field.required:
            default_value = prop._get_default_value()
            if default_value is not None:
                field.required = False
                field.default = default_value
        if (
            not field.required
            and field.default is None
            and field.default_factory is None
            and not types.is_optional(prop._var_type)
        ):
            # Ensure frontend uses null coalescing when accessing.
            object.__setattr__(prop, "_var_type", Optional[prop._var_type])

    @classmethod
    def _get_var_default(cls, name: str, annotation_value: Any) -> Any:
        """Get the default value of a (backend) var.

        Args:
            name: The name of the var.
            annotation_value: The annotation value of the var.

        Returns:
            The default value of the var or None.
        """
        try:
            return getattr(cls, name)
        except AttributeError:
            try:
                return Var("", _var_type=annotation_value)._get_default_value()
            except TypeError:
                pass
        return None

    @staticmethod
    def _get_base_functions() -> dict[str, FunctionType]:
        """Get all functions of the state class excluding dunder methods.

        Returns:
            The functions of rx.State class as a dict.
        """
        return {
            func[0]: func[1]
            for func in inspect.getmembers(BaseState, predicate=inspect.isfunction)
            if not func[0].startswith("__")
        }

    @classmethod
    def _update_substate_inherited_vars(cls, vars_to_add: dict[str, Var]):
        """Update the inherited vars of substates recursively when new vars are added.

        Also updates the var dependency tracking dicts after adding vars.

        Args:
            vars_to_add: names to Var instances to add to substates
        """
        for substate_class in cls.class_subclasses:
            for name, var in vars_to_add.items():
                if types.is_backend_base_variable(name, cls):
                    substate_class.backend_vars.setdefault(name, var)
                    substate_class.inherited_backend_vars.setdefault(name, var)
                else:
                    substate_class.vars.setdefault(name, var)
                    substate_class.inherited_vars.setdefault(name, var)
                substate_class._update_substate_inherited_vars(vars_to_add)
        # Reinitialize dependency tracking dicts.
        cls._init_var_dependency_dicts()

    @classmethod
    def setup_dynamic_args(cls, args: dict[str, str]):
        """Set up args for easy access in renderer.

        Args:
            args: a dict of args
        """
        if not args:
            return

        cls._check_overwritten_dynamic_args(list(args.keys()))

        def argsingle_factory(param):
            def inner_func(self) -> str:
                return self.router.page.params.get(param, "")

            return inner_func

        def arglist_factory(param):
            def inner_func(self) -> List[str]:
                return self.router.page.params.get(param, [])

            return inner_func

        dynamic_vars = {}
        for param, value in args.items():
            if value == constants.RouteArgType.SINGLE:
                func = argsingle_factory(param)
            elif value == constants.RouteArgType.LIST:
                func = arglist_factory(param)
            else:
                continue
            dynamic_vars[param] = DynamicRouteVar(
                fget=func,
<<<<<<< HEAD
=======
                auto_deps=False,
                deps=["router"],
                cache=True,
>>>>>>> ab4e05be
                _js_expr=param,
                _var_data=VarData.from_state(cls),
            )
            setattr(cls, param, dynamic_vars[param])

        # Update tracking dicts.
        cls.computed_vars.update(dynamic_vars)
        cls.vars.update(dynamic_vars)
        cls._update_substate_inherited_vars(dynamic_vars)

    @classmethod
    def _check_overwritten_dynamic_args(cls, args: list[str]):
        """Check if dynamic args are shadowing existing vars. Recursively checks all child states.

        Args:
            args: a dict of args

        Raises:
            DynamicRouteArgShadowsStateVar: If a dynamic arg is shadowing an existing var.
        """
        for arg in args:
            if (
                arg in cls.computed_vars
                and not isinstance(cls.computed_vars[arg], DynamicRouteVar)
            ) or arg in cls.base_vars:
                raise DynamicRouteArgShadowsStateVar(
                    f"Dynamic route arg '{arg}' is shadowing an existing var in {cls.__module__}.{cls.__name__}"
                )
        for substate in cls.get_substates():
            substate._check_overwritten_dynamic_args(args)

    def __getattribute__(self, name: str) -> Any:
        """Get the state var.

        If the var is inherited, get the var from the parent state.

        Args:
            name: The name of the var.

        Returns:
            The value of the var.
        """
        # If the state hasn't been initialized yet, return the default value.
        if not super().__getattribute__("__dict__"):
            return super().__getattribute__(name)

        # Fast path for dunder
        if name.startswith("__"):
            return super().__getattribute__(name)

        # For now, handle router_data updates as a special case.
        if (
            name == constants.ROUTER_DATA
            or name in super().__getattribute__("inherited_vars")
            or name in super().__getattribute__("inherited_backend_vars")
        ):
            parent_state = super().__getattribute__("parent_state")
            if parent_state is not None:
                return getattr(parent_state, name)

        # Allow event handlers to be called on the instance directly.
        event_handlers = super().__getattribute__("event_handlers")
        if name in event_handlers:
            handler = event_handlers[name]
            if handler.is_background:
                fn = _no_chain_background_task(type(self), name, handler.fn)
            else:
                fn = functools.partial(handler.fn, self)
            fn.__module__ = handler.fn.__module__  # type: ignore
            fn.__qualname__ = handler.fn.__qualname__  # type: ignore
            return fn

        backend_vars = super().__getattribute__("_backend_vars")
        if name in backend_vars:
            value = backend_vars[name]
        else:
            value = super().__getattribute__(name)

        if isinstance(value, EventHandler):
            # The event handler is inherited from a parent, so let the parent convert
            # it to a callable function.
            parent_state = super().__getattribute__("parent_state")
            if parent_state is not None:
                return getattr(parent_state, name)

        if MutableProxy._is_mutable_type(value) and (
            name in super().__getattribute__("base_vars") or name in backend_vars
        ):
            # track changes in mutable containers (list, dict, set, etc)
            return MutableProxy(wrapped=value, state=self, field_name=name)

        return value

    def __setattr__(self, name: str, value: Any):
        """Set the attribute.

        If the attribute is inherited, set the attribute on the parent state.

        Args:
            name: The name of the attribute.
            value: The value of the attribute.

        Raises:
            SetUndefinedStateVarError: If a value of a var is set without first defining it.
        """
        if isinstance(value, MutableProxy):
            # unwrap proxy objects when assigning back to the state
            value = value.__wrapped__

        # Set the var on the parent state.
        if name in self.inherited_vars or name in self.inherited_backend_vars:
            setattr(self.parent_state, name, value)
            return

        if name in self.backend_vars:
            self._backend_vars.__setitem__(name, value)
            self.dirty_vars.add(name)
            self._mark_dirty()
            return

        if (
            name not in self.vars
            and name not in self.get_skip_vars()
            and not name.startswith("__")
            and not name.startswith(
                f"_{getattr(type(self), '__original_name__', type(self).__name__)}__"
            )
        ):
            raise SetUndefinedStateVarError(
                f"The state variable '{name}' has not been defined in '{type(self).__name__}'. "
                f"All state variables must be declared before they can be set."
            )

        fields = self.get_fields()

        if name in fields:
            field = fields[name]
            field_type = _unwrap_field_type(field.outer_type_)
            if field.allow_none and not is_optional(field_type):
                field_type = Union[field_type, None]
            if not _isinstance(value, field_type):
                console.deprecate(
                    "mismatched-type-assignment",
                    f"Tried to assign value {value} of type {type(value)} to field {type(self).__name__}.{name} of type {field_type}."
                    " This might lead to unexpected behavior.",
                    "0.6.5",
                    "0.7.0",
                )

        # Set the attribute.
        super().__setattr__(name, value)

        # Add the var to the dirty list.
        if name in self.vars or name in self._computed_var_dependencies:
            self.dirty_vars.add(name)
            self._mark_dirty()

        # For now, handle router_data updates as a special case
        if name == constants.ROUTER_DATA:
            self.dirty_vars.add(name)
            self._mark_dirty()

    def reset(self):
        """Reset all the base vars to their default values."""
        # Reset the base vars.
        fields = self.get_fields()
        for prop_name in self.base_vars:
            if prop_name == constants.ROUTER:
                continue  # never reset the router data
            field = fields[prop_name]
            if default_factory := field.default_factory:
                default = default_factory()
            else:
                default = copy.deepcopy(field.default)
            setattr(self, prop_name, default)

        # Reset the backend vars.
        for prop_name, value in self.backend_vars.items():
            setattr(self, prop_name, copy.deepcopy(value))

        # Recursively reset the substates.
        for substate in self.substates.values():
            substate.reset()

    def _reset_client_storage(self):
        """Reset client storage base vars to their default values."""
        # Client-side storage is reset during hydrate so that clearing cookies
        # on the browser also resets the values on the backend.
        fields = self.get_fields()
        for prop_name in self.base_vars:
            field = fields[prop_name]
            if isinstance(field.default, ClientStorageBase) or (
                isinstance(field.type_, type)
                and issubclass(field.type_, ClientStorageBase)
            ):
                setattr(self, prop_name, copy.deepcopy(field.default))

        # Recursively reset the substate client storage.
        for substate in self.substates.values():
            substate._reset_client_storage()

    def get_substate(self, path: Sequence[str]) -> BaseState:
        """Get the substate.

        Args:
            path: The path to the substate.

        Returns:
            The substate.

        Raises:
            ValueError: If the substate is not found.
        """
        if len(path) == 0:
            return self
        if path[0] == self.get_name():
            if len(path) == 1:
                return self
            path = path[1:]
        if path[0] not in self.substates:
            raise ValueError(f"Invalid path: {path}")
        return self.substates[path[0]].get_substate(path[1:])

    @classmethod
    def _get_common_ancestor(cls, other: Type[BaseState]) -> str:
        """Find the name of the nearest common ancestor shared by this and the other state.

        Args:
            other: The other state.

        Returns:
            Full name of the nearest common ancestor.
        """
        common_ancestor_parts = []
        for part1, part2 in zip(
            cls.get_full_name().split("."),
            other.get_full_name().split("."),
        ):
            if part1 != part2:
                break
            common_ancestor_parts.append(part1)
        return ".".join(common_ancestor_parts)

    @classmethod
    def _determine_missing_parent_states(
        cls, target_state_cls: Type[BaseState]
    ) -> tuple[str, list[str]]:
        """Determine the missing parent states between the target_state_cls and common ancestor of this state.

        Args:
            target_state_cls: The class of the state to find missing parent states for.

        Returns:
            The name of the common ancestor and the list of missing parent states.
        """
        common_ancestor_name = cls._get_common_ancestor(target_state_cls)
        common_ancestor_parts = common_ancestor_name.split(".")
        target_state_parts = tuple(target_state_cls.get_full_name().split("."))
        relative_target_state_parts = target_state_parts[len(common_ancestor_parts) :]

        # Determine which parent states to fetch from the common ancestor down to the target_state_cls.
        fetch_parent_states = [common_ancestor_name]
        for relative_parent_state_name in relative_target_state_parts:
            fetch_parent_states.append(
                ".".join((fetch_parent_states[-1], relative_parent_state_name))
            )

        return common_ancestor_name, fetch_parent_states[1:-1]

    def _get_parent_states(self) -> list[tuple[str, BaseState]]:
        """Get all parent state instances up to the root of the state tree.

        Returns:
            A list of tuples containing the name and the instance of each parent state.
        """
        parent_states_with_name = []
        parent_state = self
        while parent_state.parent_state is not None:
            parent_state = parent_state.parent_state
            parent_states_with_name.append((parent_state.get_full_name(), parent_state))
        return parent_states_with_name

    def _get_root_state(self) -> BaseState:
        """Get the root state of the state tree.

        Returns:
            The root state of the state tree.
        """
        parent_state = self
        while parent_state.parent_state is not None:
            parent_state = parent_state.parent_state
        return parent_state

    async def _populate_parent_states(self, target_state_cls: Type[BaseState]):
        """Populate substates in the tree between the target_state_cls and common ancestor of this state.

        Args:
            target_state_cls: The class of the state to populate parent states for.

        Returns:
            The parent state instance of target_state_cls.

        Raises:
            RuntimeError: If redis is not used in this backend process.
        """
        state_manager = get_state_manager()
        if not isinstance(state_manager, StateManagerRedis):
            raise RuntimeError(
                f"Cannot populate parent states of {target_state_cls.get_full_name()} without redis. "
                "(All states should already be available -- this is likely a bug).",
            )

        # Find the missing parent states up to the common ancestor.
        (
            common_ancestor_name,
            missing_parent_states,
        ) = self._determine_missing_parent_states(target_state_cls)

        # Fetch all missing parent states and link them up to the common ancestor.
        parent_states_tuple = self._get_parent_states()
        root_state = parent_states_tuple[-1][1]
        parent_states_by_name = dict(parent_states_tuple)
        parent_state = parent_states_by_name[common_ancestor_name]
        for parent_state_name in missing_parent_states:
            try:
                parent_state = root_state.get_substate(parent_state_name.split("."))
                # The requested state is already cached, do NOT fetch it again.
                continue
            except ValueError:
                # The requested state is missing, fetch from redis.
                pass
            parent_state = await state_manager.get_state(
                token=_substate_key(
                    self.router.session.client_token, parent_state_name
                ),
                top_level=False,
                get_substates=False,
                parent_state=parent_state,
            )

        # Return the direct parent of target_state_cls for subsequent linking.
        return parent_state

    def _get_state_from_cache(self, state_cls: Type[BaseState]) -> BaseState:
        """Get a state instance from the cache.

        Args:
            state_cls: The class of the state.

        Returns:
            The instance of state_cls associated with this state's client_token.
        """
        root_state = self._get_root_state()
        return root_state.get_substate(state_cls.get_full_name().split("."))

    async def _get_state_from_redis(self, state_cls: Type[BaseState]) -> BaseState:
        """Get a state instance from redis.

        Args:
            state_cls: The class of the state.

        Returns:
            The instance of state_cls associated with this state's client_token.

        Raises:
            RuntimeError: If redis is not used in this backend process.
        """
        # Fetch all missing parent states from redis.
        parent_state_of_state_cls = await self._populate_parent_states(state_cls)

        # Then get the target state and all its substates.
        state_manager = get_state_manager()
        if not isinstance(state_manager, StateManagerRedis):
            raise RuntimeError(
                f"Requested state {state_cls.get_full_name()} is not cached and cannot be accessed without redis. "
                "(All states should already be available -- this is likely a bug).",
            )
        return await state_manager.get_state(
            token=_substate_key(self.router.session.client_token, state_cls),
            top_level=False,
            get_substates=True,
            parent_state=parent_state_of_state_cls,
        )

    async def get_state(self, state_cls: Type[BaseState]) -> BaseState:
        """Get an instance of the state associated with this token.

        Allows for arbitrary access to sibling states from within an event handler.

        Args:
            state_cls: The class of the state.

        Returns:
            The instance of state_cls associated with this state's client_token.
        """
        # Fast case - if this state instance is already cached, get_substate from root state.
        try:
            return self._get_state_from_cache(state_cls)
        except ValueError:
            pass

        # Slow case - fetch missing parent states from redis.
        return await self._get_state_from_redis(state_cls)

    async def get_var_value(self, var: Var[VAR_TYPE]) -> VAR_TYPE:
        """Get the value of an rx.Var from another state.

        Args:
            var: The var to get the value for.

        Returns:
            The value of the var.

        Raises:
            UnretrievableVarValueError: If the var does not have a literal value
                or associated state.
        """
        # Oopsie case: you didn't give me a Var... so get what you give.
        if not isinstance(var, Var):
            return var  # type: ignore

        # Fast case: this is a literal var and the value is known.
        if hasattr(var, "_var_value"):
            return var._var_value

        var_data = var._get_all_var_data()
        if var_data is None or not var_data.state:
            raise UnretrievableVarValueError(
                f"Unable to retrieve value for {var._js_expr}: not associated with any state."
            )
        # Fastish case: this var belongs to this state
        if var_data.state == self.get_full_name():
            return getattr(self, var_data.field_name)

        # Slow case: this var belongs to another state
        other_state = await self.get_state(
            self._get_root_state().get_class_substate(var_data.state)
        )
        return getattr(other_state, var_data.field_name)

    def _get_event_handler(
        self, event: Event
    ) -> tuple[BaseState | StateProxy, EventHandler]:
        """Get the event handler for the given event.

        Args:
            event: The event to get the handler for.


        Returns:
            The event handler.

        Raises:
            ValueError: If the event handler or substate is not found.
        """
        # Get the event handler.
        path = event.name.split(".")
        path, name = path[:-1], path[-1]
        substate = self.get_substate(path)
        if not substate:
            raise ValueError(
                "The value of state cannot be None when processing an event."
            )
        handler = substate.event_handlers[name]

        # For background tasks, proxy the state
        if handler.is_background:
            substate = StateProxy(substate)

        return substate, handler

    async def _process(self, event: Event) -> AsyncIterator[StateUpdate]:
        """Obtain event info and process event.

        Args:
            event: The event to process.

        Yields:
            The state update after processing the event.
        """
        # Get the event handler.
        substate, handler = self._get_event_handler(event)

        # Run the event generator and yield state updates.
        async for update in self._process_event(
            handler=handler,
            state=substate,
            payload=event.payload,
        ):
            yield update

    def _check_valid(self, handler: EventHandler, events: Any) -> Any:
        """Check if the events yielded are valid. They must be EventHandlers or EventSpecs.

        Args:
            handler: EventHandler.
            events: The events to be checked.

        Raises:
            TypeError: If any of the events are not valid.

        Returns:
            The events as they are if valid.
        """

        def _is_valid_type(events: Any) -> bool:
            return isinstance(events, (Event, EventHandler, EventSpec))

        if events is None or _is_valid_type(events):
            return events
        try:
            if all(_is_valid_type(e) for e in events):
                return events
        except TypeError:
            pass

        raise TypeError(
            f"Your handler {handler.fn.__qualname__} must only return/yield: None, Events or other EventHandlers referenced by their class (not using `self`)"
        )

    def _as_state_update(
        self,
        handler: EventHandler,
        events: EventSpec | list[EventSpec] | None,
        final: bool,
    ) -> StateUpdate:
        """Convert the events to a StateUpdate.

        Fixes the events and checks for validity before converting.

        Args:
            handler: The handler where the events originated from.
            events: The events to queue with the update.
            final: Whether the handler is done processing.

        Returns:
            The valid StateUpdate containing the events and final flag.
        """
        # get the delta from the root of the state tree
        state = self._get_root_state()

        token = self.router.session.client_token

        # Convert valid EventHandler and EventSpec into Event
        fixed_events = fix_events(self._check_valid(handler, events), token)

        try:
            # Get the delta after processing the event.
            delta = state.get_delta()
            state._clean()

            return StateUpdate(
                delta=delta,
                events=fixed_events,
                final=final if not handler.is_background else True,
            )
        except Exception as ex:
            state._clean()

            app_instance = getattr(prerequisites.get_app(), constants.CompileVars.APP)

            event_specs = app_instance.backend_exception_handler(ex)

            if event_specs is None:
                return StateUpdate()

            event_specs_correct_type = cast(
                Union[List[Union[EventSpec, EventHandler]], None],
                [event_specs] if isinstance(event_specs, EventSpec) else event_specs,
            )
            fixed_events = fix_events(
                event_specs_correct_type,
                token,
                router_data=state.router_data,
            )
            return StateUpdate(
                events=fixed_events,
                final=True,
            )

    async def _process_event(
        self, handler: EventHandler, state: BaseState | StateProxy, payload: Dict
    ) -> AsyncIterator[StateUpdate]:
        """Process event.

        Args:
            handler: EventHandler to process.
            state: State to process the handler.
            payload: The event payload.

        Yields:
            StateUpdate object
        """
        from reflex.utils import telemetry

        # Get the function to process the event.
        fn = functools.partial(handler.fn, state)

        try:
            type_hints = typing.get_type_hints(handler.fn)
        except Exception:
            type_hints = {}

        for arg, value in list(payload.items()):
            hinted_args = type_hints.get(arg, Any)
            if hinted_args is Any:
                continue
            if is_union(hinted_args):
                if value is None:
                    continue
                hinted_args = value_inside_optional(hinted_args)
            if (
                isinstance(value, dict)
                and inspect.isclass(hinted_args)
                and not types.is_generic_alias(hinted_args)  # py3.9-py3.10
            ):
                if issubclass(hinted_args, Model):
                    # Remove non-fields from the payload
                    payload[arg] = hinted_args(
                        **{
                            key: value
                            for key, value in value.items()
                            if key in hinted_args.__fields__
                        }
                    )
                elif dataclasses.is_dataclass(hinted_args) or issubclass(
                    hinted_args, (Base, BaseModelV1, BaseModelV2)
                ):
                    payload[arg] = hinted_args(**value)
            if isinstance(value, list) and (hinted_args is set or hinted_args is Set):
                payload[arg] = set(value)
            if isinstance(value, list) and (
                hinted_args is tuple or hinted_args is Tuple
            ):
                payload[arg] = tuple(value)

        # Wrap the function in a try/except block.
        try:
            # Handle async functions.
            if asyncio.iscoroutinefunction(fn.func):
                events = await fn(**payload)

            # Handle regular functions.
            else:
                events = fn(**payload)
            # Handle async generators.
            if inspect.isasyncgen(events):
                async for event in events:
                    yield state._as_state_update(handler, event, final=False)
                yield state._as_state_update(handler, events=None, final=True)

            # Handle regular generators.
            elif inspect.isgenerator(events):
                try:
                    while True:
                        yield state._as_state_update(handler, next(events), final=False)
                except StopIteration as si:
                    # the "return" value of the generator is not available
                    # in the loop, we must catch StopIteration to access it
                    if si.value is not None:
                        yield state._as_state_update(handler, si.value, final=False)
                yield state._as_state_update(handler, events=None, final=True)

            # Handle regular event chains.
            else:
                yield state._as_state_update(handler, events, final=True)

        # If an error occurs, throw a window alert.
        except Exception as ex:
            telemetry.send_error(ex, context="backend")

            app_instance = getattr(prerequisites.get_app(), constants.CompileVars.APP)

            event_specs = app_instance.backend_exception_handler(ex)

            yield state._as_state_update(
                handler,
                event_specs,
                final=True,
            )

    def _mark_dirty_computed_vars(self) -> None:
        """Mark ComputedVars that need to be recalculated based on dirty_vars."""
        dirty_vars = self.dirty_vars
        while dirty_vars:
            calc_vars, dirty_vars = dirty_vars, set()
            for cvar in self._dirty_computed_vars(from_vars=calc_vars):
                self.dirty_vars.add(cvar)
                dirty_vars.add(cvar)
                actual_var = self.computed_vars.get(cvar)
                if actual_var is not None:
                    actual_var.mark_dirty(instance=self)

    def _expired_computed_vars(self) -> set[str]:
        """Determine ComputedVars that need to be recalculated based on the expiration time.

        Returns:
            Set of computed vars to include in the delta.
        """
        return {
            cvar
            for cvar in self.computed_vars
            if self.computed_vars[cvar].needs_update(instance=self)
        }

    def _dirty_computed_vars(
        self, from_vars: set[str] | None = None, include_backend: bool = True
    ) -> set[str]:
        """Determine ComputedVars that need to be recalculated based on the given vars.

        Args:
            from_vars: find ComputedVar that depend on this set of vars. If unspecified, will use the dirty_vars.
            include_backend: whether to include backend vars in the calculation.

        Returns:
            Set of computed vars to include in the delta.
        """
        return {
            cvar
            for dirty_var in from_vars or self.dirty_vars
            for cvar in self._computed_var_dependencies[dirty_var]
            if include_backend or not self.computed_vars[cvar]._backend
        }

    @classmethod
    def _potentially_dirty_substates(cls) -> set[Type[BaseState]]:
        """Determine substates which could be affected by dirty vars in this state.

        Returns:
            Set of State classes that may need to be fetched to recalc computed vars.
        """
        # _always_dirty_substates need to be fetched to recalc computed vars.
        fetch_substates = {
            cls.get_class_substate((cls.get_name(), *substate_name.split(".")))
            for substate_name in cls._always_dirty_substates
        }
        for dependent_substates in cls._substate_var_dependencies.values():
            fetch_substates.update(
                {
                    cls.get_class_substate((cls.get_name(), *substate_name.split(".")))
                    for substate_name in dependent_substates
                }
            )
        return fetch_substates

    def get_delta(self) -> Delta:
        """Get the delta for the state.

        Returns:
            The delta for the state.
        """
        delta = {}

        # Apply dirty variables down into substates
        self.dirty_vars.update(self._always_dirty_computed_vars)
        self._mark_dirty()

        frontend_computed_vars: set[str] = {
            name for name, cv in self.computed_vars.items() if not cv._backend
        }

        # Return the dirty vars for this instance, any cached/dependent computed vars,
        # and always dirty computed vars (cache=False)
        delta_vars = (
            self.dirty_vars.intersection(self.base_vars)
            .union(self.dirty_vars.intersection(frontend_computed_vars))
            .union(self._dirty_computed_vars(include_backend=False))
            .union(self._always_dirty_computed_vars)
        )

        subdelta: Dict[str, Any] = {
            prop: self.get_value(prop)
            for prop in delta_vars
            if not types.is_backend_base_variable(prop, type(self))
        }

        if len(subdelta) > 0:
            delta[self.get_full_name()] = subdelta

        # Recursively find the substate deltas.
        substates = self.substates
        for substate in self.dirty_substates.union(self._always_dirty_substates):
            delta.update(substates[substate].get_delta())

        # Return the delta.
        return delta

    def _mark_dirty(self):
        """Mark the substate and all parent states as dirty."""
        state_name = self.get_name()
        if (
            self.parent_state is not None
            and state_name not in self.parent_state.dirty_substates
        ):
            self.parent_state.dirty_substates.add(self.get_name())
            self.parent_state._mark_dirty()

        # Append expired computed vars to dirty_vars to trigger recalculation
        self.dirty_vars.update(self._expired_computed_vars())

        # have to mark computed vars dirty to allow access to newly computed
        # values within the same ComputedVar function
        self._mark_dirty_computed_vars()
        self._mark_dirty_substates()

    def _mark_dirty_substates(self):
        """Propagate dirty var / computed var status into substates."""
        substates = self.substates
        for var in self.dirty_vars:
            for substate_name in self._substate_var_dependencies[var]:
                self.dirty_substates.add(substate_name)
                substate = substates[substate_name]
                substate.dirty_vars.add(var)
                substate._mark_dirty()

    def _update_was_touched(self):
        """Update the _was_touched flag based on dirty_vars."""
        if self.dirty_vars and not self._was_touched:
            for var in self.dirty_vars:
                if var in self.base_vars or var in self._backend_vars:
                    self._was_touched = True
                    break
                if var == constants.ROUTER_DATA and self.parent_state is None:
                    self._was_touched = True
                    break

    def _get_was_touched(self) -> bool:
        """Check current dirty_vars and flag to determine if state instance was modified.

        If any dirty vars belong to this state, mark _was_touched.

        This flag determines whether this state instance should be persisted to redis.

        Returns:
            Whether this state instance was ever modified.
        """
        # Ensure the flag is up to date based on the current dirty_vars
        self._update_was_touched()
        return self._was_touched

    def _clean(self):
        """Reset the dirty vars."""
        # Update touched status before cleaning dirty_vars.
        self._update_was_touched()

        # Recursively clean the substates.
        for substate in self.dirty_substates:
            if substate not in self.substates:
                continue
            self.substates[substate]._clean()

        # Clean this state.
        self.dirty_vars = set()
        self.dirty_substates = set()

    def get_value(self, key: str) -> Any:
        """Get the value of a field (without proxying).

        The returned value will NOT track dirty state updates.

        Args:
            key: The key of the field.

        Returns:
            The value of the field.
        """
        value = super().get_value(key)
        if isinstance(value, MutableProxy):
            return value.__wrapped__
        return value

    def dict(
        self, include_computed: bool = True, initial: bool = False, **kwargs
    ) -> dict[str, Any]:
        """Convert the object to a dictionary.

        Args:
            include_computed: Whether to include computed vars.
            initial: Whether to get the initial value of computed vars.
            **kwargs: Kwargs to pass to the pydantic dict method.

        Returns:
            The object as a dictionary.
        """
        if include_computed:
            # Apply dirty variables down into substates to allow never-cached ComputedVar to
            # trigger recalculation of dependent vars
            self.dirty_vars.update(self._always_dirty_computed_vars)
            self._mark_dirty()

        base_vars = {
            prop_name: self.get_value(prop_name) for prop_name in self.base_vars
        }
        if initial and include_computed:
            computed_vars = {
                # Include initial computed vars.
                prop_name: (
                    cv._initial_value
                    if is_computed_var(cv)
                    and not isinstance(cv._initial_value, types.Unset)
                    else self.get_value(prop_name)
                )
                for prop_name, cv in self.computed_vars.items()
                if not cv._backend
            }
        elif include_computed:
            computed_vars = {
                # Include the computed vars.
                prop_name: self.get_value(prop_name)
                for prop_name, cv in self.computed_vars.items()
                if not cv._backend
            }
        else:
            computed_vars = {}
        variables = {**base_vars, **computed_vars}
        d = {
            self.get_full_name(): {k: variables[k] for k in sorted(variables)},
        }
        for substate_d in [
            v.dict(include_computed=include_computed, initial=initial, **kwargs)
            for v in self.substates.values()
        ]:
            d.update(substate_d)

        return d

    async def __aenter__(self) -> BaseState:
        """Enter the async context manager protocol.

        This should not be used for the State class, but exists for
        type-compatibility with StateProxy.

        Raises:
            TypeError: always, because async contextmanager protocol is only supported for background task.
        """
        raise TypeError(
            "Only background task should use `async with self` to modify state."
        )

    async def __aexit__(self, *exc_info: Any) -> None:
        """Exit the async context manager protocol.

        This should not be used for the State class, but exists for
        type-compatibility with StateProxy.

        Args:
            exc_info: The exception info tuple.
        """
        pass

    def __getstate__(self):
        """Get the state for redis serialization.

        This method is called by pickle to serialize the object.

        It explicitly removes parent_state and substates because those are serialized separately
        by the StateManagerRedis to allow for better horizontal scaling as state size increases.

        Returns:
            The state dict for serialization.
        """
        state = super().__getstate__()
        state["__dict__"] = state["__dict__"].copy()
        if state["__dict__"].get("parent_state") is not None:
            # Do not serialize router data in substates (only the root state).
            state["__dict__"].pop("router", None)
            state["__dict__"].pop("router_data", None)
        # Never serialize parent_state or substates.
        state["__dict__"].pop("parent_state", None)
        state["__dict__"].pop("substates", None)
        state["__dict__"].pop("_was_touched", None)
        # Remove all inherited vars.
        for inherited_var_name in self.inherited_vars:
            state["__dict__"].pop(inherited_var_name, None)
        return state

    def __setstate__(self, state: dict[str, Any]):
        """Set the state from redis deserialization.

        This method is called by pickle to deserialize the object.

        Args:
            state: The state dict for deserialization.
        """
        state["__dict__"]["parent_state"] = None
        state["__dict__"]["substates"] = {}
        super().__setstate__(state)

    def _check_state_size(
        self,
        pickle_state_size: int,
    ):
        """Print a warning when the state is too large.

        Args:
            pickle_state_size: The size of the pickled state.

        Raises:
            StateTooLargeError: If the state is too large.
        """
        state_full_name = self.get_full_name()
        if (
            state_full_name not in _WARNED_ABOUT_STATE_SIZE
            and pickle_state_size > TOO_LARGE_SERIALIZED_STATE
            and self.substates
        ):
            msg = (
                f"State {state_full_name} serializes to {pickle_state_size} bytes "
                + "which may present performance issues. Consider reducing the size of this state."
            )
            if environment.REFLEX_PERF_MODE.get() == PerformanceMode.WARN:
                console.warn(msg)
            elif environment.REFLEX_PERF_MODE.get() == PerformanceMode.RAISE:
                raise StateTooLargeError(msg)
            _WARNED_ABOUT_STATE_SIZE.add(state_full_name)

    @classmethod
    @functools.lru_cache()
    def _to_schema(cls) -> str:
        """Convert a state to a schema.

        Returns:
            The hash of the schema.
        """

        def _field_tuple(
            field_name: str,
        ) -> Tuple[str, str, Any, Union[bool, None], Any]:
            model_field = cls.__fields__[field_name]
            return (
                field_name,
                model_field.name,
                _serialize_type(model_field.type_),
                (
                    model_field.required
                    if isinstance(model_field.required, bool)
                    else None
                ),
                (model_field.default if is_serializable(model_field.default) else None),
            )

        return md5(
            pickle.dumps(
                sorted(_field_tuple(field_name) for field_name in cls.base_vars)
            )
        ).hexdigest()

    def _serialize(self) -> bytes:
        """Serialize the state for redis.

        Returns:
            The serialized state.

        Raises:
            StateSerializationError: If the state cannot be serialized.
        """
        payload = b""
        error = ""
        try:
            payload = pickle.dumps((self._to_schema(), self))
        except HANDLED_PICKLE_ERRORS as og_pickle_error:
            error = (
                f"Failed to serialize state {self.get_full_name()} due to unpicklable object. "
                "This state will not be persisted. "
            )
            try:
                import dill

                payload = dill.dumps((self._to_schema(), self))
            except ImportError:
                error += (
                    f"Pickle error: {og_pickle_error}. "
                    "Consider `pip install 'dill>=0.3.8'` for more exotic serialization support."
                )
            except HANDLED_PICKLE_ERRORS as ex:
                error += f"Dill was also unable to pickle the state: {ex}"
            console.warn(error)

        if environment.REFLEX_PERF_MODE.get() != PerformanceMode.OFF:
            self._check_state_size(len(payload))

        if not payload:
            raise StateSerializationError(error)

        return payload

    @classmethod
    def _deserialize(
        cls, data: bytes | None = None, fp: BinaryIO | None = None
    ) -> BaseState:
        """Deserialize the state from redis/disk.

        data and fp are mutually exclusive, but one must be provided.

        Args:
            data: The serialized state data.
            fp: The file pointer to the serialized state data.

        Returns:
            The deserialized state.

        Raises:
            ValueError: If both data and fp are provided, or neither are provided.
            StateSchemaMismatchError: If the state schema does not match the expected schema.
        """
        if data is not None and fp is None:
            (substate_schema, state) = pickle.loads(data)
        elif fp is not None and data is None:
            (substate_schema, state) = pickle.load(fp)
        else:
            raise ValueError("Only one of `data` or `fp` must be provided")
        if substate_schema != state._to_schema():
            raise StateSchemaMismatchError()
        return state


class State(BaseState):
    """The app Base State."""

    # The hydrated bool.
    is_hydrated: bool = False


T = TypeVar("T", bound=BaseState)


def dynamic(func: Callable[[T], Component]):
    """Create a dynamically generated components from a state class.

    Args:
        func: The function to generate the component.

    Returns:
        The dynamically generated component.

    Raises:
        DynamicComponentInvalidSignature: If the function does not have exactly one parameter.
        DynamicComponentInvalidSignature: If the function does not have a type hint for the state class.
    """
    number_of_parameters = len(inspect.signature(func).parameters)

    func_signature = get_type_hints(func)

    if "return" in func_signature:
        func_signature.pop("return")

    values = list(func_signature.values())

    if number_of_parameters != 1:
        raise DynamicComponentInvalidSignature(
            "The function must have exactly one parameter, which is the state class."
        )

    if len(values) != 1:
        raise DynamicComponentInvalidSignature(
            "You must provide a type hint for the state class in the function."
        )

    state_class: Type[T] = values[0]

    def wrapper() -> Component:
        from reflex.components.base.fragment import fragment

        return fragment(state_class._evaluate(lambda state: func(state)))

    return wrapper


class FrontendEventExceptionState(State):
    """Substate for handling frontend exceptions."""

    @event
    def handle_frontend_exception(self, stack: str, component_stack: str) -> None:
        """Handle frontend exceptions.

        If a frontend exception handler is provided, it will be called.
        Otherwise, the default frontend exception handler will be called.

        Args:
            stack: The stack trace of the exception.
            component_stack: The stack trace of the component where the exception occurred.

        """
        app_instance = getattr(prerequisites.get_app(), constants.CompileVars.APP)
        app_instance.frontend_exception_handler(Exception(stack))


class UpdateVarsInternalState(State):
    """Substate for handling internal state var updates."""

    async def update_vars_internal(self, vars: dict[str, Any]) -> None:
        """Apply updates to fully qualified state vars.

        The keys in `vars` should be in the form of `{state.get_full_name()}.{var_name}`,
        and each value will be set on the appropriate substate instance.

        This function is primarily used to apply cookie and local storage
        updates from the frontend to the appropriate substate.

        Args:
            vars: The fully qualified vars and values to update.
        """
        for var, value in vars.items():
            state_name, _, var_name = var.rpartition(".")
            var_state_cls = State.get_class_substate(state_name)
            var_state = await self.get_state(var_state_cls)
            setattr(var_state, var_name, value)


class OnLoadInternalState(State):
    """Substate for handling on_load event enumeration.

    This is a separate substate to avoid deserializing the entire state tree for every page navigation.
    """

    def on_load_internal(self) -> list[Event | EventSpec] | None:
        """Queue on_load handlers for the current page.

        Returns:
            The list of events to queue for on load handling.
        """
        # Do not app._compile()!  It should be already compiled by now.
        app = getattr(prerequisites.get_app(), constants.CompileVars.APP)
        load_events = app.get_load_events(self.router.page.path)
        if not load_events:
            self.is_hydrated = True
            return  # Fast path for navigation with no on_load events defined.
        self.is_hydrated = False
        return [
            *fix_events(
                load_events,
                self.router.session.client_token,
                router_data=self.router_data,
            ),
            State.set_is_hydrated(True),  # type: ignore
        ]


class ComponentState(State, mixin=True):
    """Base class to allow for the creation of a state instance per component.

    This allows for the bundling of UI and state logic into a single class,
    where each instance has a separate instance of the state.

    Subclass this class and define vars and event handlers in the traditional way.
    Then define a `get_component` method that returns the UI for the component instance.

    See the full [docs](https://reflex.dev/docs/substates/component-state/) for more.

    Basic example:
    ```python
    # Subclass ComponentState and define vars and event handlers.
    class Counter(rx.ComponentState):
        # Define vars that change.
        count: int = 0

        # Define event handlers.
        def increment(self):
            self.count += 1

        def decrement(self):
            self.count -= 1

        @classmethod
        def get_component(cls, **props):
            # Access the state vars and event handlers using `cls`.
            return rx.hstack(
                rx.button("Decrement", on_click=cls.decrement),
                rx.text(cls.count),
                rx.button("Increment", on_click=cls.increment),
                **props,
            )

    counter = Counter.create()
    ```
    """

    # The number of components created from this class.
    _per_component_state_instance_count: ClassVar[int] = 0

    def __init__(self, *args, **kwargs):
        """Do not allow direct initialization of the ComponentState.

        Args:
            *args: The args to pass to the State init method.
            **kwargs: The kwargs to pass to the State init method.

        Raises:
            ReflexRuntimeError: If the ComponentState is initialized directly.
        """
        if type(self)._mixin:
            raise ReflexRuntimeError(
                f"{ComponentState.__name__} {type(self).__name__} is not meant to be initialized directly. "
                + "Use the `create` method to create a new instance and access the state via the `State` attribute."
            )
        super().__init__(*args, **kwargs)

    @classmethod
    def __init_subclass__(cls, mixin: bool = True, **kwargs):
        """Overwrite mixin default to True.

        Args:
            mixin: Whether the subclass is a mixin and should not be initialized.
            **kwargs: The kwargs to pass to the pydantic init_subclass method.
        """
        super().__init_subclass__(mixin=mixin, **kwargs)

    @classmethod
    def get_component(cls, *children, **props) -> "Component":
        """Get the component instance.

        Args:
            children: The children of the component.
            props: The props of the component.

        Raises:
            NotImplementedError: if the subclass does not override this method.
        """
        raise NotImplementedError(
            f"{cls.__name__} must implement get_component to return the component instance."
        )

    @classmethod
    def create(cls, *children, **props) -> "Component":
        """Create a new instance of the Component.

        Args:
            children: The children of the component.
            props: The props of the component.

        Returns:
            A new instance of the Component with an independent copy of the State.
        """
        cls._per_component_state_instance_count += 1
        state_cls_name = f"{cls.__name__}_n{cls._per_component_state_instance_count}"
        component_state = type(
            state_cls_name,
            (cls, State),
            {"__module__": reflex.istate.dynamic.__name__},
            mixin=False,
        )
        # Save a reference to the dynamic state for pickle/unpickle.
        setattr(reflex.istate.dynamic, state_cls_name, component_state)
        component = component_state.get_component(*children, **props)
        component.State = component_state
        return component


class StateProxy(wrapt.ObjectProxy):
    """Proxy of a state instance to control mutability of vars for a background task.

    Since a background task runs against a state instance without holding the
    state_manager lock for the token, the reference may become stale if the same
    state is modified by another event handler.

    The proxy object ensures that writes to the state are blocked unless
    explicitly entering a context which refreshes the state from state_manager
    and holds the lock for the token until exiting the context. After exiting
    the context, a StateUpdate may be emitted to the frontend to notify the
    client of the state change.

    A background task will be passed the `StateProxy` as `self`, so mutability
    can be safely performed inside an `async with self` block.

        class State(rx.State):
            counter: int = 0

            @rx.event(background=True)
            async def bg_increment(self):
                await asyncio.sleep(1)
                async with self:
                    self.counter += 1
    """

    def __init__(
        self, state_instance, parent_state_proxy: Optional["StateProxy"] = None
    ):
        """Create a proxy for a state instance.

        If `get_state` is used on a StateProxy, the resulting state will be
        linked to the given state via parent_state_proxy. The first state in the
        chain is the state that initiated the background task.

        Args:
            state_instance: The state instance to proxy.
            parent_state_proxy: The parent state proxy, for linked mutability and context tracking.
        """
        super().__init__(state_instance)
        # compile is not relevant to backend logic
        self._self_app = getattr(prerequisites.get_app(), constants.CompileVars.APP)
        self._self_substate_path = tuple(state_instance.get_full_name().split("."))
        self._self_actx = None
        self._self_mutable = False
        self._self_actx_lock = asyncio.Lock()
        self._self_actx_lock_holder = None
        self._self_parent_state_proxy = parent_state_proxy

    def _is_mutable(self) -> bool:
        """Check if the state is mutable.

        Returns:
            Whether the state is mutable.
        """
        if self._self_parent_state_proxy is not None:
            return self._self_parent_state_proxy._is_mutable() or self._self_mutable
        return self._self_mutable

    async def __aenter__(self) -> StateProxy:
        """Enter the async context manager protocol.

        Sets mutability to True and enters the `App.modify_state` async context,
        which refreshes the state from state_manager and holds the lock for the
        given state token until exiting the context.

        Background tasks should avoid blocking calls while inside the context.

        Returns:
            This StateProxy instance in mutable mode.

        Raises:
            ImmutableStateError: If the state is already mutable.
        """
        if self._self_parent_state_proxy is not None:
            parent_state = (
                await self._self_parent_state_proxy.__aenter__()
            ).__wrapped__
            super().__setattr__(
                "__wrapped__",
                await parent_state.get_state(
                    State.get_class_substate(self._self_substate_path)
                ),
            )
            return self
        current_task = asyncio.current_task()
        if (
            self._self_actx_lock.locked()
            and current_task == self._self_actx_lock_holder
        ):
            raise ImmutableStateError(
                "The state is already mutable. Do not nest `async with self` blocks."
            )
        await self._self_actx_lock.acquire()
        self._self_actx_lock_holder = current_task
        self._self_actx = self._self_app.modify_state(
            token=_substate_key(
                self.__wrapped__.router.session.client_token,
                self._self_substate_path,
            )
        )
        mutable_state = await self._self_actx.__aenter__()
        super().__setattr__(
            "__wrapped__", mutable_state.get_substate(self._self_substate_path)
        )
        self._self_mutable = True
        return self

    async def __aexit__(self, *exc_info: Any) -> None:
        """Exit the async context manager protocol.

        Sets proxy mutability to False and persists any state changes.

        Args:
            exc_info: The exception info tuple.
        """
        if self._self_parent_state_proxy is not None:
            await self._self_parent_state_proxy.__aexit__(*exc_info)
            return
        if self._self_actx is None:
            return
        self._self_mutable = False
        try:
            await self._self_actx.__aexit__(*exc_info)
        finally:
            self._self_actx_lock_holder = None
            self._self_actx_lock.release()
        self._self_actx = None

    def __enter__(self):
        """Enter the regular context manager protocol.

        This is not supported for background tasks, and exists only to raise a more useful exception
        when the StateProxy is used incorrectly.

        Raises:
            TypeError: always, because only async contextmanager protocol is supported.
        """
        raise TypeError("Background task must use `async with self` to modify state.")

    def __exit__(self, *exc_info: Any) -> None:
        """Exit the regular context manager protocol.

        Args:
            exc_info: The exception info tuple.
        """
        pass

    def __getattr__(self, name: str) -> Any:
        """Get the attribute from the underlying state instance.

        Args:
            name: The name of the attribute.

        Returns:
            The value of the attribute.

        Raises:
            ImmutableStateError: If the state is not in mutable mode.
        """
        if name in ["substates", "parent_state"] and not self._is_mutable():
            raise ImmutableStateError(
                "Background task StateProxy is immutable outside of a context "
                "manager. Use `async with self` to modify state."
            )
        value = super().__getattr__(name)
        if not name.startswith("_self_") and isinstance(value, MutableProxy):
            # ensure mutations to these containers are blocked unless proxy is _mutable
            return ImmutableMutableProxy(
                wrapped=value.__wrapped__,
                state=self,  # type: ignore
                field_name=value._self_field_name,
            )
        if isinstance(value, functools.partial) and value.args[0] is self.__wrapped__:
            # Rebind event handler to the proxy instance
            value = functools.partial(
                value.func,
                self,
                *value.args[1:],
                **value.keywords,
            )
        if isinstance(value, MethodType) and value.__self__ is self.__wrapped__:
            # Rebind methods to the proxy instance
            value = type(value)(value.__func__, self)  # type: ignore
        return value

    def __setattr__(self, name: str, value: Any) -> None:
        """Set the attribute on the underlying state instance.

        If the attribute is internal, set it on the proxy instance instead.

        Args:
            name: The name of the attribute.
            value: The value of the attribute.

        Raises:
            ImmutableStateError: If the state is not in mutable mode.
        """
        if (
            name.startswith("_self_")  # wrapper attribute
            or self._is_mutable()  # lock held
            # non-persisted state attribute
            or name in self.__wrapped__.get_skip_vars()
        ):
            super().__setattr__(name, value)
            return

        raise ImmutableStateError(
            "Background task StateProxy is immutable outside of a context "
            "manager. Use `async with self` to modify state."
        )

    def get_substate(self, path: Sequence[str]) -> BaseState:
        """Only allow substate access with lock held.

        Args:
            path: The path to the substate.

        Returns:
            The substate.

        Raises:
            ImmutableStateError: If the state is not in mutable mode.
        """
        if not self._is_mutable():
            raise ImmutableStateError(
                "Background task StateProxy is immutable outside of a context "
                "manager. Use `async with self` to modify state."
            )
        return self.__wrapped__.get_substate(path)

    async def get_state(self, state_cls: Type[BaseState]) -> BaseState:
        """Get an instance of the state associated with this token.

        Args:
            state_cls: The class of the state.

        Returns:
            The state.

        Raises:
            ImmutableStateError: If the state is not in mutable mode.
        """
        if not self._is_mutable():
            raise ImmutableStateError(
                "Background task StateProxy is immutable outside of a context "
                "manager. Use `async with self` to modify state."
            )
        return type(self)(
            await self.__wrapped__.get_state(state_cls), parent_state_proxy=self
        )

    def _as_state_update(self, *args, **kwargs) -> StateUpdate:
        """Temporarily allow mutability to access parent_state.

        Args:
            *args: The args to pass to the underlying state instance.
            **kwargs: The kwargs to pass to the underlying state instance.

        Returns:
            The state update.
        """
        original_mutable = self._self_mutable
        self._self_mutable = True
        try:
            return self.__wrapped__._as_state_update(*args, **kwargs)
        finally:
            self._self_mutable = original_mutable


@dataclasses.dataclass(
    frozen=True,
)
class StateUpdate:
    """A state update sent to the frontend."""

    # The state delta.
    delta: Delta = dataclasses.field(default_factory=dict)

    # Events to be added to the event queue.
    events: List[Event] = dataclasses.field(default_factory=list)

    # Whether this is the final state update for the event.
    final: bool = True

    def json(self) -> str:
        """Convert the state update to a JSON string.

        Returns:
            The state update as a JSON string.
        """
        return format.json_dumps(self)


class StateManager(Base, ABC):
    """A class to manage many client states."""

    # The state class to use.
    state: Type[BaseState]

    @classmethod
    def create(cls, state: Type[BaseState]):
        """Create a new state manager.

        Args:
            state: The state class to use.

        Raises:
            InvalidStateManagerMode: If the state manager mode is invalid.

        Returns:
            The state manager (either disk, memory or redis).
        """
        config = get_config()
        if prerequisites.parse_redis_url() is not None:
            config.state_manager_mode = constants.StateManagerMode.REDIS
        if config.state_manager_mode == constants.StateManagerMode.MEMORY:
            return StateManagerMemory(state=state)
        if config.state_manager_mode == constants.StateManagerMode.DISK:
            return StateManagerDisk(state=state)
        if config.state_manager_mode == constants.StateManagerMode.REDIS:
            redis = prerequisites.get_redis()
            if redis is not None:
                # make sure expiration values are obtained only from the config object on creation
                return StateManagerRedis(
                    state=state,
                    redis=redis,
                    token_expiration=config.redis_token_expiration,
                    lock_expiration=config.redis_lock_expiration,
                    lock_warning_threshold=config.redis_lock_warning_threshold,
                )
        raise InvalidStateManagerMode(
            f"Expected one of: DISK, MEMORY, REDIS, got {config.state_manager_mode}"
        )

    @abstractmethod
    async def get_state(self, token: str) -> BaseState:
        """Get the state for a token.

        Args:
            token: The token to get the state for.

        Returns:
            The state for the token.
        """
        pass

    @abstractmethod
    async def set_state(self, token: str, state: BaseState):
        """Set the state for a token.

        Args:
            token: The token to set the state for.
            state: The state to set.
        """
        pass

    @abstractmethod
    @contextlib.asynccontextmanager
    async def modify_state(self, token: str) -> AsyncIterator[BaseState]:
        """Modify the state for a token while holding exclusive lock.

        Args:
            token: The token to modify the state for.

        Yields:
            The state for the token.
        """
        yield self.state()


class StateManagerMemory(StateManager):
    """A state manager that stores states in memory."""

    # The mapping of client ids to states.
    states: Dict[str, BaseState] = {}

    # The mutex ensures the dict of mutexes is updated exclusively
    _state_manager_lock = asyncio.Lock()

    # The dict of mutexes for each client
    _states_locks: Dict[str, asyncio.Lock] = pydantic.PrivateAttr({})

    class Config:
        """The Pydantic config."""

        fields = {
            "_states_locks": {"exclude": True},
        }

    @override
    async def get_state(self, token: str) -> BaseState:
        """Get the state for a token.

        Args:
            token: The token to get the state for.

        Returns:
            The state for the token.
        """
        # Memory state manager ignores the substate suffix and always returns the top-level state.
        token = _split_substate_key(token)[0]
        if token not in self.states:
            self.states[token] = self.state(_reflex_internal_init=True)
        return self.states[token]

    @override
    async def set_state(self, token: str, state: BaseState):
        """Set the state for a token.

        Args:
            token: The token to set the state for.
            state: The state to set.
        """
        pass

    @override
    @contextlib.asynccontextmanager
    async def modify_state(self, token: str) -> AsyncIterator[BaseState]:
        """Modify the state for a token while holding exclusive lock.

        Args:
            token: The token to modify the state for.

        Yields:
            The state for the token.
        """
        # Memory state manager ignores the substate suffix and always returns the top-level state.
        token = _split_substate_key(token)[0]
        if token not in self._states_locks:
            async with self._state_manager_lock:
                if token not in self._states_locks:
                    self._states_locks[token] = asyncio.Lock()

        async with self._states_locks[token]:
            state = await self.get_state(token)
            yield state
            await self.set_state(token, state)


def _default_token_expiration() -> int:
    """Get the default token expiration time.

    Returns:
        The default token expiration time.
    """
    return get_config().redis_token_expiration


def _serialize_type(type_: Any) -> str:
    """Serialize a type.

    Args:
        type_: The type to serialize.

    Returns:
        The serialized type.
    """
    if not inspect.isclass(type_):
        return f"{type_}"
    return f"{type_.__module__}.{type_.__qualname__}"


def is_serializable(value: Any) -> bool:
    """Check if a value is serializable.

    Args:
        value: The value to check.

    Returns:
        Whether the value is serializable.
    """
    try:
        return bool(pickle.dumps(value))
    except Exception:
        return False


def reset_disk_state_manager():
    """Reset the disk state manager."""
    states_directory = prerequisites.get_web_dir() / constants.Dirs.STATES
    if states_directory.exists():
        for path in states_directory.iterdir():
            path.unlink()


class StateManagerDisk(StateManager):
    """A state manager that stores states in memory."""

    # The mapping of client ids to states.
    states: Dict[str, BaseState] = {}

    # The mutex ensures the dict of mutexes is updated exclusively
    _state_manager_lock = asyncio.Lock()

    # The dict of mutexes for each client
    _states_locks: Dict[str, asyncio.Lock] = pydantic.PrivateAttr({})

    # The token expiration time (s).
    token_expiration: int = pydantic.Field(default_factory=_default_token_expiration)

    class Config:
        """The Pydantic config."""

        fields = {
            "_states_locks": {"exclude": True},
        }
        keep_untouched = (functools.cached_property,)

    def __init__(self, state: Type[BaseState]):
        """Create a new state manager.

        Args:
            state: The state class to use.
        """
        super().__init__(state=state)

        path_ops.mkdir(self.states_directory)

        self._purge_expired_states()

    @functools.cached_property
    def states_directory(self) -> Path:
        """Get the states directory.

        Returns:
            The states directory.
        """
        return prerequisites.get_web_dir() / constants.Dirs.STATES

    def _purge_expired_states(self):
        """Purge expired states from the disk."""
        import time

        for path in path_ops.ls(self.states_directory):
            # check path is a pickle file
            if path.suffix != ".pkl":
                continue

            # load last edited field from file
            last_edited = path.stat().st_mtime

            # check if the file is older than the token expiration time
            if time.time() - last_edited > self.token_expiration:
                # remove the file
                path.unlink()

    def token_path(self, token: str) -> Path:
        """Get the path for a token.

        Args:
            token: The token to get the path for.

        Returns:
            The path for the token.
        """
        return (
            self.states_directory / f"{md5(token.encode()).hexdigest()}.pkl"
        ).absolute()

    async def load_state(self, token: str) -> BaseState | None:
        """Load a state object based on the provided token.

        Args:
            token: The token used to identify the state object.

        Returns:
            The loaded state object or None.
        """
        token_path = self.token_path(token)

        if token_path.exists():
            try:
                with token_path.open(mode="rb") as file:
                    return BaseState._deserialize(fp=file)
            except Exception:
                pass

    async def populate_substates(
        self, client_token: str, state: BaseState, root_state: BaseState
    ):
        """Populate the substates of a state object.

        Args:
            client_token: The client token.
            state: The state object to populate.
            root_state: The root state object.
        """
        for substate in state.get_substates():
            substate_token = _substate_key(client_token, substate)

            fresh_instance = await root_state.get_state(substate)
            instance = await self.load_state(substate_token)
            if instance is not None:
                # Ensure all substates exist, even if they weren't serialized previously.
                instance.substates = fresh_instance.substates
            else:
                instance = fresh_instance
            state.substates[substate.get_name()] = instance
            instance.parent_state = state

            await self.populate_substates(client_token, instance, root_state)

    @override
    async def get_state(
        self,
        token: str,
    ) -> BaseState:
        """Get the state for a token.

        Args:
            token: The token to get the state for.

        Returns:
            The state for the token.
        """
        client_token = _split_substate_key(token)[0]
        root_state = self.states.get(client_token)
        if root_state is not None:
            # Retrieved state from memory.
            return root_state

        # Deserialize root state from disk.
        root_state = await self.load_state(_substate_key(client_token, self.state))
        # Create a new root state tree with all substates instantiated.
        fresh_root_state = self.state(_reflex_internal_init=True)
        if root_state is None:
            root_state = fresh_root_state
        else:
            # Ensure all substates exist, even if they were not serialized previously.
            root_state.substates = fresh_root_state.substates
        self.states[client_token] = root_state
        await self.populate_substates(client_token, root_state, root_state)
        return root_state

    async def set_state_for_substate(self, client_token: str, substate: BaseState):
        """Set the state for a substate.

        Args:
            client_token: The client token.
            substate: The substate to set.
        """
        substate_token = _substate_key(client_token, substate)

        if substate._get_was_touched():
            substate._was_touched = False  # Reset the touched flag after serializing.
            pickle_state = substate._serialize()
            if pickle_state:
                if not self.states_directory.exists():
                    self.states_directory.mkdir(parents=True, exist_ok=True)
                self.token_path(substate_token).write_bytes(pickle_state)

        for substate_substate in substate.substates.values():
            await self.set_state_for_substate(client_token, substate_substate)

    @override
    async def set_state(self, token: str, state: BaseState):
        """Set the state for a token.

        Args:
            token: The token to set the state for.
            state: The state to set.
        """
        client_token, substate = _split_substate_key(token)
        await self.set_state_for_substate(client_token, state)

    @override
    @contextlib.asynccontextmanager
    async def modify_state(self, token: str) -> AsyncIterator[BaseState]:
        """Modify the state for a token while holding exclusive lock.

        Args:
            token: The token to modify the state for.

        Yields:
            The state for the token.
        """
        # Memory state manager ignores the substate suffix and always returns the top-level state.
        client_token, substate = _split_substate_key(token)
        if client_token not in self._states_locks:
            async with self._state_manager_lock:
                if client_token not in self._states_locks:
                    self._states_locks[client_token] = asyncio.Lock()

        async with self._states_locks[client_token]:
            state = await self.get_state(token)
            yield state
            await self.set_state(token, state)


def _default_lock_expiration() -> int:
    """Get the default lock expiration time.

    Returns:
        The default lock expiration time.
    """
    return get_config().redis_lock_expiration


def _default_lock_warning_threshold() -> int:
    """Get the default lock warning threshold.

    Returns:
        The default lock warning threshold.
    """
    return get_config().redis_lock_warning_threshold


class StateManagerRedis(StateManager):
    """A state manager that stores states in redis."""

    # The redis client to use.
    redis: Redis

    # The token expiration time (s).
    token_expiration: int = pydantic.Field(default_factory=_default_token_expiration)

    # The maximum time to hold a lock (ms).
    lock_expiration: int = pydantic.Field(default_factory=_default_lock_expiration)

    # The maximum time to hold a lock (ms) before warning.
    lock_warning_threshold: int = pydantic.Field(
        default_factory=_default_lock_warning_threshold
    )

    # The keyspace subscription string when redis is waiting for lock to be released
    _redis_notify_keyspace_events: str = (
        "K"  # Enable keyspace notifications (target a particular key)
        "g"  # For generic commands (DEL, EXPIRE, etc)
        "x"  # For expired events
        "e"  # For evicted events (i.e. maxmemory exceeded)
    )

    # These events indicate that a lock is no longer held
    _redis_keyspace_lock_release_events: Set[bytes] = {
        b"del",
        b"expire",
        b"expired",
        b"evicted",
    }

    async def _get_parent_state(
        self, token: str, state: BaseState | None = None
    ) -> BaseState | None:
        """Get the parent state for the state requested in the token.

        Args:
            token: The token to get the state for (_substate_key).
            state: The state instance to get parent state for.

        Returns:
            The parent state for the state requested by the token or None if there is no such parent.
        """
        parent_state = None
        client_token, state_path = _split_substate_key(token)
        parent_state_name = state_path.rpartition(".")[0]
        if parent_state_name:
            cached_substates = None
            if state is not None:
                cached_substates = [state]
            # Retrieve the parent state to populate event handlers onto this substate.
            parent_state = await self.get_state(
                token=_substate_key(client_token, parent_state_name),
                top_level=False,
                get_substates=False,
                cached_substates=cached_substates,
            )
        return parent_state

    async def _populate_substates(
        self,
        token: str,
        state: BaseState,
        all_substates: bool = False,
    ):
        """Fetch and link substates for the given state instance.

        There is no return value; the side-effect is that `state` will have `substates` populated,
        and each substate will have its `parent_state` set to `state`.

        Args:
            token: The token to get the state for.
            state: The state instance to populate substates for.
            all_substates: Whether to fetch all substates or just required substates.
        """
        client_token, _ = _split_substate_key(token)

        if all_substates:
            # All substates are requested.
            fetch_substates = state.get_substates()
        else:
            # Only _potentially_dirty_substates need to be fetched to recalc computed vars.
            fetch_substates = state._potentially_dirty_substates()

        tasks = {}
        # Retrieve the necessary substates from redis.
        for substate_cls in fetch_substates:
            if substate_cls.get_name() in state.substates:
                continue
            substate_name = substate_cls.get_name()
            tasks[substate_name] = asyncio.create_task(
                self.get_state(
                    token=_substate_key(client_token, substate_cls),
                    top_level=False,
                    get_substates=all_substates,
                    parent_state=state,
                )
            )

        for substate_name, substate_task in tasks.items():
            state.substates[substate_name] = await substate_task

    @override
    async def get_state(
        self,
        token: str,
        top_level: bool = True,
        get_substates: bool = True,
        parent_state: BaseState | None = None,
        cached_substates: list[BaseState] | None = None,
    ) -> BaseState:
        """Get the state for a token.

        Args:
            token: The token to get the state for.
            top_level: If true, return an instance of the top-level state (self.state).
            get_substates: If true, also retrieve substates.
            parent_state: If provided, use this parent_state instead of getting it from redis.
            cached_substates: If provided, attach these substates to the state.

        Returns:
            The state for the token.

        Raises:
            RuntimeError: when the state_cls is not specified in the token
        """
        # Split the actual token from the fully qualified substate name.
        _, state_path = _split_substate_key(token)
        if state_path:
            # Get the State class associated with the given path.
            state_cls = self.state.get_class_substate(state_path)
        else:
            raise RuntimeError(
                f"StateManagerRedis requires token to be specified in the form of {{token}}_{{state_full_name}}, but got {token}"
            )

        # The deserialized or newly created (sub)state instance.
        state = None

        # Fetch the serialized substate from redis.
        redis_state = await self.redis.get(token)

        if redis_state is not None:
            # Deserialize the substate.
            with contextlib.suppress(StateSchemaMismatchError):
                state = BaseState._deserialize(data=redis_state)
        if state is None:
            # Key didn't exist or schema mismatch so create a new instance for this token.
            state = state_cls(
                init_substates=False,
                _reflex_internal_init=True,
            )
        # Populate parent state if missing and requested.
        if parent_state is None:
            parent_state = await self._get_parent_state(token, state)
        # Set up Bidirectional linkage between this state and its parent.
        if parent_state is not None:
            parent_state.substates[state.get_name()] = state
            state.parent_state = parent_state
        # Avoid fetching substates multiple times.
        if cached_substates:
            for substate in cached_substates:
                state.substates[substate.get_name()] = substate
                if substate.parent_state is None:
                    substate.parent_state = state
        # Populate substates if requested.
        await self._populate_substates(token, state, all_substates=get_substates)

        # To retain compatibility with previous implementation, by default, we return
        # the top-level state by chasing `parent_state` pointers up the tree.
        if top_level:
            return state._get_root_state()
        return state

    @override
    async def set_state(
        self,
        token: str,
        state: BaseState,
        lock_id: bytes | None = None,
    ):
        """Set the state for a token.

        Args:
            token: The token to set the state for.
            state: The state to set.
            lock_id: If provided, the lock_key must be set to this value to set the state.

        Raises:
            LockExpiredError: If lock_id is provided and the lock for the token is not held by that ID.
            RuntimeError: If the state instance doesn't match the state name in the token.
        """
        # Check that we're holding the lock.
        if (
            lock_id is not None
            and await self.redis.get(self._lock_key(token)) != lock_id
        ):
            raise LockExpiredError(
                f"Lock expired for token {token} while processing. Consider increasing "
                f"`app.state_manager.lock_expiration` (currently {self.lock_expiration}) "
                "or use `@rx.event(background=True)` decorator for long-running tasks."
            )
        elif lock_id is not None:
            time_taken = self.lock_expiration / 1000 - (
                await self.redis.ttl(self._lock_key(token))
            )
            if time_taken > self.lock_warning_threshold / 1000:
                console.warn(
                    f"Lock for token {token} was held too long {time_taken=}s, "
                    f"use `@rx.event(background=True)` decorator for long-running tasks.",
                    dedupe=True,
                )

        client_token, substate_name = _split_substate_key(token)
        # If the substate name on the token doesn't match the instance name, it cannot have a parent.
        if state.parent_state is not None and state.get_full_name() != substate_name:
            raise RuntimeError(
                f"Cannot `set_state` with mismatching token {token} and substate {state.get_full_name()}."
            )

        # Recursively set_state on all known substates.
        tasks = [
            asyncio.create_task(
                self.set_state(
                    _substate_key(client_token, substate),
                    substate,
                    lock_id,
                )
            )
            for substate in state.substates.values()
        ]
        # Persist only the given state (parents or substates are excluded by BaseState.__getstate__).
        if state._get_was_touched():
            pickle_state = state._serialize()
            if pickle_state:
                await self.redis.set(
                    _substate_key(client_token, state),
                    pickle_state,
                    ex=self.token_expiration,
                )

        # Wait for substates to be persisted.
        for t in tasks:
            await t

    @override
    @contextlib.asynccontextmanager
    async def modify_state(self, token: str) -> AsyncIterator[BaseState]:
        """Modify the state for a token while holding exclusive lock.

        Args:
            token: The token to modify the state for.

        Yields:
            The state for the token.
        """
        async with self._lock(token) as lock_id:
            state = await self.get_state(token)
            yield state
            await self.set_state(token, state, lock_id)

    @validator("lock_warning_threshold")
    @classmethod
    def validate_lock_warning_threshold(cls, lock_warning_threshold: int, values):
        """Validate the lock warning threshold.

        Args:
            lock_warning_threshold: The lock warning threshold.
            values: The validated attributes.

        Returns:
            The lock warning threshold.

        Raises:
            InvalidLockWarningThresholdError: If the lock warning threshold is invalid.
        """
        if lock_warning_threshold >= (lock_expiration := values["lock_expiration"]):
            raise InvalidLockWarningThresholdError(
                f"The lock warning threshold({lock_warning_threshold}) must be less than the lock expiration time({lock_expiration})."
            )
        return lock_warning_threshold

    @staticmethod
    def _lock_key(token: str) -> bytes:
        """Get the redis key for a token's lock.

        Args:
            token: The token to get the lock key for.

        Returns:
            The redis lock key for the token.
        """
        # All substates share the same lock domain, so ignore any substate path suffix.
        client_token = _split_substate_key(token)[0]
        return f"{client_token}_lock".encode()

    async def _try_get_lock(self, lock_key: bytes, lock_id: bytes) -> bool | None:
        """Try to get a redis lock for a token.

        Args:
            lock_key: The redis key for the lock.
            lock_id: The ID of the lock.

        Returns:
            True if the lock was obtained.
        """
        return await self.redis.set(
            lock_key,
            lock_id,
            px=self.lock_expiration,
            nx=True,  # only set if it doesn't exist
        )

    async def _get_pubsub_message(
        self, pubsub: PubSub, timeout: float | None = None
    ) -> None:
        """Get lock release events from the pubsub.

        Args:
            pubsub: The pubsub to get a message from.
            timeout: Remaining time to wait for a message.

        Returns:
            The message.
        """
        if timeout is None:
            timeout = self.lock_expiration / 1000.0

        started = time.time()
        message = await pubsub.get_message(
            ignore_subscribe_messages=True,
            timeout=timeout,
        )
        if (
            message is None
            or message["data"] not in self._redis_keyspace_lock_release_events
        ):
            remaining = timeout - (time.time() - started)
            if remaining <= 0:
                return
            await self._get_pubsub_message(pubsub, timeout=remaining)

    async def _wait_lock(self, lock_key: bytes, lock_id: bytes) -> None:
        """Wait for a redis lock to be released via pubsub.

        Coroutine will not return until the lock is obtained.

        Args:
            lock_key: The redis key for the lock.
            lock_id: The ID of the lock.

        Raises:
            ResponseError: when the keyspace config cannot be set.
        """
        lock_key_channel = f"__keyspace@0__:{lock_key.decode()}"
        # Enable keyspace notifications for the lock key, so we know when it is available.
        try:
            await self.redis.config_set(
                "notify-keyspace-events",
                self._redis_notify_keyspace_events,
            )
        except ResponseError:
            # Some redis servers only allow out-of-band configuration, so ignore errors here.
            if not environment.REFLEX_IGNORE_REDIS_CONFIG_ERROR.get():
                raise
        async with self.redis.pubsub() as pubsub:
            await pubsub.psubscribe(lock_key_channel)
            # wait for the lock to be released
            while True:
                # fast path
                if await self._try_get_lock(lock_key, lock_id):
                    return
                # wait for lock events
                await self._get_pubsub_message(pubsub)

    @contextlib.asynccontextmanager
    async def _lock(self, token: str):
        """Obtain a redis lock for a token.

        Args:
            token: The token to obtain a lock for.

        Yields:
            The ID of the lock (to be passed to set_state).

        Raises:
            LockExpiredError: If the lock has expired while processing the event.
        """
        lock_key = self._lock_key(token)
        lock_id = uuid.uuid4().hex.encode()

        if not await self._try_get_lock(lock_key, lock_id):
            # Missed the fast-path to get lock, subscribe for lock delete/expire events
            await self._wait_lock(lock_key, lock_id)
        state_is_locked = True

        try:
            yield lock_id
        except LockExpiredError:
            state_is_locked = False
            raise
        finally:
            if state_is_locked:
                # only delete our lock
                await self.redis.delete(lock_key)

    async def close(self):
        """Explicitly close the redis connection and connection_pool.

        It is necessary in testing scenarios to close between asyncio test cases
        to avoid having lingering redis connections associated with event loops
        that will be closed (each test case uses its own event loop).

        Note: Connections will be automatically reopened when needed.
        """
        await self.redis.aclose(close_connection_pool=True)


def get_state_manager() -> StateManager:
    """Get the state manager for the app that is currently running.

    Returns:
        The state manager.
    """
    app = getattr(prerequisites.get_app(), constants.CompileVars.APP)
    return app.state_manager


class MutableProxy(wrapt.ObjectProxy):
    """A proxy for a mutable object that tracks changes."""

    # Hint for finding the base class of the proxy.
    __base_proxy__ = "MutableProxy"

    # Methods on wrapped objects which should mark the state as dirty.
    __mark_dirty_attrs__ = {
        "add",
        "append",
        "clear",
        "difference_update",
        "discard",
        "extend",
        "insert",
        "intersection_update",
        "pop",
        "popitem",
        "remove",
        "reverse",
        "setdefault",
        "sort",
        "symmetric_difference_update",
        "update",
    }

    # Methods on wrapped objects might return mutable objects that should be tracked.
    __wrap_mutable_attrs__ = {
        "get",
        "setdefault",
    }

    # These internal attributes on rx.Base should NOT be wrapped in a MutableProxy.
    __never_wrap_base_attrs__ = set(Base.__dict__) - {"set"} | set(
        pydantic.BaseModel.__dict__
    )

    # These types will be wrapped in MutableProxy
    __mutable_types__ = (
        list,
        dict,
        set,
        Base,
        DeclarativeBase,
        BaseModelV2,
        BaseModelV1,
    )

    # Dynamically generated classes for tracking dataclass mutations.
    __dataclass_proxies__: Dict[type, type] = {}

    def __new__(cls, wrapped: Any, *args, **kwargs) -> MutableProxy:
        """Create a proxy instance for a mutable object that tracks changes.

        Args:
            wrapped: The object to proxy.
            *args: Other args passed to MutableProxy (ignored).
            **kwargs: Other kwargs passed to MutableProxy (ignored).

        Returns:
            The proxy instance.
        """
        if dataclasses.is_dataclass(wrapped):
            wrapped_cls = type(wrapped)
            wrapper_cls_name = wrapped_cls.__name__ + cls.__name__
            # Find the associated class
            if wrapper_cls_name not in cls.__dataclass_proxies__:
                # Create a new class that has the __dataclass_fields__ defined
                cls.__dataclass_proxies__[wrapper_cls_name] = type(
                    wrapper_cls_name,
                    (cls,),
                    {
                        dataclasses._FIELDS: getattr(  # pyright: ignore [reportGeneralTypeIssues]
                            wrapped_cls,
                            dataclasses._FIELDS,  # pyright: ignore [reportGeneralTypeIssues]
                        ),
                    },
                )
            cls = cls.__dataclass_proxies__[wrapper_cls_name]
        return super().__new__(cls)

    def __init__(self, wrapped: Any, state: BaseState, field_name: str):
        """Create a proxy for a mutable object that tracks changes.

        Args:
            wrapped: The object to proxy.
            state: The state to mark dirty when the object is changed.
            field_name: The name of the field on the state associated with the
                wrapped object.
        """
        super().__init__(wrapped)
        self._self_state = state
        self._self_field_name = field_name

    def __repr__(self) -> str:
        """Get the representation of the wrapped object.

        Returns:
            The representation of the wrapped object.
        """
        return f"{type(self).__name__}({self.__wrapped__})"

    def _mark_dirty(
        self,
        wrapped=None,
        instance=None,
        args=(),
        kwargs=None,
    ) -> Any:
        """Mark the state as dirty, then call a wrapped function.

        Intended for use with `FunctionWrapper` from the `wrapt` library.

        Args:
            wrapped: The wrapped function.
            instance: The instance of the wrapped function.
            args: The args for the wrapped function.
            kwargs: The kwargs for the wrapped function.

        Returns:
            The result of the wrapped function.
        """
        self._self_state.dirty_vars.add(self._self_field_name)
        self._self_state._mark_dirty()
        if wrapped is not None:
            return wrapped(*args, **(kwargs or {}))

    @classmethod
    def _is_mutable_type(cls, value: Any) -> bool:
        """Check if a value is of a mutable type and should be wrapped.

        Args:
            value: The value to check.

        Returns:
            Whether the value is of a mutable type.
        """
        return isinstance(value, cls.__mutable_types__) or (
            dataclasses.is_dataclass(value) and not isinstance(value, Var)
        )

    @staticmethod
    def _is_called_from_dataclasses_internal() -> bool:
        """Check if the current function is called from dataclasses helper.

        Returns:
            Whether the current function is called from dataclasses internal code.
        """
        # Walk up the stack a bit to see if we are called from dataclasses
        # internal code, for example `asdict` or `astuple`.
        frame = inspect.currentframe()
        for _ in range(5):
            # Why not `inspect.stack()` -- this is much faster!
            if not (frame := frame and frame.f_back):
                break
            if inspect.getfile(frame) == dataclasses.__file__:
                return True
        return False

    def _wrap_recursive(self, value: Any) -> Any:
        """Wrap a value recursively if it is mutable.

        Args:
            value: The value to wrap.

        Returns:
            The wrapped value.
        """
        # When called from dataclasses internal code, return the unwrapped value
        if self._is_called_from_dataclasses_internal():
            return value
        # Recursively wrap mutable types, but do not re-wrap MutableProxy instances.
        if self._is_mutable_type(value) and not isinstance(value, MutableProxy):
            base_cls = globals()[self.__base_proxy__]
            return base_cls(
                wrapped=value,
                state=self._self_state,
                field_name=self._self_field_name,
            )
        return value

    def _wrap_recursive_decorator(self, wrapped, instance, args, kwargs) -> Any:
        """Wrap a function that returns a possibly mutable value.

        Intended for use with `FunctionWrapper` from the `wrapt` library.

        Args:
            wrapped: The wrapped function.
            instance: The instance of the wrapped function.
            args: The args for the wrapped function.
            kwargs: The kwargs for the wrapped function.

        Returns:
            The result of the wrapped function (possibly wrapped in a MutableProxy).
        """
        return self._wrap_recursive(wrapped(*args, **kwargs))

    def __getattr__(self, __name: str) -> Any:
        """Get the attribute on the proxied object and return a proxy if mutable.

        Args:
            __name: The name of the attribute.

        Returns:
            The attribute value.
        """
        value = super().__getattr__(__name)

        if callable(value):
            if __name in self.__mark_dirty_attrs__:
                # Wrap special callables, like "append", which should mark state dirty.
                value = wrapt.FunctionWrapper(value, self._mark_dirty)

            if __name in self.__wrap_mutable_attrs__:
                # Wrap methods that may return mutable objects tied to the state.
                value = wrapt.FunctionWrapper(
                    value,
                    self._wrap_recursive_decorator,
                )

            if (
                isinstance(self.__wrapped__, Base)
                and __name not in self.__never_wrap_base_attrs__
                and hasattr(value, "__func__")
            ):
                # Wrap methods called on Base subclasses, which might do _anything_
                return wrapt.FunctionWrapper(
                    functools.partial(value.__func__, self),
                    self._wrap_recursive_decorator,
                )

        if self._is_mutable_type(value) and __name not in (
            "__wrapped__",
            "_self_state",
        ):
            # Recursively wrap mutable attribute values retrieved through this proxy.
            return self._wrap_recursive(value)

        return value

    def __getitem__(self, key) -> Any:
        """Get the item on the proxied object and return a proxy if mutable.

        Args:
            key: The key of the item.

        Returns:
            The item value.
        """
        value = super().__getitem__(key)
        # Recursively wrap mutable items retrieved through this proxy.
        return self._wrap_recursive(value)

    def __iter__(self) -> Any:
        """Iterate over the proxied object and return a proxy if mutable.

        Yields:
            Each item value (possibly wrapped in MutableProxy).
        """
        for value in super().__iter__():
            # Recursively wrap mutable items retrieved through this proxy.
            yield self._wrap_recursive(value)

    def __delattr__(self, name):
        """Delete the attribute on the proxied object and mark state dirty.

        Args:
            name: The name of the attribute.
        """
        self._mark_dirty(super().__delattr__, args=(name,))

    def __delitem__(self, key):
        """Delete the item on the proxied object and mark state dirty.

        Args:
            key: The key of the item.
        """
        self._mark_dirty(super().__delitem__, args=(key,))

    def __setitem__(self, key, value):
        """Set the item on the proxied object and mark state dirty.

        Args:
            key: The key of the item.
            value: The value of the item.
        """
        self._mark_dirty(super().__setitem__, args=(key, value))

    def __setattr__(self, name, value):
        """Set the attribute on the proxied object and mark state dirty.

        If the attribute starts with "_self_", then the state is NOT marked
        dirty as these are internal proxy attributes.

        Args:
            name: The name of the attribute.
            value: The value of the attribute.
        """
        if name.startswith("_self_"):
            # Special case attributes of the proxy itself, not applied to the wrapped object.
            super().__setattr__(name, value)
            return
        self._mark_dirty(super().__setattr__, args=(name, value))

    def __copy__(self) -> Any:
        """Return a copy of the proxy.

        Returns:
            A copy of the wrapped object, unconnected to the proxy.
        """
        return copy.copy(self.__wrapped__)

    def __deepcopy__(self, memo=None) -> Any:
        """Return a deepcopy of the proxy.

        Args:
            memo: The memo dict to use for the deepcopy.

        Returns:
            A deepcopy of the wrapped object, unconnected to the proxy.
        """
        return copy.deepcopy(self.__wrapped__, memo=memo)

    def __reduce_ex__(self, protocol_version):
        """Get the state for redis serialization.

        This method is called by cloudpickle to serialize the object.

        It explicitly serializes the wrapped object, stripping off the mutable proxy.

        Args:
            protocol_version: The protocol version.

        Returns:
            Tuple of (wrapped class, empty args, class __getstate__)
        """
        return self.__wrapped__.__reduce_ex__(protocol_version)


@serializer
def serialize_mutable_proxy(mp: MutableProxy):
    """Return the wrapped value of a MutableProxy.

    Args:
        mp: The MutableProxy to serialize.

    Returns:
        The wrapped object.
    """
    return mp.__wrapped__


_orig_json_JSONEncoder_default = json.JSONEncoder.default


def _json_JSONEncoder_default_wrapper(self: json.JSONEncoder, o: Any) -> Any:
    """Wrap JSONEncoder.default to handle MutableProxy objects.

    Args:
        self: the JSONEncoder instance.
        o: the object to serialize.

    Returns:
        A JSON-able object.
    """
    try:
        return o.__wrapped__
    except AttributeError:
        pass
    return _orig_json_JSONEncoder_default(self, o)


json.JSONEncoder.default = _json_JSONEncoder_default_wrapper


class ImmutableMutableProxy(MutableProxy):
    """A proxy for a mutable object that tracks changes.

    This wrapper comes from StateProxy, and will raise an exception if an attempt is made
    to modify the wrapped object when the StateProxy is immutable.
    """

    # Ensure that recursively wrapped proxies use ImmutableMutableProxy as base.
    __base_proxy__ = "ImmutableMutableProxy"

    def _mark_dirty(
        self,
        wrapped=None,
        instance=None,
        args=(),
        kwargs=None,
    ) -> Any:
        """Raise an exception when an attempt is made to modify the object.

        Intended for use with `FunctionWrapper` from the `wrapt` library.

        Args:
            wrapped: The wrapped function.
            instance: The instance of the wrapped function.
            args: The args for the wrapped function.
            kwargs: The kwargs for the wrapped function.

        Returns:
            The result of the wrapped function.

        Raises:
            ImmutableStateError: if the StateProxy is not mutable.
        """
        if not self._self_state._is_mutable():
            raise ImmutableStateError(
                "Background task StateProxy is immutable outside of a context "
                "manager. Use `async with self` to modify state."
            )
        return super()._mark_dirty(
            wrapped=wrapped, instance=instance, args=args, kwargs=kwargs
        )


def code_uses_state_contexts(javascript_code: str) -> bool:
    """Check if the rendered Javascript uses state contexts.

    Args:
        javascript_code: The Javascript code to check.

    Returns:
        True if the code attempts to access a member of StateContexts.
    """
    return bool("useContext(StateContexts" in javascript_code)


def reload_state_module(
    module: str,
    state: Type[BaseState] = State,
) -> None:
    """Reset rx.State subclasses to avoid conflict when reloading.

    Args:
        module: The module to reload.
        state: Recursive argument for the state class to reload.

    """
    for subclass in tuple(state.class_subclasses):
        reload_state_module(module=module, state=subclass)
        if subclass.__module__ == module and module is not None:
            state.class_subclasses.remove(subclass)
            state._always_dirty_substates.discard(subclass.get_name())
            state._computed_var_dependencies = defaultdict(set)
            state._substate_var_dependencies = defaultdict(set)
            state._init_var_dependency_dicts()
    state.get_class_substate.cache_clear()<|MERGE_RESOLUTION|>--- conflicted
+++ resolved
@@ -1197,12 +1197,8 @@
                 continue
             dynamic_vars[param] = DynamicRouteVar(
                 fget=func,
-<<<<<<< HEAD
-=======
                 auto_deps=False,
                 deps=["router"],
-                cache=True,
->>>>>>> ab4e05be
                 _js_expr=param,
                 _var_data=VarData.from_state(cls),
             )
