"""Define the reflex state specification."""

from __future__ import annotations

import asyncio
import contextlib
import copy
import dataclasses
import functools
import inspect
import json
import pickle
import sys
import time
import typing
import uuid
from abc import ABC, abstractmethod
from collections import defaultdict
from hashlib import md5
from pathlib import Path
from types import FunctionType, MethodType
from typing import (
    TYPE_CHECKING,
    Any,
    AsyncIterator,
    BinaryIO,
    Callable,
    ClassVar,
    Dict,
    List,
    Optional,
    Sequence,
    Set,
    SupportsIndex,
    Tuple,
    Type,
    TypeVar,
    Union,
    cast,
    get_args,
    get_type_hints,
)

from redis.asyncio.client import PubSub
from sqlalchemy.orm import DeclarativeBase
from typing_extensions import Self

from reflex import event
from reflex.config import PerformanceMode, get_config
from reflex.istate.data import RouterData
from reflex.istate.storage import ClientStorageBase
from reflex.model import Model
from reflex.vars.base import (
    ComputedVar,
    DynamicRouteVar,
    Var,
    computed_var,
    dispatch,
    get_unique_variable_name,
    is_computed_var,
)

try:
    import pydantic.v1 as pydantic
except ModuleNotFoundError:
    import pydantic

from pydantic import BaseModel as BaseModelV2

try:
    from pydantic.v1 import BaseModel as BaseModelV1
except ModuleNotFoundError:
    BaseModelV1 = BaseModelV2

try:
    from pydantic.v1 import validator
except ModuleNotFoundError:
    from pydantic import validator

import wrapt
from redis.asyncio import Redis
from redis.exceptions import ResponseError

import reflex.istate.dynamic
from reflex import constants
from reflex.base import Base
from reflex.config import environment
from reflex.event import (
    BACKGROUND_TASK_MARKER,
    Event,
    EventHandler,
    EventSpec,
    fix_events,
)
from reflex.utils import console, format, path_ops, prerequisites, types
from reflex.utils.exceptions import (
    ComputedVarShadowsBaseVars,
    ComputedVarShadowsStateVar,
    DynamicComponentInvalidSignature,
    DynamicRouteArgShadowsStateVar,
    EventHandlerShadowsBuiltInStateMethod,
    ImmutableStateError,
    InvalidLockWarningThresholdError,
    InvalidStateManagerMode,
    LockExpiredError,
    ReflexRuntimeError,
    SetUndefinedStateVarError,
    StateSchemaMismatchError,
    StateSerializationError,
    StateTooLargeError,
)
from reflex.utils.exec import is_testing_env
from reflex.utils.serializers import serializer
from reflex.utils.types import (
    _isinstance,
    get_origin,
    is_optional,
    is_union,
    override,
    value_inside_optional,
)
from reflex.vars import VarData

if TYPE_CHECKING:
    from reflex.components.component import Component


Delta = Dict[str, Any]
var = computed_var


if environment.REFLEX_PERF_MODE.get() != PerformanceMode.OFF:
    # If the state is this large, it's considered a performance issue.
    TOO_LARGE_SERIALIZED_STATE = environment.REFLEX_STATE_SIZE_LIMIT.get() * 1024
    # Only warn about each state class size once.
    _WARNED_ABOUT_STATE_SIZE: Set[str] = set()

# Errors caught during pickling of state
HANDLED_PICKLE_ERRORS = (
    pickle.PicklingError,
    AttributeError,
    IndexError,
    TypeError,
    ValueError,
)


def _no_chain_background_task(
    state_cls: Type["BaseState"], name: str, fn: Callable
) -> Callable:
    """Protect against directly chaining a background task from another event handler.

    Args:
        state_cls: The state class that the event handler is in.
        name: The name of the background task.
        fn: The background task coroutine function / generator.

    Returns:
        A compatible coroutine function / generator that raises a runtime error.

    Raises:
        TypeError: If the background task is not async.
    """
    call = f"{state_cls.__name__}.{name}"
    message = (
        f"Cannot directly call background task {name!r}, use "
        f"`yield {call}` or `return {call}` instead."
    )
    if inspect.iscoroutinefunction(fn):

        async def _no_chain_background_task_co(*args, **kwargs):
            raise RuntimeError(message)

        return _no_chain_background_task_co
    if inspect.isasyncgenfunction(fn):

        async def _no_chain_background_task_gen(*args, **kwargs):
            yield
            raise RuntimeError(message)

        return _no_chain_background_task_gen

    raise TypeError(f"{fn} is marked as a background task, but is not async.")


def _substate_key(
    token: str,
    state_cls_or_name: BaseState | Type[BaseState] | str | Sequence[str],
) -> str:
    """Get the substate key.

    Args:
        token: The token of the state.
        state_cls_or_name: The state class/instance or name or sequence of name parts.

    Returns:
        The substate key.
    """
    if isinstance(state_cls_or_name, BaseState) or (
        isinstance(state_cls_or_name, type) and issubclass(state_cls_or_name, BaseState)
    ):
        state_cls_or_name = state_cls_or_name.get_full_name()
    elif isinstance(state_cls_or_name, (list, tuple)):
        state_cls_or_name = ".".join(state_cls_or_name)
    return f"{token}_{state_cls_or_name}"


def _split_substate_key(substate_key: str) -> tuple[str, str]:
    """Split the substate key into token and state name.

    Args:
        substate_key: The substate key.

    Returns:
        Tuple of token and state name.
    """
    token, _, state_name = substate_key.partition("_")
    return token, state_name


@dataclasses.dataclass(frozen=True, init=False)
class EventHandlerSetVar(EventHandler):
    """A special event handler to wrap setvar functionality."""

    state_cls: Type[BaseState] = dataclasses.field(init=False)

    def __init__(self, state_cls: Type[BaseState]):
        """Initialize the EventHandlerSetVar.

        Args:
            state_cls: The state class that vars will be set on.
        """
        super().__init__(
            fn=type(self).setvar,
            state_full_name=state_cls.get_full_name(),
        )
        object.__setattr__(self, "state_cls", state_cls)

    def setvar(self, var_name: str, value: Any):
        """Set the state variable to the value of the event.

        Note: `self` here will be an instance of the state, not EventHandlerSetVar.

        Args:
            var_name: The name of the variable to set.
            value: The value to set the variable to.
        """
        getattr(self, constants.SETTER_PREFIX + var_name)(value)

    def __call__(self, *args: Any) -> EventSpec:
        """Performs pre-checks and munging on the provided args that will become an EventSpec.

        Args:
            *args: The event args.

        Returns:
            The (partial) EventSpec that will be used to create the event to setvar.

        Raises:
            AttributeError: If the given Var name does not exist on the state.
            EventHandlerValueError: If the given Var name is not a str
            NotImplementedError: If the setter for the given Var is async
        """
        from reflex.utils.exceptions import EventHandlerValueError

        if args:
            if not isinstance(args[0], str):
                raise EventHandlerValueError(
                    f"Var name must be passed as a string, got {args[0]!r}"
                )

            handler = getattr(self.state_cls, constants.SETTER_PREFIX + args[0], None)

            # Check that the requested Var setter exists on the State at compile time.
            if handler is None:
                raise AttributeError(
                    f"Variable `{args[0]}` cannot be set on `{self.state_cls.get_full_name()}`"
                )

            if asyncio.iscoroutinefunction(handler.fn):
                raise NotImplementedError(
                    f"Setter for {args[0]} is async, which is not supported."
                )

        return super().__call__(*args)


if TYPE_CHECKING:
    from pydantic.v1.fields import ModelField


def _unwrap_field_type(type_: Type) -> Type:
    """Unwrap rx.Field type annotations.

    Args:
        type_: The type to unwrap.

    Returns:
        The unwrapped type.
    """
    from reflex.vars import Field

    if get_origin(type_) is Field:
        return get_args(type_)[0]
    return type_


def get_var_for_field(cls: Type[BaseState], f: ModelField):
    """Get a Var instance for a Pydantic field.

    Args:
        cls: The state class.
        f: The Pydantic field.

    Returns:
        The Var instance.
    """
    field_name = format.format_state_name(cls.get_full_name()) + "." + f.name

    return dispatch(
        field_name=field_name,
        var_data=VarData.from_state(cls, f.name),
        result_var_type=_unwrap_field_type(f.outer_type_),
    )


class BaseState(Base, ABC, extra=pydantic.Extra.allow):
    """The state of the app."""

    # A map from the var name to the var.
    vars: ClassVar[Dict[str, Var]] = {}

    # The base vars of the class.
    base_vars: ClassVar[Dict[str, Var]] = {}

    # The computed vars of the class.
    computed_vars: ClassVar[Dict[str, ComputedVar]] = {}

    # Vars inherited by the parent state.
    inherited_vars: ClassVar[Dict[str, Var]] = {}

    # Backend base vars that are never sent to the client.
    backend_vars: ClassVar[Dict[str, Any]] = {}

    # Backend base vars inherited
    inherited_backend_vars: ClassVar[Dict[str, Any]] = {}

    # The event handlers.
    event_handlers: ClassVar[Dict[str, EventHandler]] = {}

    # A set of subclassses of this class.
    class_subclasses: ClassVar[Set[Type[BaseState]]] = set()

    # Mapping of var name to set of computed variables that depend on it
    _computed_var_dependencies: ClassVar[Dict[str, Set[str]]] = {}

    # Mapping of var name to set of substates that depend on it
    _substate_var_dependencies: ClassVar[Dict[str, Set[str]]] = {}

    # Set of vars which always need to be recomputed
    _always_dirty_computed_vars: ClassVar[Set[str]] = set()

    # Set of substates which always need to be recomputed
    _always_dirty_substates: ClassVar[Set[str]] = set()

    # The parent state.
    parent_state: Optional[BaseState] = None

    # The substates of the state.
    substates: Dict[str, BaseState] = {}

    # The set of dirty vars.
    dirty_vars: Set[str] = set()

    # The set of dirty substates.
    dirty_substates: Set[str] = set()

    # The routing path that triggered the state
    router_data: Dict[str, Any] = {}

    # Per-instance copy of backend base variable values
    _backend_vars: Dict[str, Any] = {}

    # The router data for the current page
    router: RouterData = RouterData()

    # Whether the state has ever been touched since instantiation.
    _was_touched: bool = False

    # Whether this state class is a mixin and should not be instantiated.
    _mixin: ClassVar[bool] = False

    # A special event handler for setting base vars.
    setvar: ClassVar[EventHandler]

    def __init__(
        self,
        parent_state: BaseState | None = None,
        init_substates: bool = True,
        _reflex_internal_init: bool = False,
        **kwargs,
    ):
        """Initialize the state.

        DO NOT INSTANTIATE STATE CLASSES DIRECTLY! Use StateManager.get_state() instead.

        Args:
            parent_state: The parent state.
            init_substates: Whether to initialize the substates in this instance.
            _reflex_internal_init: A flag to indicate that the state is being initialized by the framework.
            **kwargs: The kwargs to set as attributes on the state.

        Raises:
            ReflexRuntimeError: If the state is instantiated directly by end user.
        """
        from reflex.utils.exceptions import ReflexRuntimeError

        if not _reflex_internal_init and not is_testing_env():
            raise ReflexRuntimeError(
                "State classes should not be instantiated directly in a Reflex app. "
                "See https://reflex.dev/docs/state/ for further information."
            )
        if type(self)._mixin:
            raise ReflexRuntimeError(
                f"{type(self).__name__} is a state mixin and cannot be instantiated directly."
            )
        kwargs["parent_state"] = parent_state
        super().__init__()
        for name, value in kwargs.items():
            setattr(self, name, value)

        # Setup the substates (for memory state manager only).
        if init_substates:
            for substate in self.get_substates():
                self.substates[substate.get_name()] = substate(
                    parent_state=self,
                    _reflex_internal_init=True,
                )

        # Create a fresh copy of the backend variables for this instance
        self._backend_vars = copy.deepcopy(self.backend_vars)

    def __repr__(self) -> str:
        """Get the string representation of the state.

        Returns:
            The string representation of the state.
        """
        return f"{type(self).__name__}({self.dict()})"

    @classmethod
    def _get_computed_vars(cls) -> list[ComputedVar]:
        """Helper function to get all computed vars of a instance.

        Returns:
            A list of computed vars.
        """
        return [
            v
            for mixin in [*cls._mixins(), cls]
            for name, v in mixin.__dict__.items()
            if is_computed_var(v) and name not in cls.inherited_vars
        ]

    @classmethod
    def _validate_module_name(cls) -> None:
        """Check if the module name is valid.

        Reflex uses ___ as state name module separator.

        Raises:
            NameError: If the module name is invalid.
        """
        if "___" in cls.__module__:
            raise NameError(
                "The module name of a State class cannot contain '___'. "
                "Please rename the module."
            )

    @classmethod
    def __init_subclass__(cls, mixin: bool = False, **kwargs):
        """Do some magic for the subclass initialization.

        Args:
            mixin: Whether the subclass is a mixin and should not be initialized.
            **kwargs: The kwargs to pass to the pydantic init_subclass method.

        Raises:
            StateValueError: If a substate class shadows another.
        """
        from reflex.utils.exceptions import StateValueError

        super().__init_subclass__(**kwargs)

        cls._mixin = mixin
        if mixin:
            return

        # Handle locally-defined states for pickling.
        if "<locals>" in cls.__qualname__:
            cls._handle_local_def()

        # Validate the module name.
        cls._validate_module_name()

        # Event handlers should not shadow builtin state methods.
        cls._check_overridden_methods()

        # Computed vars should not shadow builtin state props.
        cls._check_overridden_basevars()

        # Reset subclass tracking for this class.
        cls.class_subclasses = set()

        # Reset dirty substate tracking for this class.
        cls._always_dirty_substates = set()

        # Get the parent vars.
        parent_state = cls.get_parent_state()
        if parent_state is not None:
            cls.inherited_vars = parent_state.vars
            cls.inherited_backend_vars = parent_state.backend_vars

            # Check if another substate class with the same name has already been defined.
            if cls.get_name() in {c.get_name() for c in parent_state.class_subclasses}:
                # This should not happen, since we have added module prefix to state names in #3214
                raise StateValueError(
                    f"The substate class '{cls.get_name()}' has been defined multiple times. "
                    "Shadowing substate classes is not allowed."
                )
            # Track this new subclass in the parent state's subclasses set.
            parent_state.class_subclasses.add(cls)

        # Get computed vars.
        computed_vars = cls._get_computed_vars()
        cls._check_overridden_computed_vars()

        new_backend_vars = {
            name: value
            for name, value in cls.__dict__.items()
            if types.is_backend_base_variable(name, cls)
        }
        # Add annotated backend vars that may not have a default value.
        new_backend_vars.update(
            {
                name: cls._get_var_default(name, annotation_value)
                for name, annotation_value in cls._get_type_hints().items()
                if name not in new_backend_vars
                and types.is_backend_base_variable(name, cls)
            }
        )

        cls.backend_vars = {
            **cls.inherited_backend_vars,
            **new_backend_vars,
        }

        # Set the base and computed vars.
        cls.base_vars = {
            f.name: get_var_for_field(cls, f)
            for f in cls.get_fields().values()
            if f.name not in cls.get_skip_vars()
        }
        cls.computed_vars = {
            v._js_expr: v._replace(merge_var_data=VarData.from_state(cls))
            for v in computed_vars
        }
        cls.vars = {
            **cls.inherited_vars,
            **cls.base_vars,
            **cls.computed_vars,
        }
        cls.event_handlers = {}

        # Setup the base vars at the class level.
        for prop in cls.base_vars.values():
            cls._init_var(prop)

        # Set up the event handlers.
        events = {
            name: fn
            for name, fn in cls.__dict__.items()
            if cls._item_is_event_handler(name, fn)
        }

        for mixin in cls._mixins():
            for name, value in mixin.__dict__.items():
                if name in cls.inherited_vars:
                    continue
                if is_computed_var(value):
                    fget = cls._copy_fn(value.fget)
                    newcv = value._replace(fget=fget, _var_data=VarData.from_state(cls))
                    # cleanup refs to mixin cls in var_data
                    setattr(cls, name, newcv)
                    cls.computed_vars[newcv._js_expr] = newcv
                    cls.vars[newcv._js_expr] = newcv
                    continue
                if types.is_backend_base_variable(name, mixin):
                    cls.backend_vars[name] = copy.deepcopy(value)
                    continue
                if events.get(name) is not None:
                    continue
                if not cls._item_is_event_handler(name, value):
                    continue
                if parent_state is not None and parent_state.event_handlers.get(name):
                    continue
                value = cls._copy_fn(value)
                value.__qualname__ = f"{cls.__name__}.{name}"
                events[name] = value

        # Create the setvar event handler for this state
        cls._create_setvar()

        for name, fn in events.items():
            handler = cls._create_event_handler(fn)
            cls.event_handlers[name] = handler
            setattr(cls, name, handler)

        # Initialize per-class var dependency tracking.
        cls._computed_var_dependencies = defaultdict(set)
        cls._substate_var_dependencies = defaultdict(set)
        cls._init_var_dependency_dicts()

    @staticmethod
    def _copy_fn(fn: Callable) -> Callable:
        """Copy a function. Used to copy ComputedVars and EventHandlers from mixins.

        Args:
            fn: The function to copy.

        Returns:
            The copied function.
        """
        newfn = FunctionType(
            fn.__code__,
            fn.__globals__,
            name=fn.__name__,
            argdefs=fn.__defaults__,
            closure=fn.__closure__,
        )
        newfn.__annotations__ = fn.__annotations__
        if mark := getattr(fn, BACKGROUND_TASK_MARKER, None):
            setattr(newfn, BACKGROUND_TASK_MARKER, mark)
        return newfn

    @staticmethod
    def _item_is_event_handler(name: str, value: Any) -> bool:
        """Check if the item is an event handler.

        Args:
            name: The name of the item.
            value: The value of the item.

        Returns:
            Whether the item is an event handler.
        """
        return (
            not name.startswith("_")
            and isinstance(value, Callable)
            and not isinstance(value, EventHandler)
            and hasattr(value, "__code__")
        )

    @classmethod
    def _evaluate(
        cls, f: Callable[[Self], Any], of_type: Union[type, None] = None
    ) -> Var:
        """Evaluate a function to a ComputedVar. Experimental.

        Args:
            f: The function to evaluate.
            of_type: The type of the ComputedVar. Defaults to Component.

        Returns:
            The ComputedVar.
        """
        console.warn(
            "The _evaluate method is experimental and may be removed in future versions."
        )
        from reflex.components.component import Component

        of_type = of_type or Component

        unique_var_name = get_unique_variable_name()

        @computed_var(_js_expr=unique_var_name, return_type=of_type)
        def computed_var_func(state: Self):
            result = f(state)

            if not _isinstance(result, of_type):
                console.warn(
                    f"Inline ComputedVar {f} expected type {of_type}, got {type(result)}. "
                    "You can specify expected type with `of_type` argument."
                )

            return result

        setattr(cls, unique_var_name, computed_var_func)
        cls.computed_vars[unique_var_name] = computed_var_func
        cls.vars[unique_var_name] = computed_var_func
        cls._update_substate_inherited_vars({unique_var_name: computed_var_func})
        cls._always_dirty_computed_vars.add(unique_var_name)

        return getattr(cls, unique_var_name)

    @classmethod
    def _mixins(cls) -> List[Type]:
        """Get the mixin classes of the state.

        Returns:
            The mixin classes of the state.
        """
        return [
            mixin
            for mixin in cls.__mro__
            if (
                mixin not in [pydantic.BaseModel, Base, cls]
                and issubclass(mixin, BaseState)
                and mixin._mixin is True
            )
        ]

    @classmethod
    def _handle_local_def(cls):
        """Handle locally-defined states for pickling."""
        known_names = dir(reflex.istate.dynamic)
        proposed_name = cls.__name__
        for ix in range(len(known_names)):
            if proposed_name not in known_names:
                break
            proposed_name = f"{cls.__name__}_{ix}"
        setattr(reflex.istate.dynamic, proposed_name, cls)
        cls.__original_name__ = cls.__name__
        cls.__original_module__ = cls.__module__
        cls.__name__ = cls.__qualname__ = proposed_name
        cls.__module__ = reflex.istate.dynamic.__name__

    @classmethod
    def _get_type_hints(cls) -> dict[str, Any]:
        """Get the type hints for this class.

        If the class is dynamic, evaluate the type hints with the original
        module in the local namespace.

        Returns:
            The type hints dict.
        """
        original_module = getattr(cls, "__original_module__", None)
        if original_module is not None:
            localns = sys.modules[original_module].__dict__
        else:
            localns = None

        return get_type_hints(cls, localns=localns)

    @classmethod
    def _init_var_dependency_dicts(cls):
        """Initialize the var dependency tracking dicts.

        Allows the state to know which vars each ComputedVar depends on and
        whether a ComputedVar depends on a var in its parent state.

        Additional updates tracking dicts for vars and substates that always
        need to be recomputed.
        """
        inherited_vars = set(cls.inherited_vars).union(
            set(cls.inherited_backend_vars),
        )
        for cvar_name, cvar in cls.computed_vars.items():
            # Add the dependencies.
            for var in cvar._deps(objclass=cls):
                cls._computed_var_dependencies[var].add(cvar_name)
                if var in inherited_vars:
                    # track that this substate depends on its parent for this var
                    state_name = cls.get_name()
                    parent_state = cls.get_parent_state()
                    while parent_state is not None and var in {
                        **parent_state.vars,
                        **parent_state.backend_vars,
                    }:
                        parent_state._substate_var_dependencies[var].add(state_name)
                        state_name, parent_state = (
                            parent_state.get_name(),
                            parent_state.get_parent_state(),
                        )

        # ComputedVar with cache=False always need to be recomputed
        cls._always_dirty_computed_vars = {
            cvar_name
            for cvar_name, cvar in cls.computed_vars.items()
            if not cvar._cache
        }

        # Any substate containing a ComputedVar with cache=False always needs to be recomputed
        if cls._always_dirty_computed_vars:
            # Tell parent classes that this substate has always dirty computed vars
            state_name = cls.get_name()
            parent_state = cls.get_parent_state()
            while parent_state is not None:
                parent_state._always_dirty_substates.add(state_name)
                state_name, parent_state = (
                    parent_state.get_name(),
                    parent_state.get_parent_state(),
                )

        # Reset cached schema value
        cls._to_schema.cache_clear()

    @classmethod
    def _check_overridden_methods(cls):
        """Check for shadow methods and raise error if any.

        Raises:
            EventHandlerShadowsBuiltInStateMethod: When an event handler shadows an inbuilt state method.
        """
        overridden_methods = set()
        state_base_functions = cls._get_base_functions()
        for name, method in inspect.getmembers(cls, inspect.isfunction):
            # Check if the method is overridden and not a dunder method
            if (
                not name.startswith("__")
                and method.__name__ in state_base_functions
                and state_base_functions[method.__name__] != method
            ):
                overridden_methods.add(method.__name__)

        for method_name in overridden_methods:
            raise EventHandlerShadowsBuiltInStateMethod(
                f"The event handler name `{method_name}` shadows a builtin State method; use a different name instead"
            )

    @classmethod
    def _check_overridden_basevars(cls):
        """Check for shadow base vars and raise error if any.

        Raises:
            ComputedVarShadowsBaseVars: When a computed var shadows a base var.
        """
        for computed_var_ in cls._get_computed_vars():
            if computed_var_._js_expr in cls.__annotations__:
                raise ComputedVarShadowsBaseVars(
                    f"The computed var name `{computed_var_._js_expr}` shadows a base var in {cls.__module__}.{cls.__name__}; use a different name instead"
                )

    @classmethod
    def _check_overridden_computed_vars(cls) -> None:
        """Check for shadow computed vars and raise error if any.

        Raises:
            ComputedVarShadowsStateVar: When a computed var shadows another.
        """
        for name, cv in cls.__dict__.items():
            if not is_computed_var(cv):
                continue
            name = cv._js_expr
            if name in cls.inherited_vars or name in cls.inherited_backend_vars:
                raise ComputedVarShadowsStateVar(
                    f"The computed var name `{cv._js_expr}` shadows a var in {cls.__module__}.{cls.__name__}; use a different name instead"
                )

    @classmethod
    def get_skip_vars(cls) -> set[str]:
        """Get the vars to skip when serializing.

        Returns:
            The vars to skip when serializing.
        """
        return (
            set(cls.inherited_vars)
            | {
                "parent_state",
                "substates",
                "dirty_vars",
                "dirty_substates",
                "router_data",
            }
            | types.RESERVED_BACKEND_VAR_NAMES
        )

    @classmethod
    @functools.lru_cache()
    def get_parent_state(cls) -> Type[BaseState] | None:
        """Get the parent state.

        Raises:
            ValueError: If more than one parent state is found.

        Returns:
            The parent state.
        """
        parent_states = [
            base
            for base in cls.__bases__
            if issubclass(base, BaseState) and base is not BaseState and not base._mixin
        ]
        if len(parent_states) >= 2:
            raise ValueError(f"Only one parent state is allowed {parent_states}.")
        return parent_states[0] if len(parent_states) == 1 else None  # type: ignore

    @classmethod
    def get_substates(cls) -> set[Type[BaseState]]:
        """Get the substates of the state.

        Returns:
            The substates of the state.
        """
        return cls.class_subclasses

    @classmethod
    @functools.lru_cache()
    def get_name(cls) -> str:
        """Get the name of the state.

        Returns:
            The name of the state.
        """
        module = cls.__module__.replace(".", "___")
        return format.to_snake_case(f"{module}___{cls.__name__}")

    @classmethod
    @functools.lru_cache()
    def get_full_name(cls) -> str:
        """Get the full name of the state.

        Returns:
            The full name of the state.
        """
        name = cls.get_name()
        parent_state = cls.get_parent_state()
        if parent_state is not None:
            name = ".".join((parent_state.get_full_name(), name))
        return name

    @classmethod
    @functools.lru_cache()
    def get_class_substate(cls, path: Sequence[str] | str) -> Type[BaseState]:
        """Get the class substate.

        Args:
            path: The path to the substate.

        Returns:
            The class substate.

        Raises:
            ValueError: If the substate is not found.
        """
        if isinstance(path, str):
            path = tuple(path.split("."))

        if len(path) == 0:
            return cls
        if path[0] == cls.get_name():
            if len(path) == 1:
                return cls
            path = path[1:]
        for substate in cls.get_substates():
            if path[0] == substate.get_name():
                return substate.get_class_substate(path[1:])
        raise ValueError(f"Invalid path: {path}")

    @classmethod
    def get_class_var(cls, path: Sequence[str]) -> Any:
        """Get the class var.

        Args:
            path: The path to the var.

        Returns:
            The class var.

        Raises:
            ValueError: If the path is invalid.
        """
        path, name = path[:-1], path[-1]
        substate = cls.get_class_substate(tuple(path))
        if not hasattr(substate, name):
            raise ValueError(f"Invalid path: {path}")
        return getattr(substate, name)

    @classmethod
    def _init_var(cls, prop: Var):
        """Initialize a variable.

        Args:
            prop: The variable to initialize

        Raises:
            VarTypeError: if the variable has an incorrect type
        """
        from reflex.utils.exceptions import VarTypeError

        if not types.is_valid_var_type(prop._var_type):
            raise VarTypeError(
                "State vars must be primitive Python types, "
                "Plotly figures, Pandas dataframes, "
                "or subclasses of rx.Base. "
                f'Found var "{prop._js_expr}" with type {prop._var_type}.'
            )
        cls._set_var(prop)
        cls._create_setter(prop)
        cls._set_default_value(prop)

    @classmethod
    def add_var(cls, name: str, type_: Any, default_value: Any = None):
        """Add dynamically a variable to the State.

        The variable added this way can be used in the same way as a variable
        defined statically in the model.

        Args:
            name: The name of the variable
            type_: The type of the variable
            default_value: The default value of the variable

        Raises:
            NameError: if a variable of this name already exists
        """
        if name in cls.__fields__:
            raise NameError(
                f"The variable '{name}' already exist. Use a different name"
            )

        # create the variable based on name and type
        var = Var(
            _js_expr=format.format_state_name(cls.get_full_name()) + "." + name,
            _var_type=type_,
            _var_data=VarData.from_state(cls, name),
        ).guess_type()

        # add the pydantic field dynamically (must be done before _init_var)
        cls.add_field(var, default_value)

        cls._init_var(var)

        # update the internal dicts so the new variable is correctly handled
        cls.base_vars.update({name: var})
        cls.vars.update({name: var})

        # let substates know about the new variable
        for substate_class in cls.class_subclasses:
            substate_class.vars.setdefault(name, var)

        # Reinitialize dependency tracking dicts.
        cls._init_var_dependency_dicts()

    @classmethod
    def _set_var(cls, prop: Var):
        """Set the var as a class member.

        Args:
            prop: The var instance to set.
        """
        setattr(cls, prop._var_field_name, prop)

    @classmethod
    def _create_event_handler(cls, fn: Any):
        """Create an event handler for the given function.

        Args:
            fn: The function to create an event handler for.

        Returns:
            The event handler.
        """
        return EventHandler(fn=fn, state_full_name=cls.get_full_name())

    @classmethod
    def _create_setvar(cls):
        """Create the setvar method for the state."""
        cls.setvar = cls.event_handlers["setvar"] = EventHandlerSetVar(state_cls=cls)

    @classmethod
    def _create_setter(cls, prop: Var):
        """Create a setter for the var.

        Args:
            prop: The var to create a setter for.
        """
        setter_name = prop._get_setter_name(include_state=False)
        if setter_name not in cls.__dict__:
            event_handler = cls._create_event_handler(prop._get_setter())
            cls.event_handlers[setter_name] = event_handler
            setattr(cls, setter_name, event_handler)

    @classmethod
    def _set_default_value(cls, prop: Var):
        """Set the default value for the var.

        Args:
            prop: The var to set the default value for.
        """
        # Get the pydantic field for the var.
        field = cls.get_fields()[prop._var_field_name]
        if field.required:
            default_value = prop._get_default_value()
            if default_value is not None:
                field.required = False
                field.default = default_value
        if (
            not field.required
            and field.default is None
            and field.default_factory is None
            and not types.is_optional(prop._var_type)
        ):
            # Ensure frontend uses null coalescing when accessing.
            object.__setattr__(prop, "_var_type", Optional[prop._var_type])

    @classmethod
    def _get_var_default(cls, name: str, annotation_value: Any) -> Any:
        """Get the default value of a (backend) var.

        Args:
            name: The name of the var.
            annotation_value: The annotation value of the var.

        Returns:
            The default value of the var or None.
        """
        try:
            return getattr(cls, name)
        except AttributeError:
            try:
                return Var("", _var_type=annotation_value)._get_default_value()
            except TypeError:
                pass
        return None

    @staticmethod
    def _get_base_functions() -> dict[str, FunctionType]:
        """Get all functions of the state class excluding dunder methods.

        Returns:
            The functions of rx.State class as a dict.
        """
        return {
            func[0]: func[1]
            for func in inspect.getmembers(BaseState, predicate=inspect.isfunction)
            if not func[0].startswith("__")
        }

    @classmethod
    def _update_substate_inherited_vars(cls, vars_to_add: dict[str, Var]):
        """Update the inherited vars of substates recursively when new vars are added.

        Also updates the var dependency tracking dicts after adding vars.

        Args:
            vars_to_add: names to Var instances to add to substates
        """
        for substate_class in cls.class_subclasses:
            for name, var in vars_to_add.items():
                if types.is_backend_base_variable(name, cls):
                    substate_class.backend_vars.setdefault(name, var)
                    substate_class.inherited_backend_vars.setdefault(name, var)
                else:
                    substate_class.vars.setdefault(name, var)
                    substate_class.inherited_vars.setdefault(name, var)
                substate_class._update_substate_inherited_vars(vars_to_add)
        # Reinitialize dependency tracking dicts.
        cls._init_var_dependency_dicts()

    @classmethod
    def setup_dynamic_args(cls, args: dict[str, str]):
        """Set up args for easy access in renderer.

        Args:
            args: a dict of args
        """
        if not args:
            return

        cls._check_overwritten_dynamic_args(list(args.keys()))

        def argsingle_factory(param: str):
            def inner_func(self: BaseState) -> str:  # type: ignore
                return self.router.page.params.get(param, "")

            return inner_func

        def arglist_factory(param: str):
            def inner_func(self: BaseState) -> List[str]:
                return self.router.page.params.get(param, [])

            return inner_func

        dynamic_vars = {}
        for param, value in args.items():
            if value == constants.RouteArgType.SINGLE:
                func = argsingle_factory(param)
            elif value == constants.RouteArgType.LIST:
                func = arglist_factory(param)
            else:
                continue
            dynamic_vars[param] = DynamicRouteVar(
                fget=func,
                cache=True,
                _js_expr=param,
                _var_data=VarData.from_state(cls),
            )
            setattr(cls, param, dynamic_vars[param])

        # Update tracking dicts.
        cls.computed_vars.update(dynamic_vars)
        cls.vars.update(dynamic_vars)
        cls._update_substate_inherited_vars(dynamic_vars)

    @classmethod
    def _check_overwritten_dynamic_args(cls, args: list[str]):
        """Check if dynamic args are shadowing existing vars. Recursively checks all child states.

        Args:
            args: a dict of args

        Raises:
            DynamicRouteArgShadowsStateVar: If a dynamic arg is shadowing an existing var.
        """
        for arg in args:
            if (
                arg in cls.computed_vars
                and not isinstance(cls.computed_vars[arg], DynamicRouteVar)
            ) or arg in cls.base_vars:
                raise DynamicRouteArgShadowsStateVar(
                    f"Dynamic route arg '{arg}' is shadowing an existing var in {cls.__module__}.{cls.__name__}"
                )
        for substate in cls.get_substates():
            substate._check_overwritten_dynamic_args(args)

    def __getattribute__(self, name: str) -> Any:
        """Get the state var.

        If the var is inherited, get the var from the parent state.

        Args:
            name: The name of the var.

        Returns:
            The value of the var.
        """
        # If the state hasn't been initialized yet, return the default value.
        if not super().__getattribute__("__dict__"):
            return super().__getattribute__(name)

        inherited_vars = {
            **super().__getattribute__("inherited_vars"),
            **super().__getattribute__("inherited_backend_vars"),
        }

        # For now, handle router_data updates as a special case.
        if name in inherited_vars or name == constants.ROUTER_DATA:
            parent_state = super().__getattribute__("parent_state")
            if parent_state is not None:
                return getattr(parent_state, name)

        # Allow event handlers to be called on the instance directly.
        event_handlers = super().__getattribute__("event_handlers")
        if name in event_handlers:
            handler = event_handlers[name]
            if handler.is_background:
                fn = _no_chain_background_task(type(self), name, handler.fn)
            else:
                fn = functools.partial(handler.fn, self)
            fn.__module__ = handler.fn.__module__  # type: ignore
            fn.__qualname__ = handler.fn.__qualname__  # type: ignore
            return fn

        backend_vars = super().__getattribute__("_backend_vars")
        if name in backend_vars:
            value = backend_vars[name]
        else:
            value = super().__getattribute__(name)

        if isinstance(value, EventHandler):
            # The event handler is inherited from a parent, so let the parent convert
            # it to a callable function.
            parent_state = super().__getattribute__("parent_state")
            if parent_state is not None:
                return getattr(parent_state, name)

        if MutableProxy._is_mutable_type(value) and (
            name in super().__getattribute__("base_vars") or name in backend_vars
        ):
            # track changes in mutable containers (list, dict, set, etc)
            return MutableProxy(wrapped=value, state=self, field_name=name)

        return value

    def __setattr__(self, name: str, value: Any):
        """Set the attribute.

        If the attribute is inherited, set the attribute on the parent state.

        Args:
            name: The name of the attribute.
            value: The value of the attribute.

        Raises:
            SetUndefinedStateVarError: If a value of a var is set without first defining it.
        """
        if isinstance(value, MutableProxy):
            # unwrap proxy objects when assigning back to the state
            value = value.__wrapped__

        # Set the var on the parent state.
        inherited_vars = {**self.inherited_vars, **self.inherited_backend_vars}
        if name in inherited_vars:
            setattr(self.parent_state, name, value)
            return

        if name in self.backend_vars:
            # abort if unchanged
            if self._backend_vars.get(name) == value:
                return
            self._backend_vars.__setitem__(name, value)
            self.dirty_vars.add(name)
            self._mark_dirty()
            return

        if (
            name not in self.vars
            and name not in self.get_skip_vars()
            and not name.startswith("__")
            and not name.startswith(
                f"_{getattr(type(self), '__original_name__', type(self).__name__)}__"
            )
        ):
            raise SetUndefinedStateVarError(
                f"The state variable '{name}' has not been defined in '{type(self).__name__}'. "
                f"All state variables must be declared before they can be set."
            )

        fields = self.get_fields()

        if name in fields:
            field = fields[name]
            field_type = _unwrap_field_type(field.outer_type_)
            if field.allow_none and not is_optional(field_type):
                field_type = Union[field_type, None]
            if not _isinstance(value, field_type):
                console.deprecate(
                    "mismatched-type-assignment",
                    f"Tried to assign value {value} of type {type(value)} to field {type(self).__name__}.{name} of type {field_type}."
                    " This might lead to unexpected behavior.",
                    "0.6.5",
                    "0.7.0",
                )

        # Set the attribute.
        super().__setattr__(name, value)

        # Add the var to the dirty list.
        if name in self.vars or name in self._computed_var_dependencies:
            self.dirty_vars.add(name)
            self._mark_dirty()

        # For now, handle router_data updates as a special case
        if name == constants.ROUTER_DATA:
            self.dirty_vars.add(name)
            self._mark_dirty()

    def reset(self):
        """Reset all the base vars to their default values."""
        # Reset the base vars.
        fields = self.get_fields()
        for prop_name in self.base_vars:
            if prop_name == constants.ROUTER:
                continue  # never reset the router data
            field = fields[prop_name]
            if default_factory := field.default_factory:
                default = default_factory()
            else:
                default = copy.deepcopy(field.default)
            setattr(self, prop_name, default)

        # Reset the backend vars.
        for prop_name, value in self.backend_vars.items():
            setattr(self, prop_name, copy.deepcopy(value))

        # Recursively reset the substates.
        for substate in self.substates.values():
            substate.reset()

    def _reset_client_storage(self):
        """Reset client storage base vars to their default values."""
        # Client-side storage is reset during hydrate so that clearing cookies
        # on the browser also resets the values on the backend.
        fields = self.get_fields()
        for prop_name in self.base_vars:
            field = fields[prop_name]
            if isinstance(field.default, ClientStorageBase) or (
                isinstance(field.type_, type)
                and issubclass(field.type_, ClientStorageBase)
            ):
                setattr(self, prop_name, copy.deepcopy(field.default))

        # Recursively reset the substate client storage.
        for substate in self.substates.values():
            substate._reset_client_storage()

    def get_substate(self, path: Sequence[str]) -> BaseState:
        """Get the substate.

        Args:
            path: The path to the substate.

        Returns:
            The substate.

        Raises:
            ValueError: If the substate is not found.
        """
        if len(path) == 0:
            return self
        if path[0] == self.get_name():
            if len(path) == 1:
                return self
            path = path[1:]
        if path[0] not in self.substates:
            raise ValueError(f"Invalid path: {path}")
        return self.substates[path[0]].get_substate(path[1:])

    @classmethod
    def _get_common_ancestor(cls, other: Type[BaseState]) -> str:
        """Find the name of the nearest common ancestor shared by this and the other state.

        Args:
            other: The other state.

        Returns:
            Full name of the nearest common ancestor.
        """
        common_ancestor_parts = []
        for part1, part2 in zip(
            cls.get_full_name().split("."),
            other.get_full_name().split("."),
        ):
            if part1 != part2:
                break
            common_ancestor_parts.append(part1)
        return ".".join(common_ancestor_parts)

    @classmethod
    def _determine_missing_parent_states(
        cls, target_state_cls: Type[BaseState]
    ) -> tuple[str, list[str]]:
        """Determine the missing parent states between the target_state_cls and common ancestor of this state.

        Args:
            target_state_cls: The class of the state to find missing parent states for.

        Returns:
            The name of the common ancestor and the list of missing parent states.
        """
        common_ancestor_name = cls._get_common_ancestor(target_state_cls)
        common_ancestor_parts = common_ancestor_name.split(".")
        target_state_parts = tuple(target_state_cls.get_full_name().split("."))
        relative_target_state_parts = target_state_parts[len(common_ancestor_parts) :]

        # Determine which parent states to fetch from the common ancestor down to the target_state_cls.
        fetch_parent_states = [common_ancestor_name]
        for relative_parent_state_name in relative_target_state_parts:
            fetch_parent_states.append(
                ".".join((fetch_parent_states[-1], relative_parent_state_name))
            )

        return common_ancestor_name, fetch_parent_states[1:-1]

    def _get_parent_states(self) -> list[tuple[str, BaseState]]:
        """Get all parent state instances up to the root of the state tree.

        Returns:
            A list of tuples containing the name and the instance of each parent state.
        """
        parent_states_with_name = []
        parent_state = self
        while parent_state.parent_state is not None:
            parent_state = parent_state.parent_state
            parent_states_with_name.append((parent_state.get_full_name(), parent_state))
        return parent_states_with_name

    def _get_root_state(self) -> BaseState:
        """Get the root state of the state tree.

        Returns:
            The root state of the state tree.
        """
        parent_state = self
        while parent_state.parent_state is not None:
            parent_state = parent_state.parent_state
        return parent_state

    async def _populate_parent_states(self, target_state_cls: Type[BaseState]):
        """Populate substates in the tree between the target_state_cls and common ancestor of this state.

        Args:
            target_state_cls: The class of the state to populate parent states for.

        Returns:
            The parent state instance of target_state_cls.

        Raises:
            RuntimeError: If redis is not used in this backend process.
        """
        state_manager = get_state_manager()
        if not isinstance(state_manager, StateManagerRedis):
            raise RuntimeError(
                f"Cannot populate parent states of {target_state_cls.get_full_name()} without redis. "
                "(All states should already be available -- this is likely a bug).",
            )

        # Find the missing parent states up to the common ancestor.
        (
            common_ancestor_name,
            missing_parent_states,
        ) = self._determine_missing_parent_states(target_state_cls)

        # Fetch all missing parent states and link them up to the common ancestor.
        parent_states_tuple = self._get_parent_states()
        root_state = parent_states_tuple[-1][1]
        parent_states_by_name = dict(parent_states_tuple)
        parent_state = parent_states_by_name[common_ancestor_name]
        for parent_state_name in missing_parent_states:
            try:
                parent_state = root_state.get_substate(parent_state_name.split("."))
                # The requested state is already cached, do NOT fetch it again.
                continue
            except ValueError:
                # The requested state is missing, fetch from redis.
                pass
            parent_state = await state_manager.get_state(
                token=_substate_key(
                    self.router.session.client_token, parent_state_name
                ),
                top_level=False,
                get_substates=False,
                parent_state=parent_state,
            )

        # Return the direct parent of target_state_cls for subsequent linking.
        return parent_state

    def _get_state_from_cache(self, state_cls: Type[BaseState]) -> BaseState:
        """Get a state instance from the cache.

        Args:
            state_cls: The class of the state.

        Returns:
            The instance of state_cls associated with this state's client_token.
        """
        root_state = self._get_root_state()
        return root_state.get_substate(state_cls.get_full_name().split("."))

    async def _get_state_from_redis(self, state_cls: Type[BaseState]) -> BaseState:
        """Get a state instance from redis.

        Args:
            state_cls: The class of the state.

        Returns:
            The instance of state_cls associated with this state's client_token.

        Raises:
            RuntimeError: If redis is not used in this backend process.
        """
        # Fetch all missing parent states from redis.
        parent_state_of_state_cls = await self._populate_parent_states(state_cls)

        # Then get the target state and all its substates.
        state_manager = get_state_manager()
        if not isinstance(state_manager, StateManagerRedis):
            raise RuntimeError(
                f"Requested state {state_cls.get_full_name()} is not cached and cannot be accessed without redis. "
                "(All states should already be available -- this is likely a bug).",
            )
        return await state_manager.get_state(
            token=_substate_key(self.router.session.client_token, state_cls),
            top_level=False,
            get_substates=True,
            parent_state=parent_state_of_state_cls,
        )

    async def get_state(self, state_cls: Type[BaseState]) -> BaseState:
        """Get an instance of the state associated with this token.

        Allows for arbitrary access to sibling states from within an event handler.

        Args:
            state_cls: The class of the state.

        Returns:
            The instance of state_cls associated with this state's client_token.
        """
        # Fast case - if this state instance is already cached, get_substate from root state.
        try:
            return self._get_state_from_cache(state_cls)
        except ValueError:
            pass

        # Slow case - fetch missing parent states from redis.
        return await self._get_state_from_redis(state_cls)

    def _get_event_handler(
        self, event: Event
    ) -> tuple[BaseState | StateProxy, EventHandler]:
        """Get the event handler for the given event.

        Args:
            event: The event to get the handler for.


        Returns:
            The event handler.

        Raises:
            ValueError: If the event handler or substate is not found.
        """
        # Get the event handler.
        path = event.name.split(".")
        path, name = path[:-1], path[-1]
        substate = self.get_substate(path)
        if not substate:
            raise ValueError(
                "The value of state cannot be None when processing an event."
            )
        handler = substate.event_handlers[name]

        # For background tasks, proxy the state
        if handler.is_background:
            substate = StateProxy(substate)

        return substate, handler

    async def _process(self, event: Event) -> AsyncIterator[StateUpdate]:
        """Obtain event info and process event.

        Args:
            event: The event to process.

        Yields:
            The state update after processing the event.
        """
        # Get the event handler.
        substate, handler = self._get_event_handler(event)

        # Run the event generator and yield state updates.
        async for update in self._process_event(
            handler=handler,
            state=substate,
            payload=event.payload,
        ):
            yield update

    def _check_valid(self, handler: EventHandler, events: Any) -> Any:
        """Check if the events yielded are valid. They must be EventHandlers or EventSpecs.

        Args:
            handler: EventHandler.
            events: The events to be checked.

        Raises:
            TypeError: If any of the events are not valid.

        Returns:
            The events as they are if valid.
        """

        def _is_valid_type(events: Any) -> bool:
            return isinstance(events, (Event, EventHandler, EventSpec))

        if events is None or _is_valid_type(events):
            return events
        try:
            if all(_is_valid_type(e) for e in events):
                return events
        except TypeError:
            pass

        raise TypeError(
            f"Your handler {handler.fn.__qualname__} must only return/yield: None, Events or other EventHandlers referenced by their class (not using `self`)"
        )

    def _as_state_update(
        self,
        handler: EventHandler,
        events: EventSpec | list[EventSpec] | None,
        final: bool,
    ) -> StateUpdate:
        """Convert the events to a StateUpdate.

        Fixes the events and checks for validity before converting.

        Args:
            handler: The handler where the events originated from.
            events: The events to queue with the update.
            final: Whether the handler is done processing.

        Returns:
            The valid StateUpdate containing the events and final flag.
        """
        # get the delta from the root of the state tree
        state = self._get_root_state()

        token = self.router.session.client_token

        # Convert valid EventHandler and EventSpec into Event
        fixed_events = fix_events(self._check_valid(handler, events), token)

        try:
            # Get the delta after processing the event.
            delta = state.get_delta()
            state._clean()

            return StateUpdate(
                delta=delta,
                events=fixed_events,
                final=final if not handler.is_background else True,
            )
        except Exception as ex:
            state._clean()

            app_instance = getattr(prerequisites.get_app(), constants.CompileVars.APP)

            event_specs = app_instance.backend_exception_handler(ex)

            if event_specs is None:
                return StateUpdate()

            event_specs_correct_type = cast(
                Union[List[Union[EventSpec, EventHandler]], None],
                [event_specs] if isinstance(event_specs, EventSpec) else event_specs,
            )
            fixed_events = fix_events(
                event_specs_correct_type,
                token,
                router_data=state.router_data,
            )
            return StateUpdate(
                events=fixed_events,
                final=True,
            )

    async def _process_event(
        self, handler: EventHandler, state: BaseState | StateProxy, payload: Dict
    ) -> AsyncIterator[StateUpdate]:
        """Process event.

        Args:
            handler: EventHandler to process.
            state: State to process the handler.
            payload: The event payload.

        Yields:
            StateUpdate object
        """
        from reflex.utils import telemetry

        # Get the function to process the event.
        fn = functools.partial(handler.fn, state)

        try:
            type_hints = typing.get_type_hints(handler.fn)
        except Exception:
            type_hints = {}

        for arg, value in list(payload.items()):
            hinted_args = type_hints.get(arg, Any)
            if hinted_args is Any:
                continue
            if is_union(hinted_args):
                if value is None:
                    continue
                hinted_args = value_inside_optional(hinted_args)
            if (
                isinstance(value, dict)
                and inspect.isclass(hinted_args)
                and not types.is_generic_alias(hinted_args)  # py3.9-py3.10
            ):
                if issubclass(hinted_args, Model):
                    # Remove non-fields from the payload
                    payload[arg] = hinted_args(
                        **{
                            key: value
                            for key, value in value.items()
                            if key in hinted_args.__fields__
                        }
                    )
                elif dataclasses.is_dataclass(hinted_args) or issubclass(
                    hinted_args, (Base, BaseModelV1, BaseModelV2)
                ):
                    payload[arg] = hinted_args(**value)
            if isinstance(value, list) and (hinted_args is set or hinted_args is Set):
                payload[arg] = set(value)
            if isinstance(value, list) and (
                hinted_args is tuple or hinted_args is Tuple
            ):
                payload[arg] = tuple(value)

        # Wrap the function in a try/except block.
        try:
            # Handle async functions.
            if asyncio.iscoroutinefunction(fn.func):
                events = await fn(**payload)

            # Handle regular functions.
            else:
                events = fn(**payload)
            # Handle async generators.
            if inspect.isasyncgen(events):
                async for event in events:
                    yield state._as_state_update(handler, event, final=False)
                yield state._as_state_update(handler, events=None, final=True)

            # Handle regular generators.
            elif inspect.isgenerator(events):
                try:
                    while True:
                        yield state._as_state_update(handler, next(events), final=False)
                except StopIteration as si:
                    # the "return" value of the generator is not available
                    # in the loop, we must catch StopIteration to access it
                    if si.value is not None:
                        yield state._as_state_update(handler, si.value, final=False)
                yield state._as_state_update(handler, events=None, final=True)

            # Handle regular event chains.
            else:
                yield state._as_state_update(handler, events, final=True)

        # If an error occurs, throw a window alert.
        except Exception as ex:
            telemetry.send_error(ex, context="backend")

            app_instance = getattr(prerequisites.get_app(), constants.CompileVars.APP)

            event_specs = app_instance.backend_exception_handler(ex)

            yield state._as_state_update(
                handler,
                event_specs,
                final=True,
            )

    def _mark_dirty_computed_vars(self) -> None:
        """Mark ComputedVars that need to be recalculated based on dirty_vars."""
        dirty_vars = self.dirty_vars
        while dirty_vars:
            calc_vars, dirty_vars = dirty_vars, set()
            for cvar in self._dirty_computed_vars(from_vars=calc_vars):
                self.dirty_vars.add(cvar)
                dirty_vars.add(cvar)
                actual_var = self.computed_vars.get(cvar)
                if actual_var is not None:
                    actual_var.mark_dirty(instance=self)

    def _expired_computed_vars(self) -> set[str]:
        """Determine ComputedVars that need to be recalculated based on the expiration time.

        Returns:
            Set of computed vars to include in the delta.
        """
        return {
            cvar
            for cvar in self.computed_vars
            if self.computed_vars[cvar].needs_update(instance=self)
        }

    def _dirty_computed_vars(
        self, from_vars: set[str] | None = None, include_backend: bool = True
    ) -> set[str]:
        """Determine ComputedVars that need to be recalculated based on the given vars.

        Args:
            from_vars: find ComputedVar that depend on this set of vars. If unspecified, will use the dirty_vars.
            include_backend: whether to include backend vars in the calculation.

        Returns:
            Set of computed vars to include in the delta.
        """
        return {
            cvar
            for dirty_var in from_vars or self.dirty_vars
            for cvar in self._computed_var_dependencies[dirty_var]
            if include_backend or not self.computed_vars[cvar]._backend
        }

    @classmethod
    def _potentially_dirty_substates(cls) -> set[Type[BaseState]]:
        """Determine substates which could be affected by dirty vars in this state.

        Returns:
            Set of State classes that may need to be fetched to recalc computed vars.
        """
        # _always_dirty_substates need to be fetched to recalc computed vars.
        fetch_substates = {
            cls.get_class_substate((cls.get_name(), *substate_name.split(".")))
            for substate_name in cls._always_dirty_substates
        }
        for dependent_substates in cls._substate_var_dependencies.values():
            fetch_substates.update(
                {
                    cls.get_class_substate((cls.get_name(), *substate_name.split(".")))
                    for substate_name in dependent_substates
                }
            )
        return fetch_substates

    def get_delta(self) -> Delta:
        """Get the delta for the state.

        Returns:
            The delta for the state.
        """
        delta = {}

        # Apply dirty variables down into substates
        self.dirty_vars.update(self._always_dirty_computed_vars)
        self._mark_dirty()

        frontend_computed_vars: set[str] = {
            name for name, cv in self.computed_vars.items() if not cv._backend
        }

        # Return the dirty vars for this instance, any cached/dependent computed vars,
        # and always dirty computed vars (cache=False)
        delta_vars = (
            self.dirty_vars.intersection(self.base_vars)
            .union(self.dirty_vars.intersection(frontend_computed_vars))
            .union(self._dirty_computed_vars(include_backend=False))
            .union(self._always_dirty_computed_vars)
        )

        subdelta: Dict[str, Any] = {
            prop: self.get_value(prop)
            for prop in delta_vars
            if not types.is_backend_base_variable(prop, type(self))
        }

        if len(subdelta) > 0:
            delta[self.get_full_name()] = subdelta

        # Recursively find the substate deltas.
        substates = self.substates
        for substate in self.dirty_substates.union(self._always_dirty_substates):
            delta.update(substates[substate].get_delta())

        # Return the delta.
        return delta

    def _mark_dirty(self):
        """Mark the substate and all parent states as dirty."""
        state_name = self.get_name()
        if (
            self.parent_state is not None
            and state_name not in self.parent_state.dirty_substates
        ):
            self.parent_state.dirty_substates.add(self.get_name())
            self.parent_state._mark_dirty()

        # Append expired computed vars to dirty_vars to trigger recalculation
        self.dirty_vars.update(self._expired_computed_vars())

        # have to mark computed vars dirty to allow access to newly computed
        # values within the same ComputedVar function
        self._mark_dirty_computed_vars()
        self._mark_dirty_substates()

    def _mark_dirty_substates(self):
        """Propagate dirty var / computed var status into substates."""
        substates = self.substates
        for var in self.dirty_vars:
            for substate_name in self._substate_var_dependencies[var]:
                self.dirty_substates.add(substate_name)
                substate = substates[substate_name]
                substate.dirty_vars.add(var)
                substate._mark_dirty()

    def _update_was_touched(self):
        """Update the _was_touched flag based on dirty_vars."""
        if self.dirty_vars and not self._was_touched:
            for var in self.dirty_vars:
                if var in self.base_vars or var in self._backend_vars:
                    self._was_touched = True
                    break
                if var == constants.ROUTER_DATA and self.parent_state is None:
                    self._was_touched = True
                    break

    def _get_was_touched(self) -> bool:
        """Check current dirty_vars and flag to determine if state instance was modified.

        If any dirty vars belong to this state, mark _was_touched.

        This flag determines whether this state instance should be persisted to redis.

        Returns:
            Whether this state instance was ever modified.
        """
        # Ensure the flag is up to date based on the current dirty_vars
        self._update_was_touched()
        return self._was_touched

    def _clean(self):
        """Reset the dirty vars."""
        # Update touched status before cleaning dirty_vars.
        self._update_was_touched()

        # Recursively clean the substates.
        for substate in self.dirty_substates:
            if substate not in self.substates:
                continue
            self.substates[substate]._clean()

        # Clean this state.
        self.dirty_vars = set()
        self.dirty_substates = set()

    def get_value(self, key: str) -> Any:
        """Get the value of a field (without proxying).

        The returned value will NOT track dirty state updates.

        Args:
            key: The key of the field.

        Returns:
            The value of the field.
        """
        value = super().get_value(key)
        if isinstance(value, MutableProxy):
            return value.__wrapped__
        return value

    def dict(
        self, include_computed: bool = True, initial: bool = False, **kwargs
    ) -> dict[str, Any]:
        """Convert the object to a dictionary.

        Args:
            include_computed: Whether to include computed vars.
            initial: Whether to get the initial value of computed vars.
            **kwargs: Kwargs to pass to the pydantic dict method.

        Returns:
            The object as a dictionary.
        """
        if include_computed:
            # Apply dirty variables down into substates to allow never-cached ComputedVar to
            # trigger recalculation of dependent vars
            self.dirty_vars.update(self._always_dirty_computed_vars)
            self._mark_dirty()

        base_vars = {
            prop_name: self.get_value(prop_name) for prop_name in self.base_vars
        }
        if initial and include_computed:
            computed_vars = {
                # Include initial computed vars.
                prop_name: (
                    cv._initial_value
                    if is_computed_var(cv)
                    and not isinstance(cv._initial_value, types.Unset)
                    else self.get_value(prop_name)
                )
                for prop_name, cv in self.computed_vars.items()
                if not cv._backend
            }
        elif include_computed:
            computed_vars = {
                # Include the computed vars.
                prop_name: self.get_value(prop_name)
                for prop_name, cv in self.computed_vars.items()
                if not cv._backend
            }
        else:
            computed_vars = {}
        variables = {**base_vars, **computed_vars}
        d = {
            self.get_full_name(): {k: variables[k] for k in sorted(variables)},
        }
        for substate_d in [
            v.dict(include_computed=include_computed, initial=initial, **kwargs)
            for v in self.substates.values()
        ]:
            d.update(substate_d)

        return d

    async def __aenter__(self) -> BaseState:
        """Enter the async context manager protocol.

        This should not be used for the State class, but exists for
        type-compatibility with StateProxy.

        Raises:
            TypeError: always, because async contextmanager protocol is only supported for background task.
        """
        raise TypeError(
            "Only background task should use `async with self` to modify state."
        )

    async def __aexit__(self, *exc_info: Any) -> None:
        """Exit the async context manager protocol.

        This should not be used for the State class, but exists for
        type-compatibility with StateProxy.

        Args:
            exc_info: The exception info tuple.
        """
        pass

    def __getstate__(self):
        """Get the state for redis serialization.

        This method is called by pickle to serialize the object.

        It explicitly removes parent_state and substates because those are serialized separately
        by the StateManagerRedis to allow for better horizontal scaling as state size increases.

        Returns:
            The state dict for serialization.
        """
        state = super().__getstate__()
        state["__dict__"] = state["__dict__"].copy()
        if state["__dict__"].get("parent_state") is not None:
            # Do not serialize router data in substates (only the root state).
            state["__dict__"].pop("router", None)
            state["__dict__"].pop("router_data", None)
        # Never serialize parent_state or substates.
        state["__dict__"].pop("parent_state", None)
        state["__dict__"].pop("substates", None)
        state["__dict__"].pop("_was_touched", None)
        # Remove all inherited vars.
        for inherited_var_name in self.inherited_vars:
            state["__dict__"].pop(inherited_var_name, None)
        return state

    def __setstate__(self, state: dict[str, Any]):
        """Set the state from redis deserialization.

        This method is called by pickle to deserialize the object.

        Args:
            state: The state dict for deserialization.
        """
        state["__dict__"]["parent_state"] = None
        state["__dict__"]["substates"] = {}
        super().__setstate__(state)

    def _check_state_size(
        self,
        pickle_state_size: int,
    ):
        """Print a warning when the state is too large.

        Args:
            pickle_state_size: The size of the pickled state.

        Raises:
            StateTooLargeError: If the state is too large.
        """
        state_full_name = self.get_full_name()
        if (
            state_full_name not in _WARNED_ABOUT_STATE_SIZE
            and pickle_state_size > TOO_LARGE_SERIALIZED_STATE
            and self.substates
        ):
            msg = (
                f"State {state_full_name} serializes to {pickle_state_size} bytes "
                + "which may present performance issues. Consider reducing the size of this state."
            )
            if environment.REFLEX_PERF_MODE.get() == PerformanceMode.WARN:
                console.warn(msg)
            elif environment.REFLEX_PERF_MODE.get() == PerformanceMode.RAISE:
                raise StateTooLargeError(msg)
            _WARNED_ABOUT_STATE_SIZE.add(state_full_name)

    @classmethod
    @functools.lru_cache()
    def _to_schema(cls) -> str:
        """Convert a state to a schema.

        Returns:
            The hash of the schema.
        """

        def _field_tuple(
            field_name: str,
        ) -> Tuple[str, str, Any, Union[bool, None], Any]:
            model_field = cls.__fields__[field_name]
            return (
                field_name,
                model_field.name,
                _serialize_type(model_field.type_),
                (
                    model_field.required
                    if isinstance(model_field.required, bool)
                    else None
                ),
                (model_field.default if is_serializable(model_field.default) else None),
            )

        return md5(
            pickle.dumps(
                sorted(_field_tuple(field_name) for field_name in cls.base_vars)
            )
        ).hexdigest()

    def _serialize(self) -> bytes:
        """Serialize the state for redis.

        Returns:
            The serialized state.

        Raises:
            StateSerializationError: If the state cannot be serialized.
        """
        payload = b""
        error = ""
        try:
            payload = pickle.dumps((self._to_schema(), self))
        except HANDLED_PICKLE_ERRORS as og_pickle_error:
            error = (
                f"Failed to serialize state {self.get_full_name()} due to unpicklable object. "
                "This state will not be persisted. "
            )
            try:
                import dill

                payload = dill.dumps((self._to_schema(), self))
            except ImportError:
                error += (
                    f"Pickle error: {og_pickle_error}. "
                    "Consider `pip install 'dill>=0.3.8'` for more exotic serialization support."
                )
            except HANDLED_PICKLE_ERRORS as ex:
                error += f"Dill was also unable to pickle the state: {ex}"
            console.warn(error)

        if environment.REFLEX_PERF_MODE.get() != PerformanceMode.OFF:
            self._check_state_size(len(payload))

        if not payload:
            raise StateSerializationError(error)

        return payload

    @classmethod
    def _deserialize(
        cls, data: bytes | None = None, fp: BinaryIO | None = None
    ) -> BaseState:
        """Deserialize the state from redis/disk.

        data and fp are mutually exclusive, but one must be provided.

        Args:
            data: The serialized state data.
            fp: The file pointer to the serialized state data.

        Returns:
            The deserialized state.

        Raises:
            ValueError: If both data and fp are provided, or neither are provided.
            StateSchemaMismatchError: If the state schema does not match the expected schema.
        """
        if data is not None and fp is None:
            (substate_schema, state) = pickle.loads(data)
        elif fp is not None and data is None:
            (substate_schema, state) = pickle.load(fp)
        else:
            raise ValueError("Only one of `data` or `fp` must be provided")
        if substate_schema != state._to_schema():
            raise StateSchemaMismatchError()
        return state


class State(BaseState):
    """The app Base State."""

    # The hydrated bool.
    is_hydrated: bool = False


T = TypeVar("T", bound=BaseState)


def dynamic(func: Callable[[T], Component]):
    """Create a dynamically generated components from a state class.

    Args:
        func: The function to generate the component.

    Returns:
        The dynamically generated component.

    Raises:
        DynamicComponentInvalidSignature: If the function does not have exactly one parameter.
        DynamicComponentInvalidSignature: If the function does not have a type hint for the state class.
    """
    number_of_parameters = len(inspect.signature(func).parameters)

    func_signature = get_type_hints(func)

    if "return" in func_signature:
        func_signature.pop("return")

    values = list(func_signature.values())

    if number_of_parameters != 1:
        raise DynamicComponentInvalidSignature(
            "The function must have exactly one parameter, which is the state class."
        )

    if len(values) != 1:
        raise DynamicComponentInvalidSignature(
            "You must provide a type hint for the state class in the function."
        )

    state_class: Type[T] = values[0]

    def wrapper() -> Component:
        from reflex.components.base.fragment import fragment

        return fragment(state_class._evaluate(lambda state: func(state)))

    return wrapper


class FrontendEventExceptionState(State):
    """Substate for handling frontend exceptions."""

    @event
    def handle_frontend_exception(self, stack: str, component_stack: str) -> None:
        """Handle frontend exceptions.

        If a frontend exception handler is provided, it will be called.
        Otherwise, the default frontend exception handler will be called.

        Args:
            stack: The stack trace of the exception.
            component_stack: The stack trace of the component where the exception occurred.

        """
        app_instance = getattr(prerequisites.get_app(), constants.CompileVars.APP)
        app_instance.frontend_exception_handler(Exception(stack))


class UpdateVarsInternalState(State):
    """Substate for handling internal state var updates."""

    async def update_vars_internal(self, vars: dict[str, Any]) -> None:
        """Apply updates to fully qualified state vars.

        The keys in `vars` should be in the form of `{state.get_full_name()}.{var_name}`,
        and each value will be set on the appropriate substate instance.

        This function is primarily used to apply cookie and local storage
        updates from the frontend to the appropriate substate.

        Args:
            vars: The fully qualified vars and values to update.
        """
        for var, value in vars.items():
            state_name, _, var_name = var.rpartition(".")
            var_state_cls = State.get_class_substate(state_name)
            var_state = await self.get_state(var_state_cls)
            setattr(var_state, var_name, value)


class OnLoadInternalState(State):
    """Substate for handling on_load event enumeration.

    This is a separate substate to avoid deserializing the entire state tree for every page navigation.
    """

    def on_load_internal(self) -> list[Event | EventSpec] | None:
        """Queue on_load handlers for the current page.

        Returns:
            The list of events to queue for on load handling.
        """
        # Do not app._compile()!  It should be already compiled by now.
        app = getattr(prerequisites.get_app(), constants.CompileVars.APP)
        load_events = app.get_load_events(self.router.page.path)
        if not load_events:
            self.is_hydrated = True
            return  # Fast path for navigation with no on_load events defined.
        self.is_hydrated = False
        return [
            *fix_events(
                load_events,
                self.router.session.client_token,
                router_data=self.router_data,
            ),
            State.set_is_hydrated(True),  # type: ignore
        ]


class ComponentState(State, mixin=True):
    """Base class to allow for the creation of a state instance per component.

    This allows for the bundling of UI and state logic into a single class,
    where each instance has a separate instance of the state.

    Subclass this class and define vars and event handlers in the traditional way.
    Then define a `get_component` method that returns the UI for the component instance.

    See the full [docs](https://reflex.dev/docs/substates/component-state/) for more.

    Basic example:
    ```python
    # Subclass ComponentState and define vars and event handlers.
    class Counter(rx.ComponentState):
        # Define vars that change.
        count: int = 0

        # Define event handlers.
        def increment(self):
            self.count += 1

        def decrement(self):
            self.count -= 1

        @classmethod
        def get_component(cls, **props):
            # Access the state vars and event handlers using `cls`.
            return rx.hstack(
                rx.button("Decrement", on_click=cls.decrement),
                rx.text(cls.count),
                rx.button("Increment", on_click=cls.increment),
                **props,
            )

    counter = Counter.create()
    ```
    """

    # The number of components created from this class.
    _per_component_state_instance_count: ClassVar[int] = 0

    def __init__(self, *args, **kwargs):
        """Do not allow direct initialization of the ComponentState.

        Args:
            *args: The args to pass to the State init method.
            **kwargs: The kwargs to pass to the State init method.

        Raises:
            ReflexRuntimeError: If the ComponentState is initialized directly.
        """
        if type(self)._mixin:
            raise ReflexRuntimeError(
                f"{ComponentState.__name__} {type(self).__name__} is not meant to be initialized directly. "
                + "Use the `create` method to create a new instance and access the state via the `State` attribute."
            )
        super().__init__(*args, **kwargs)

    @classmethod
    def __init_subclass__(cls, mixin: bool = True, **kwargs):
        """Overwrite mixin default to True.

        Args:
            mixin: Whether the subclass is a mixin and should not be initialized.
            **kwargs: The kwargs to pass to the pydantic init_subclass method.
        """
        super().__init_subclass__(mixin=mixin, **kwargs)

    @classmethod
    def get_component(cls, *children, **props) -> "Component":
        """Get the component instance.

        Args:
            children: The children of the component.
            props: The props of the component.

        Raises:
            NotImplementedError: if the subclass does not override this method.
        """
        raise NotImplementedError(
            f"{cls.__name__} must implement get_component to return the component instance."
        )

    @classmethod
    def create(cls, *children, **props) -> "Component":
        """Create a new instance of the Component.

        Args:
            children: The children of the component.
            props: The props of the component.

        Returns:
            A new instance of the Component with an independent copy of the State.
        """
        cls._per_component_state_instance_count += 1
        state_cls_name = f"{cls.__name__}_n{cls._per_component_state_instance_count}"
        component_state = type(
            state_cls_name,
            (cls, State),
            {"__module__": reflex.istate.dynamic.__name__},
            mixin=False,
        )
        # Save a reference to the dynamic state for pickle/unpickle.
        setattr(reflex.istate.dynamic, state_cls_name, component_state)
        component = component_state.get_component(*children, **props)
        component.State = component_state
        return component


class StateProxy(wrapt.ObjectProxy):
    """Proxy of a state instance to control mutability of vars for a background task.

    Since a background task runs against a state instance without holding the
    state_manager lock for the token, the reference may become stale if the same
    state is modified by another event handler.

    The proxy object ensures that writes to the state are blocked unless
    explicitly entering a context which refreshes the state from state_manager
    and holds the lock for the token until exiting the context. After exiting
    the context, a StateUpdate may be emitted to the frontend to notify the
    client of the state change.

    A background task will be passed the `StateProxy` as `self`, so mutability
    can be safely performed inside an `async with self` block.

        class State(rx.State):
            counter: int = 0

            @rx.event(background=True)
            async def bg_increment(self):
                await asyncio.sleep(1)
                async with self:
                    self.counter += 1
    """

    def __init__(
        self,
        state_instance: BaseState,
        parent_state_proxy: Optional["StateProxy"] = None,
    ):
        """Create a proxy for a state instance.

        If `get_state` is used on a StateProxy, the resulting state will be
        linked to the given state via parent_state_proxy. The first state in the
        chain is the state that initiated the background task.

        Args:
            state_instance: The state instance to proxy.
            parent_state_proxy: The parent state proxy, for linked mutability and context tracking.
        """
        super().__init__(state_instance)
        # compile is not relevant to backend logic
        self._self_app = getattr(prerequisites.get_app(), constants.CompileVars.APP)
        self._self_substate_path = tuple(state_instance.get_full_name().split("."))
        self._self_actx = None
        self._self_mutable = False
        self._self_actx_lock = asyncio.Lock()
        self._self_actx_lock_holder = None
        self._self_parent_state_proxy = parent_state_proxy

    def _is_mutable(self) -> bool:
        """Check if the state is mutable.

        Returns:
            Whether the state is mutable.
        """
        if self._self_parent_state_proxy is not None:
            return self._self_parent_state_proxy._is_mutable() or self._self_mutable
        return self._self_mutable

    async def __aenter__(self) -> StateProxy:
        """Enter the async context manager protocol.

        Sets mutability to True and enters the `App.modify_state` async context,
        which refreshes the state from state_manager and holds the lock for the
        given state token until exiting the context.

        Background tasks should avoid blocking calls while inside the context.

        Returns:
            This StateProxy instance in mutable mode.

        Raises:
            ImmutableStateError: If the state is already mutable.
        """
        if self._self_parent_state_proxy is not None:
            parent_state = (
                await self._self_parent_state_proxy.__aenter__()
            ).__wrapped__
            super().__setattr__(
                "__wrapped__",
                await parent_state.get_state(
                    State.get_class_substate(self._self_substate_path)
                ),
            )
            return self
        current_task = asyncio.current_task()
        if (
            self._self_actx_lock.locked()
            and current_task == self._self_actx_lock_holder
        ):
            raise ImmutableStateError(
                "The state is already mutable. Do not nest `async with self` blocks."
            )
        await self._self_actx_lock.acquire()
        self._self_actx_lock_holder = current_task
        self._self_actx = self._self_app.modify_state(
            token=_substate_key(
                self.__wrapped__.router.session.client_token,
                self._self_substate_path,
            )
        )
        mutable_state = await self._self_actx.__aenter__()
        super().__setattr__(
            "__wrapped__", mutable_state.get_substate(self._self_substate_path)
        )
        self._self_mutable = True
        return self

    async def __aexit__(self, *exc_info: Any) -> None:
        """Exit the async context manager protocol.

        Sets proxy mutability to False and persists any state changes.

        Args:
            exc_info: The exception info tuple.
        """
        if self._self_parent_state_proxy is not None:
            await self._self_parent_state_proxy.__aexit__(*exc_info)
            return
        if self._self_actx is None:
            return
        self._self_mutable = False
        try:
            await self._self_actx.__aexit__(*exc_info)
        finally:
            self._self_actx_lock_holder = None
            self._self_actx_lock.release()
        self._self_actx = None

    def __enter__(self):
        """Enter the regular context manager protocol.

        This is not supported for background tasks, and exists only to raise a more useful exception
        when the StateProxy is used incorrectly.

        Raises:
            TypeError: always, because only async contextmanager protocol is supported.
        """
        raise TypeError("Background task must use `async with self` to modify state.")

    def __exit__(self, *exc_info: Any) -> None:
        """Exit the regular context manager protocol.

        Args:
            exc_info: The exception info tuple.
        """
        pass

    def __getattr__(self, name: str) -> Any:
        """Get the attribute from the underlying state instance.

        Args:
            name: The name of the attribute.

        Returns:
            The value of the attribute.

        Raises:
            ImmutableStateError: If the state is not in mutable mode.
        """
        if name in ["substates", "parent_state"] and not self._is_mutable():
            raise ImmutableStateError(
                "Background task StateProxy is immutable outside of a context "
                "manager. Use `async with self` to modify state."
            )
        value = super().__getattr__(name)
        if not name.startswith("_self_") and isinstance(value, MutableProxy):
            # ensure mutations to these containers are blocked unless proxy is _mutable
            return ImmutableMutableProxy(
                wrapped=value.__wrapped__,
                state=self,  # type: ignore
                field_name=value._self_field_name,
            )
        if isinstance(value, functools.partial) and value.args[0] is self.__wrapped__:
            # Rebind event handler to the proxy instance
            value = functools.partial(
                value.func,
                self,
                *value.args[1:],
                **value.keywords,
            )
        if isinstance(value, MethodType) and value.__self__ is self.__wrapped__:
            # Rebind methods to the proxy instance
            value = type(value)(value.__func__, self)  # type: ignore
        return value

    def __setattr__(self, name: str, value: Any) -> None:
        """Set the attribute on the underlying state instance.

        If the attribute is internal, set it on the proxy instance instead.

        Args:
            name: The name of the attribute.
            value: The value of the attribute.

        Raises:
            ImmutableStateError: If the state is not in mutable mode.
        """
        if (
            name.startswith("_self_")  # wrapper attribute
            or self._is_mutable()  # lock held
            # non-persisted state attribute
            or name in self.__wrapped__.get_skip_vars()
        ):
            super().__setattr__(name, value)
            return

        raise ImmutableStateError(
            "Background task StateProxy is immutable outside of a context "
            "manager. Use `async with self` to modify state."
        )

    def get_substate(self, path: Sequence[str]) -> BaseState:
        """Only allow substate access with lock held.

        Args:
            path: The path to the substate.

        Returns:
            The substate.

        Raises:
            ImmutableStateError: If the state is not in mutable mode.
        """
        if not self._is_mutable():
            raise ImmutableStateError(
                "Background task StateProxy is immutable outside of a context "
                "manager. Use `async with self` to modify state."
            )
        return self.__wrapped__.get_substate(path)

    async def get_state(self, state_cls: Type[BaseState]) -> BaseState:
        """Get an instance of the state associated with this token.

        Args:
            state_cls: The class of the state.

        Returns:
            The state.

        Raises:
            ImmutableStateError: If the state is not in mutable mode.
        """
        if not self._is_mutable():
            raise ImmutableStateError(
                "Background task StateProxy is immutable outside of a context "
                "manager. Use `async with self` to modify state."
            )
        return type(self)(
            await self.__wrapped__.get_state(state_cls), parent_state_proxy=self
        )

    def _as_state_update(self, *args, **kwargs) -> StateUpdate:
        """Temporarily allow mutability to access parent_state.

        Args:
            *args: The args to pass to the underlying state instance.
            **kwargs: The kwargs to pass to the underlying state instance.

        Returns:
            The state update.
        """
        original_mutable = self._self_mutable
        self._self_mutable = True
        try:
            return self.__wrapped__._as_state_update(*args, **kwargs)
        finally:
            self._self_mutable = original_mutable


@dataclasses.dataclass(
    frozen=True,
)
class StateUpdate:
    """A state update sent to the frontend."""

    # The state delta.
    delta: Delta = dataclasses.field(default_factory=dict)

    # Events to be added to the event queue.
    events: List[Event] = dataclasses.field(default_factory=list)

    # Whether this is the final state update for the event.
    final: bool = True

    def json(self) -> str:
        """Convert the state update to a JSON string.

        Returns:
            The state update as a JSON string.
        """
        return format.json_dumps(self)


class StateManager(Base, ABC):
    """A class to manage many client states."""

    # The state class to use.
    state: Type[BaseState]

    @classmethod
    def create(cls, state: Type[BaseState]):
        """Create a new state manager.

        Args:
            state: The state class to use.

        Raises:
            InvalidStateManagerMode: If the state manager mode is invalid.

        Returns:
            The state manager (either disk, memory or redis).
        """
        config = get_config()
        if prerequisites.parse_redis_url() is not None:
            config.state_manager_mode = constants.StateManagerMode.REDIS
        if config.state_manager_mode == constants.StateManagerMode.MEMORY:
            return StateManagerMemory(state=state)
        if config.state_manager_mode == constants.StateManagerMode.DISK:
            return StateManagerDisk(state=state)
        if config.state_manager_mode == constants.StateManagerMode.REDIS:
            redis = prerequisites.get_redis()
            if redis is not None:
                # make sure expiration values are obtained only from the config object on creation
                return StateManagerRedis(
                    state=state,
                    redis=redis,
                    token_expiration=config.redis_token_expiration,
                    lock_expiration=config.redis_lock_expiration,
                    lock_warning_threshold=config.redis_lock_warning_threshold,
                )
        raise InvalidStateManagerMode(
            f"Expected one of: DISK, MEMORY, REDIS, got {config.state_manager_mode}"
        )

    @abstractmethod
    async def get_state(self, token: str) -> BaseState:
        """Get the state for a token.

        Args:
            token: The token to get the state for.

        Returns:
            The state for the token.
        """
        pass

    @abstractmethod
    async def set_state(self, token: str, state: BaseState):
        """Set the state for a token.

        Args:
            token: The token to set the state for.
            state: The state to set.
        """
        pass

    @abstractmethod
    @contextlib.asynccontextmanager
    async def modify_state(self, token: str) -> AsyncIterator[BaseState]:
        """Modify the state for a token while holding exclusive lock.

        Args:
            token: The token to modify the state for.

        Yields:
            The state for the token.
        """
        yield self.state()


class StateManagerMemory(StateManager):
    """A state manager that stores states in memory."""

    # The mapping of client ids to states.
    states: Dict[str, BaseState] = {}

    # The mutex ensures the dict of mutexes is updated exclusively
    _state_manager_lock = asyncio.Lock()

    # The dict of mutexes for each client
    _states_locks: Dict[str, asyncio.Lock] = pydantic.PrivateAttr({})

    class Config:
        """The Pydantic config."""

        fields = {
            "_states_locks": {"exclude": True},
        }

    @override
    async def get_state(self, token: str) -> BaseState:
        """Get the state for a token.

        Args:
            token: The token to get the state for.

        Returns:
            The state for the token.
        """
        # Memory state manager ignores the substate suffix and always returns the top-level state.
        token = _split_substate_key(token)[0]
        if token not in self.states:
            self.states[token] = self.state(_reflex_internal_init=True)
        return self.states[token]

    @override
    async def set_state(self, token: str, state: BaseState):
        """Set the state for a token.

        Args:
            token: The token to set the state for.
            state: The state to set.
        """
        pass

    @override
    @contextlib.asynccontextmanager
    async def modify_state(self, token: str) -> AsyncIterator[BaseState]:
        """Modify the state for a token while holding exclusive lock.

        Args:
            token: The token to modify the state for.

        Yields:
            The state for the token.
        """
        # Memory state manager ignores the substate suffix and always returns the top-level state.
        token = _split_substate_key(token)[0]
        if token not in self._states_locks:
            async with self._state_manager_lock:
                if token not in self._states_locks:
                    self._states_locks[token] = asyncio.Lock()

        async with self._states_locks[token]:
            state = await self.get_state(token)
            yield state
            await self.set_state(token, state)


def _default_token_expiration() -> int:
    """Get the default token expiration time.

    Returns:
        The default token expiration time.
    """
    return get_config().redis_token_expiration


def _serialize_type(type_: Any) -> str:
    """Serialize a type.

    Args:
        type_: The type to serialize.

    Returns:
        The serialized type.
    """
    if not inspect.isclass(type_):
        return f"{type_}"
    return f"{type_.__module__}.{type_.__qualname__}"


def is_serializable(value: Any) -> bool:
    """Check if a value is serializable.

    Args:
        value: The value to check.

    Returns:
        Whether the value is serializable.
    """
    try:
        return bool(pickle.dumps(value))
    except Exception:
        return False


def reset_disk_state_manager():
    """Reset the disk state manager."""
    states_directory = prerequisites.get_web_dir() / constants.Dirs.STATES
    if states_directory.exists():
        for path in states_directory.iterdir():
            path.unlink()


class StateManagerDisk(StateManager):
    """A state manager that stores states in memory."""

    # The mapping of client ids to states.
    states: Dict[str, BaseState] = {}

    # The mutex ensures the dict of mutexes is updated exclusively
    _state_manager_lock = asyncio.Lock()

    # The dict of mutexes for each client
    _states_locks: Dict[str, asyncio.Lock] = pydantic.PrivateAttr({})

    # The token expiration time (s).
    token_expiration: int = pydantic.Field(default_factory=_default_token_expiration)

    class Config:
        """The Pydantic config."""

        fields = {
            "_states_locks": {"exclude": True},
        }
        keep_untouched = (functools.cached_property,)

    def __init__(self, state: Type[BaseState]):
        """Create a new state manager.

        Args:
            state: The state class to use.
        """
        super().__init__(state=state)

        path_ops.mkdir(self.states_directory)

        self._purge_expired_states()

    @functools.cached_property
    def states_directory(self) -> Path:
        """Get the states directory.

        Returns:
            The states directory.
        """
        return prerequisites.get_web_dir() / constants.Dirs.STATES

    def _purge_expired_states(self):
        """Purge expired states from the disk."""
        import time

        for path in path_ops.ls(self.states_directory):
            # check path is a pickle file
            if path.suffix != ".pkl":
                continue

            # load last edited field from file
            last_edited = path.stat().st_mtime

            # check if the file is older than the token expiration time
            if time.time() - last_edited > self.token_expiration:
                # remove the file
                path.unlink()

    def token_path(self, token: str) -> Path:
        """Get the path for a token.

        Args:
            token: The token to get the path for.

        Returns:
            The path for the token.
        """
        return (
            self.states_directory / f"{md5(token.encode()).hexdigest()}.pkl"
        ).absolute()

    async def load_state(self, token: str) -> BaseState | None:
        """Load a state object based on the provided token.

        Args:
            token: The token used to identify the state object.

        Returns:
            The loaded state object or None.
        """
        token_path = self.token_path(token)

        if token_path.exists():
            try:
                with token_path.open(mode="rb") as file:
                    return BaseState._deserialize(fp=file)
            except Exception:
                pass

    async def populate_substates(
        self, client_token: str, state: BaseState, root_state: BaseState
    ):
        """Populate the substates of a state object.

        Args:
            client_token: The client token.
            state: The state object to populate.
            root_state: The root state object.
        """
        for substate in state.get_substates():
            substate_token = _substate_key(client_token, substate)

            fresh_instance = await root_state.get_state(substate)
            instance = await self.load_state(substate_token)
            if instance is not None:
                # Ensure all substates exist, even if they weren't serialized previously.
                instance.substates = fresh_instance.substates
            else:
                instance = fresh_instance
            state.substates[substate.get_name()] = instance
            instance.parent_state = state

            await self.populate_substates(client_token, instance, root_state)

    @override
    async def get_state(
        self,
        token: str,
    ) -> BaseState:
        """Get the state for a token.

        Args:
            token: The token to get the state for.

        Returns:
            The state for the token.
        """
        client_token = _split_substate_key(token)[0]
        root_state = self.states.get(client_token)
        if root_state is not None:
            # Retrieved state from memory.
            return root_state

        # Deserialize root state from disk.
        root_state = await self.load_state(_substate_key(client_token, self.state))
        # Create a new root state tree with all substates instantiated.
        fresh_root_state = self.state(_reflex_internal_init=True)
        if root_state is None:
            root_state = fresh_root_state
        else:
            # Ensure all substates exist, even if they were not serialized previously.
            root_state.substates = fresh_root_state.substates
        self.states[client_token] = root_state
        await self.populate_substates(client_token, root_state, root_state)
        return root_state

    async def set_state_for_substate(self, client_token: str, substate: BaseState):
        """Set the state for a substate.

        Args:
            client_token: The client token.
            substate: The substate to set.
        """
        substate_token = _substate_key(client_token, substate)

        if substate._get_was_touched():
            substate._was_touched = False  # Reset the touched flag after serializing.
            pickle_state = substate._serialize()
            if pickle_state:
                if not self.states_directory.exists():
                    self.states_directory.mkdir(parents=True, exist_ok=True)
                self.token_path(substate_token).write_bytes(pickle_state)

        for substate_substate in substate.substates.values():
            await self.set_state_for_substate(client_token, substate_substate)

    @override
    async def set_state(self, token: str, state: BaseState):
        """Set the state for a token.

        Args:
            token: The token to set the state for.
            state: The state to set.
        """
        client_token, substate = _split_substate_key(token)
        await self.set_state_for_substate(client_token, state)

    @override
    @contextlib.asynccontextmanager
    async def modify_state(self, token: str) -> AsyncIterator[BaseState]:
        """Modify the state for a token while holding exclusive lock.

        Args:
            token: The token to modify the state for.

        Yields:
            The state for the token.
        """
        # Memory state manager ignores the substate suffix and always returns the top-level state.
        client_token, substate = _split_substate_key(token)
        if client_token not in self._states_locks:
            async with self._state_manager_lock:
                if client_token not in self._states_locks:
                    self._states_locks[client_token] = asyncio.Lock()

        async with self._states_locks[client_token]:
            state = await self.get_state(token)
            yield state
            await self.set_state(token, state)


def _default_lock_expiration() -> int:
    """Get the default lock expiration time.

    Returns:
        The default lock expiration time.
    """
    return get_config().redis_lock_expiration


def _default_lock_warning_threshold() -> int:
    """Get the default lock warning threshold.

    Returns:
        The default lock warning threshold.
    """
    return get_config().redis_lock_warning_threshold


class StateManagerRedis(StateManager):
    """A state manager that stores states in redis."""

    # The redis client to use.
    redis: Redis

    # The token expiration time (s).
    token_expiration: int = pydantic.Field(default_factory=_default_token_expiration)

    # The maximum time to hold a lock (ms).
    lock_expiration: int = pydantic.Field(default_factory=_default_lock_expiration)

    # The maximum time to hold a lock (ms) before warning.
    lock_warning_threshold: int = pydantic.Field(
        default_factory=_default_lock_warning_threshold
    )

    # The keyspace subscription string when redis is waiting for lock to be released
    _redis_notify_keyspace_events: str = (
        "K"  # Enable keyspace notifications (target a particular key)
        "g"  # For generic commands (DEL, EXPIRE, etc)
        "x"  # For expired events
        "e"  # For evicted events (i.e. maxmemory exceeded)
    )

    # These events indicate that a lock is no longer held
    _redis_keyspace_lock_release_events: Set[bytes] = {
        b"del",
        b"expire",
        b"expired",
        b"evicted",
    }

    async def _get_parent_state(
        self, token: str, state: BaseState | None = None
    ) -> BaseState | None:
        """Get the parent state for the state requested in the token.

        Args:
            token: The token to get the state for (_substate_key).
            state: The state instance to get parent state for.

        Returns:
            The parent state for the state requested by the token or None if there is no such parent.
        """
        parent_state = None
        client_token, state_path = _split_substate_key(token)
        parent_state_name = state_path.rpartition(".")[0]
        if parent_state_name:
            cached_substates = None
            if state is not None:
                cached_substates = [state]
            # Retrieve the parent state to populate event handlers onto this substate.
            parent_state = await self.get_state(
                token=_substate_key(client_token, parent_state_name),
                top_level=False,
                get_substates=False,
                cached_substates=cached_substates,
            )
        return parent_state

    async def _populate_substates(
        self,
        token: str,
        state: BaseState,
        all_substates: bool = False,
    ):
        """Fetch and link substates for the given state instance.

        There is no return value; the side-effect is that `state` will have `substates` populated,
        and each substate will have its `parent_state` set to `state`.

        Args:
            token: The token to get the state for.
            state: The state instance to populate substates for.
            all_substates: Whether to fetch all substates or just required substates.
        """
        client_token, _ = _split_substate_key(token)

        if all_substates:
            # All substates are requested.
            fetch_substates = state.get_substates()
        else:
            # Only _potentially_dirty_substates need to be fetched to recalc computed vars.
            fetch_substates = state._potentially_dirty_substates()

        tasks = {}
        # Retrieve the necessary substates from redis.
        for substate_cls in fetch_substates:
            if substate_cls.get_name() in state.substates:
                continue
            substate_name = substate_cls.get_name()
            tasks[substate_name] = asyncio.create_task(
                self.get_state(
                    token=_substate_key(client_token, substate_cls),
                    top_level=False,
                    get_substates=all_substates,
                    parent_state=state,
                )
            )

        for substate_name, substate_task in tasks.items():
            state.substates[substate_name] = await substate_task

    @override
    async def get_state(
        self,
        token: str,
        top_level: bool = True,
        get_substates: bool = True,
        parent_state: BaseState | None = None,
        cached_substates: list[BaseState] | None = None,
    ) -> BaseState:
        """Get the state for a token.

        Args:
            token: The token to get the state for.
            top_level: If true, return an instance of the top-level state (self.state).
            get_substates: If true, also retrieve substates.
            parent_state: If provided, use this parent_state instead of getting it from redis.
            cached_substates: If provided, attach these substates to the state.

        Returns:
            The state for the token.

        Raises:
            RuntimeError: when the state_cls is not specified in the token
        """
        # Split the actual token from the fully qualified substate name.
        _, state_path = _split_substate_key(token)
        if state_path:
            # Get the State class associated with the given path.
            state_cls = self.state.get_class_substate(state_path)
        else:
            raise RuntimeError(
                f"StateManagerRedis requires token to be specified in the form of {{token}}_{{state_full_name}}, but got {token}"
            )

        # The deserialized or newly created (sub)state instance.
        state = None

        # Fetch the serialized substate from redis.
        redis_state = await self.redis.get(token)

        if redis_state is not None:
            # Deserialize the substate.
            with contextlib.suppress(StateSchemaMismatchError):
                state = BaseState._deserialize(data=redis_state)
        if state is None:
            # Key didn't exist or schema mismatch so create a new instance for this token.
            state = state_cls(
                init_substates=False,
                _reflex_internal_init=True,
            )
        # Populate parent state if missing and requested.
        if parent_state is None:
            parent_state = await self._get_parent_state(token, state)
        # Set up Bidirectional linkage between this state and its parent.
        if parent_state is not None:
            parent_state.substates[state.get_name()] = state
            state.parent_state = parent_state
        # Avoid fetching substates multiple times.
        if cached_substates:
            for substate in cached_substates:
                state.substates[substate.get_name()] = substate
                if substate.parent_state is None:
                    substate.parent_state = state
        # Populate substates if requested.
        await self._populate_substates(token, state, all_substates=get_substates)

        # To retain compatibility with previous implementation, by default, we return
        # the top-level state by chasing `parent_state` pointers up the tree.
        if top_level:
            return state._get_root_state()
        return state

    @override
    async def set_state(
        self,
        token: str,
        state: BaseState,
        lock_id: bytes | None = None,
    ):
        """Set the state for a token.

        Args:
            token: The token to set the state for.
            state: The state to set.
            lock_id: If provided, the lock_key must be set to this value to set the state.

        Raises:
            LockExpiredError: If lock_id is provided and the lock for the token is not held by that ID.
            RuntimeError: If the state instance doesn't match the state name in the token.
        """
        # Check that we're holding the lock.
        if (
            lock_id is not None
            and await self.redis.get(self._lock_key(token)) != lock_id
        ):
            raise LockExpiredError(
                f"Lock expired for token {token} while processing. Consider increasing "
                f"`app.state_manager.lock_expiration` (currently {self.lock_expiration}) "
                "or use `@rx.event(background=True)` decorator for long-running tasks."
            )
        elif lock_id is not None:
            time_taken = self.lock_expiration / 1000 - (
                await self.redis.ttl(self._lock_key(token))
            )
            if time_taken > self.lock_warning_threshold / 1000:
                console.warn(
                    f"Lock for token {token} was held too long {time_taken=}s, "
                    f"use `@rx.event(background=True)` decorator for long-running tasks.",
                    dedupe=True,
                )

        client_token, substate_name = _split_substate_key(token)
        # If the substate name on the token doesn't match the instance name, it cannot have a parent.
        if state.parent_state is not None and state.get_full_name() != substate_name:
            raise RuntimeError(
                f"Cannot `set_state` with mismatching token {token} and substate {state.get_full_name()}."
            )

        # Recursively set_state on all known substates.
        tasks = [
            asyncio.create_task(
                self.set_state(
                    _substate_key(client_token, substate),
                    substate,
                    lock_id,
                )
            )
            for substate in state.substates.values()
        ]
        # Persist only the given state (parents or substates are excluded by BaseState.__getstate__).
        if state._get_was_touched():
            pickle_state = state._serialize()
            if pickle_state:
                await self.redis.set(
                    _substate_key(client_token, state),
                    pickle_state,
                    ex=self.token_expiration,
                )

        # Wait for substates to be persisted.
        for t in tasks:
            await t

    @override
    @contextlib.asynccontextmanager
    async def modify_state(self, token: str) -> AsyncIterator[BaseState]:
        """Modify the state for a token while holding exclusive lock.

        Args:
            token: The token to modify the state for.

        Yields:
            The state for the token.
        """
        async with self._lock(token) as lock_id:
            state = await self.get_state(token)
            yield state
            await self.set_state(token, state, lock_id)

    @validator("lock_warning_threshold")
    @classmethod
    def validate_lock_warning_threshold(cls, lock_warning_threshold: int, values):
        """Validate the lock warning threshold.

        Args:
            lock_warning_threshold: The lock warning threshold.
            values: The validated attributes.

        Returns:
            The lock warning threshold.

        Raises:
            InvalidLockWarningThresholdError: If the lock warning threshold is invalid.
        """
        if lock_warning_threshold >= (lock_expiration := values["lock_expiration"]):
            raise InvalidLockWarningThresholdError(
                f"The lock warning threshold({lock_warning_threshold}) must be less than the lock expiration time({lock_expiration})."
            )
        return lock_warning_threshold

    @staticmethod
    def _lock_key(token: str) -> bytes:
        """Get the redis key for a token's lock.

        Args:
            token: The token to get the lock key for.

        Returns:
            The redis lock key for the token.
        """
        # All substates share the same lock domain, so ignore any substate path suffix.
        client_token = _split_substate_key(token)[0]
        return f"{client_token}_lock".encode()

    async def _try_get_lock(self, lock_key: bytes, lock_id: bytes) -> bool | None:
        """Try to get a redis lock for a token.

        Args:
            lock_key: The redis key for the lock.
            lock_id: The ID of the lock.

        Returns:
            True if the lock was obtained.
        """
        return await self.redis.set(
            lock_key,
            lock_id,
            px=self.lock_expiration,
            nx=True,  # only set if it doesn't exist
        )

    async def _get_pubsub_message(
        self, pubsub: PubSub, timeout: float | None = None
    ) -> None:
        """Get lock release events from the pubsub.

        Args:
            pubsub: The pubsub to get a message from.
            timeout: Remaining time to wait for a message.

        Returns:
            The message.
        """
        if timeout is None:
            timeout = self.lock_expiration / 1000.0

        started = time.time()
        message = await pubsub.get_message(
            ignore_subscribe_messages=True,
            timeout=timeout,
        )
        if (
            message is None
            or message["data"] not in self._redis_keyspace_lock_release_events
        ):
            remaining = timeout - (time.time() - started)
            if remaining <= 0:
                return
            await self._get_pubsub_message(pubsub, timeout=remaining)

    async def _wait_lock(self, lock_key: bytes, lock_id: bytes) -> None:
        """Wait for a redis lock to be released via pubsub.

        Coroutine will not return until the lock is obtained.

        Args:
            lock_key: The redis key for the lock.
            lock_id: The ID of the lock.

        Raises:
            ResponseError: when the keyspace config cannot be set.
        """
        lock_key_channel = f"__keyspace@0__:{lock_key.decode()}"
        # Enable keyspace notifications for the lock key, so we know when it is available.
        try:
            await self.redis.config_set(
                "notify-keyspace-events",
                self._redis_notify_keyspace_events,
            )
        except ResponseError:
            # Some redis servers only allow out-of-band configuration, so ignore errors here.
            if not environment.REFLEX_IGNORE_REDIS_CONFIG_ERROR.get():
                raise
        async with self.redis.pubsub() as pubsub:
            await pubsub.psubscribe(lock_key_channel)
            # wait for the lock to be released
            while True:
                # fast path
                if await self._try_get_lock(lock_key, lock_id):
                    return
                # wait for lock events
                await self._get_pubsub_message(pubsub)

    @contextlib.asynccontextmanager
    async def _lock(self, token: str):
        """Obtain a redis lock for a token.

        Args:
            token: The token to obtain a lock for.

        Yields:
            The ID of the lock (to be passed to set_state).

        Raises:
            LockExpiredError: If the lock has expired while processing the event.
        """
        lock_key = self._lock_key(token)
        lock_id = uuid.uuid4().hex.encode()

        if not await self._try_get_lock(lock_key, lock_id):
            # Missed the fast-path to get lock, subscribe for lock delete/expire events
            await self._wait_lock(lock_key, lock_id)
        state_is_locked = True

        try:
            yield lock_id
        except LockExpiredError:
            state_is_locked = False
            raise
        finally:
            if state_is_locked:
                # only delete our lock
                await self.redis.delete(lock_key)

    async def close(self):
        """Explicitly close the redis connection and connection_pool.

        It is necessary in testing scenarios to close between asyncio test cases
        to avoid having lingering redis connections associated with event loops
        that will be closed (each test case uses its own event loop).

        Note: Connections will be automatically reopened when needed.
        """
        await self.redis.aclose(close_connection_pool=True)


def get_state_manager() -> StateManager:
    """Get the state manager for the app that is currently running.

    Returns:
        The state manager.
    """
    app = getattr(prerequisites.get_app(), constants.CompileVars.APP)
    return app.state_manager


class MutableProxy(wrapt.ObjectProxy):
    """A proxy for a mutable object that tracks changes."""

    # Methods on wrapped objects which should mark the state as dirty.
    __mark_dirty_attrs__ = {
        "add",
        "append",
        "clear",
        "difference_update",
        "discard",
        "extend",
        "insert",
        "intersection_update",
        "pop",
        "popitem",
        "remove",
        "reverse",
        "setdefault",
        "sort",
        "symmetric_difference_update",
        "update",
    }

    # Methods on wrapped objects might return mutable objects that should be tracked.
    __wrap_mutable_attrs__ = {
        "get",
        "setdefault",
    }

    # These internal attributes on rx.Base should NOT be wrapped in a MutableProxy.
    __never_wrap_base_attrs__ = set(Base.__dict__) - {"set"} | set(
        pydantic.BaseModel.__dict__
    )

    # These types will be wrapped in MutableProxy
    __mutable_types__ = (
        list,
        dict,
        set,
        Base,
        DeclarativeBase,
        BaseModelV2,
        BaseModelV1,
    )

    def __init__(self, wrapped: Any, state: BaseState, field_name: str):
        """Create a proxy for a mutable object that tracks changes.

        Args:
            wrapped: The object to proxy.
            state: The state to mark dirty when the object is changed.
            field_name: The name of the field on the state associated with the
                wrapped object.
        """
        super().__init__(wrapped)
        self._self_state = state
        self._self_field_name = field_name

    def __repr__(self) -> str:
        """Get the representation of the wrapped object.

        Returns:
            The representation of the wrapped object.
        """
        return f"{type(self).__name__}({self.__wrapped__})"

    def _mark_dirty(
        self,
<<<<<<< HEAD
        wrapped: Callable | None = None,
        instance: BaseState | None = None,
        args: tuple = tuple(),
        kwargs: dict | None = None,
=======
        wrapped=None,
        instance=None,
        args=(),
        kwargs=None,
>>>>>>> d7956c19
    ) -> Any:
        """Mark the state as dirty, then call a wrapped function.

        Intended for use with `FunctionWrapper` from the `wrapt` library.

        Args:
            wrapped: The wrapped function.
            instance: The instance of the wrapped function.
            args: The args for the wrapped function.
            kwargs: The kwargs for the wrapped function.

        Returns:
            The result of the wrapped function.
        """
        self._self_state.dirty_vars.add(self._self_field_name)
        self._self_state._mark_dirty()
        if wrapped is not None:
            return wrapped(*args, **(kwargs or {}))

    @classmethod
    def _is_mutable_type(cls, value: Any) -> bool:
        """Check if a value is of a mutable type and should be wrapped.

        Args:
            value: The value to check.

        Returns:
            Whether the value is of a mutable type.
        """
        return isinstance(value, cls.__mutable_types__)

    def _wrap_recursive(self, value: Any) -> Any:
        """Wrap a value recursively if it is mutable.

        Args:
            value: The value to wrap.

        Returns:
            The wrapped value.
        """
        # Recursively wrap mutable types, but do not re-wrap MutableProxy instances.
        if self._is_mutable_type(value) and not isinstance(value, MutableProxy):
            return type(self)(
                wrapped=value,
                state=self._self_state,
                field_name=self._self_field_name,
            )
        return value

    def _wrap_recursive_decorator(
        self, wrapped: Callable, instance: BaseState, args: list, kwargs: dict
    ) -> Any:
        """Wrap a function that returns a possibly mutable value.

        Intended for use with `FunctionWrapper` from the `wrapt` library.

        Args:
            wrapped: The wrapped function.
            instance: The instance of the wrapped function.
            args: The args for the wrapped function.
            kwargs: The kwargs for the wrapped function.

        Returns:
            The result of the wrapped function (possibly wrapped in a MutableProxy).
        """
        return self._wrap_recursive(wrapped(*args, **kwargs))

    def __getattr__(self, __name: str) -> Any:
        """Get the attribute on the proxied object and return a proxy if mutable.

        Args:
            __name: The name of the attribute.

        Returns:
            The attribute value.
        """
        value = super().__getattr__(__name)

        if callable(value):
            if __name in self.__mark_dirty_attrs__:
                # Wrap special callables, like "append", which should mark state dirty.
                value = wrapt.FunctionWrapper(value, self._mark_dirty)

            if __name in self.__wrap_mutable_attrs__:
                # Wrap methods that may return mutable objects tied to the state.
                value = wrapt.FunctionWrapper(
                    value,
                    self._wrap_recursive_decorator,
                )

            if (
                isinstance(self.__wrapped__, Base)
                and __name not in self.__never_wrap_base_attrs__
                and hasattr(value, "__func__")
            ):
                # Wrap methods called on Base subclasses, which might do _anything_
                return wrapt.FunctionWrapper(
                    functools.partial(value.__func__, self),
                    self._wrap_recursive_decorator,
                )

        if self._is_mutable_type(value) and __name not in (
            "__wrapped__",
            "_self_state",
        ):
            # Recursively wrap mutable attribute values retrieved through this proxy.
            return self._wrap_recursive(value)

        return value

    def __getitem__(self, key: Any) -> Any:
        """Get the item on the proxied object and return a proxy if mutable.

        Args:
            key: The key of the item.

        Returns:
            The item value.
        """
        value = super().__getitem__(key)
        # Recursively wrap mutable items retrieved through this proxy.
        return self._wrap_recursive(value)

    def __iter__(self) -> Any:
        """Iterate over the proxied object and return a proxy if mutable.

        Yields:
            Each item value (possibly wrapped in MutableProxy).
        """
        for value in super().__iter__():
            # Recursively wrap mutable items retrieved through this proxy.
            yield self._wrap_recursive(value)

    def __delattr__(self, name: str):
        """Delete the attribute on the proxied object and mark state dirty.

        Args:
            name: The name of the attribute.
        """
        self._mark_dirty(super().__delattr__, args=(name,))

    def __delitem__(self, key: str):
        """Delete the item on the proxied object and mark state dirty.

        Args:
            key: The key of the item.
        """
        self._mark_dirty(super().__delitem__, args=(key,))

    def __setitem__(self, key: str, value: Any):
        """Set the item on the proxied object and mark state dirty.

        Args:
            key: The key of the item.
            value: The value of the item.
        """
        self._mark_dirty(super().__setitem__, args=(key, value))

    def __setattr__(self, name: str, value: Any):
        """Set the attribute on the proxied object and mark state dirty.

        If the attribute starts with "_self_", then the state is NOT marked
        dirty as these are internal proxy attributes.

        Args:
            name: The name of the attribute.
            value: The value of the attribute.
        """
        if name.startswith("_self_"):
            # Special case attributes of the proxy itself, not applied to the wrapped object.
            super().__setattr__(name, value)
            return
        self._mark_dirty(super().__setattr__, args=(name, value))

    def __copy__(self) -> Any:
        """Return a copy of the proxy.

        Returns:
            A copy of the wrapped object, unconnected to the proxy.
        """
        return copy.copy(self.__wrapped__)

    def __deepcopy__(self, memo: dict[int, Any] | None = None) -> Any:
        """Return a deepcopy of the proxy.

        Args:
            memo: The memo dict to use for the deepcopy.

        Returns:
            A deepcopy of the wrapped object, unconnected to the proxy.
        """
        return copy.deepcopy(self.__wrapped__, memo=memo)

    def __reduce_ex__(self, protocol_version: SupportsIndex):
        """Get the state for redis serialization.

        This method is called by cloudpickle to serialize the object.

        It explicitly serializes the wrapped object, stripping off the mutable proxy.

        Args:
            protocol_version: The protocol version.

        Returns:
            Tuple of (wrapped class, empty args, class __getstate__)
        """
        return self.__wrapped__.__reduce_ex__(protocol_version)


@serializer
def serialize_mutable_proxy(mp: MutableProxy):
    """Return the wrapped value of a MutableProxy.

    Args:
        mp: The MutableProxy to serialize.

    Returns:
        The wrapped object.
    """
    return mp.__wrapped__


_orig_json_JSONEncoder_default = json.JSONEncoder.default


def _json_JSONEncoder_default_wrapper(self: json.JSONEncoder, o: Any) -> Any:
    """Wrap JSONEncoder.default to handle MutableProxy objects.

    Args:
        self: the JSONEncoder instance.
        o: the object to serialize.

    Returns:
        A JSON-able object.
    """
    try:
        return o.__wrapped__
    except AttributeError:
        pass
    return _orig_json_JSONEncoder_default(self, o)


json.JSONEncoder.default = _json_JSONEncoder_default_wrapper


class ImmutableMutableProxy(MutableProxy):
    """A proxy for a mutable object that tracks changes.

    This wrapper comes from StateProxy, and will raise an exception if an attempt is made
    to modify the wrapped object when the StateProxy is immutable.
    """

    def _mark_dirty(
        self,
<<<<<<< HEAD
        wrapped: Callable | None = None,
        instance: BaseState | None = None,
        args: tuple = tuple(),
        kwargs: dict | None = None,
=======
        wrapped=None,
        instance=None,
        args=(),
        kwargs=None,
>>>>>>> d7956c19
    ) -> Any:
        """Raise an exception when an attempt is made to modify the object.

        Intended for use with `FunctionWrapper` from the `wrapt` library.

        Args:
            wrapped: The wrapped function.
            instance: The instance of the wrapped function.
            args: The args for the wrapped function.
            kwargs: The kwargs for the wrapped function.

        Returns:
            The result of the wrapped function.

        Raises:
            ImmutableStateError: if the StateProxy is not mutable.
        """
        if not self._self_state._is_mutable():
            raise ImmutableStateError(
                "Background task StateProxy is immutable outside of a context "
                "manager. Use `async with self` to modify state."
            )
        return super()._mark_dirty(
            wrapped=wrapped, instance=instance, args=args, kwargs=kwargs
        )


def code_uses_state_contexts(javascript_code: str) -> bool:
    """Check if the rendered Javascript uses state contexts.

    Args:
        javascript_code: The Javascript code to check.

    Returns:
        True if the code attempts to access a member of StateContexts.
    """
    return bool("useContext(StateContexts" in javascript_code)


def reload_state_module(
    module: str,
    state: Type[BaseState] = State,
) -> None:
    """Reset rx.State subclasses to avoid conflict when reloading.

    Args:
        module: The module to reload.
        state: Recursive argument for the state class to reload.

    """
    for subclass in tuple(state.class_subclasses):
        reload_state_module(module=module, state=subclass)
        if subclass.__module__ == module and module is not None:
            state.class_subclasses.remove(subclass)
            state._always_dirty_substates.discard(subclass.get_name())
            state._computed_var_dependencies = defaultdict(set)
            state._substate_var_dependencies = defaultdict(set)
            state._init_var_dependency_dicts()
    state.get_class_substate.cache_clear()<|MERGE_RESOLUTION|>--- conflicted
+++ resolved
@@ -3483,7 +3483,9 @@
 
     @validator("lock_warning_threshold")
     @classmethod
-    def validate_lock_warning_threshold(cls, lock_warning_threshold: int, values):
+    def validate_lock_warning_threshold(
+        cls, lock_warning_threshold: int, values: dict[str, int]
+    ):
         """Validate the lock warning threshold.
 
         Args:
@@ -3716,17 +3718,10 @@
 
     def _mark_dirty(
         self,
-<<<<<<< HEAD
         wrapped: Callable | None = None,
         instance: BaseState | None = None,
-        args: tuple = tuple(),
+        args: tuple = (),
         kwargs: dict | None = None,
-=======
-        wrapped=None,
-        instance=None,
-        args=(),
-        kwargs=None,
->>>>>>> d7956c19
     ) -> Any:
         """Mark the state as dirty, then call a wrapped function.
 
@@ -3981,17 +3976,10 @@
 
     def _mark_dirty(
         self,
-<<<<<<< HEAD
         wrapped: Callable | None = None,
         instance: BaseState | None = None,
-        args: tuple = tuple(),
+        args: tuple = (),
         kwargs: dict | None = None,
-=======
-        wrapped=None,
-        instance=None,
-        args=(),
-        kwargs=None,
->>>>>>> d7956c19
     ) -> Any:
         """Raise an exception when an attempt is made to modify the object.
 
