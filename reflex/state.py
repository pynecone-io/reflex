--- conflicted
+++ resolved
@@ -8,11 +8,8 @@
 import dataclasses
 import functools
 import inspect
-<<<<<<< HEAD
 import json
 import os
-=======
->>>>>>> 98394ceb
 import pickle
 import sys
 import uuid
