"""Functions to communicate to the user via console."""

from __future__ import annotations

import inspect
import shutil
from pathlib import Path
from types import FrameType

from rich.console import Console
from rich.progress import MofNCompleteColumn, Progress, TimeElapsedColumn
from rich.prompt import Prompt

from reflex.constants import LogLevel

# Console for pretty printing.
_console = Console()

# The current log level.
_LOG_LEVEL = LogLevel.INFO

# Deprecated features who's warning has been printed.
_EMITTED_DEPRECATION_WARNINGS = set()

# Info messages which have been printed.
_EMITTED_INFO = set()

# Warnings which have been printed.
_EMIITED_WARNINGS = set()

# Errors which have been printed.
_EMITTED_ERRORS = set()

# Success messages which have been printed.
_EMITTED_SUCCESS = set()

# Debug messages which have been printed.
_EMITTED_DEBUG = set()

# Logs which have been printed.
_EMITTED_LOGS = set()

# Prints which have been printed.
_EMITTED_PRINTS = set()


def set_log_level(log_level: LogLevel):
    """Set the log level.

    Args:
        log_level: The log level to set.

    Raises:
        TypeError: If the log level is a string.
    """
    if not isinstance(log_level, LogLevel):
        raise TypeError(
            f"log_level must be a LogLevel enum value, got {log_level} of type {type(log_level)} instead."
        )
    global _LOG_LEVEL
    _LOG_LEVEL = log_level


def is_debug() -> bool:
    """Check if the log level is debug.

    Returns:
        True if the log level is debug.
    """
    return _LOG_LEVEL <= LogLevel.DEBUG


def print(msg: str, dedupe: bool = False, **kwargs):
    """Print a message.

    Args:
        msg: The message to print.
        dedupe: If True, suppress multiple console logs of print message.
        kwargs: Keyword arguments to pass to the print function.
    """
    if dedupe:
        if msg in _EMITTED_PRINTS:
            return
        else:
            _EMITTED_PRINTS.add(msg)
    _console.print(msg, **kwargs)


def debug(msg: str, dedupe: bool = False, **kwargs):
    """Print a debug message.

    Args:
        msg: The debug message.
        dedupe: If True, suppress multiple console logs of debug message.
        kwargs: Keyword arguments to pass to the print function.
    """
    if is_debug():
        msg_ = f"[purple]Debug: {msg}[/purple]"
        if dedupe:
            if msg_ in _EMITTED_DEBUG:
                return
            else:
                _EMITTED_DEBUG.add(msg_)
        if progress := kwargs.pop("progress", None):
            progress.console.print(msg_, **kwargs)
        else:
            print(msg_, **kwargs)


def info(msg: str, dedupe: bool = False, **kwargs):
    """Print an info message.

    Args:
        msg: The info message.
        dedupe: If True, suppress multiple console logs of info message.
        kwargs: Keyword arguments to pass to the print function.
    """
    if _LOG_LEVEL <= LogLevel.INFO:
        if dedupe:
            if msg in _EMITTED_INFO:
                return
            else:
                _EMITTED_INFO.add(msg)
        print(f"[cyan]Info: {msg}[/cyan]", **kwargs)


def success(msg: str, dedupe: bool = False, **kwargs):
    """Print a success message.

    Args:
        msg: The success message.
        dedupe: If True, suppress multiple console logs of success message.
        kwargs: Keyword arguments to pass to the print function.
    """
    if _LOG_LEVEL <= LogLevel.INFO:
        if dedupe:
            if msg in _EMITTED_SUCCESS:
                return
            else:
                _EMITTED_SUCCESS.add(msg)
        print(f"[green]Success: {msg}[/green]", **kwargs)


def log(msg: str, dedupe: bool = False, **kwargs):
    """Takes a string and logs it to the console.

    Args:
        msg: The message to log.
        dedupe: If True, suppress multiple console logs of log message.
        kwargs: Keyword arguments to pass to the print function.
    """
    if _LOG_LEVEL <= LogLevel.INFO:
        if dedupe:
            if msg in _EMITTED_LOGS:
                return
            else:
                _EMITTED_LOGS.add(msg)
        _console.log(msg, **kwargs)


def rule(title: str, **kwargs):
    """Prints a horizontal rule with a title.

    Args:
        title: The title of the rule.
        kwargs: Keyword arguments to pass to the print function.
    """
    _console.rule(title, **kwargs)


def warn(msg: str, dedupe: bool = False, **kwargs):
    """Print a warning message.

    Args:
        msg: The warning message.
        dedupe: If True, suppress multiple console logs of warning message.
        kwargs: Keyword arguments to pass to the print function.
    """
    if _LOG_LEVEL <= LogLevel.WARNING:
        if dedupe:
            if msg in _EMIITED_WARNINGS:
                return
            else:
                _EMIITED_WARNINGS.add(msg)
        print(f"[orange1]Warning: {msg}[/orange1]", **kwargs)


def _get_first_non_framework_frame() -> FrameType | None:
    import click
    import typer
    import typing_extensions

    import reflex as rx

    # Exclude utility modules that should never be the source of deprecated reflex usage.
    exclude_modules = [click, rx, typer, typing_extensions]
    exclude_roots = [
<<<<<<< HEAD
        (
            p.parent.resolve()
            if (p := Path(m.__file__)).name == "__init__.py"
            else p.resolve()
        )
=======
        p.parent.resolve()
        if (p := Path(m.__file__)).name == "__init__.py"  # pyright: ignore [reportArgumentType]
        else p.resolve()
>>>>>>> 8663dbcb
        for m in exclude_modules
        if m.__file__
    ]
    # Specifically exclude the reflex cli module.
    if reflex_bin := shutil.which(b"reflex"):
        exclude_roots.append(Path(reflex_bin.decode()))

    frame = inspect.currentframe()
    while frame := frame and frame.f_back:
        frame_path = Path(inspect.getfile(frame)).resolve()
        if not any(frame_path.is_relative_to(root) for root in exclude_roots):
            break
    return frame


def deprecate(
    feature_name: str,
    reason: str,
    deprecation_version: str,
    removal_version: str,
    dedupe: bool = True,
    **kwargs,
):
    """Print a deprecation warning.

    Args:
        feature_name: The feature to deprecate.
        reason: The reason for deprecation.
        deprecation_version: The version the feature was deprecated
        removal_version: The version the deprecated feature will be removed
        dedupe: If True, suppress multiple console logs of deprecation message.
        kwargs: Keyword arguments to pass to the print function.
    """
    dedupe_key = feature_name
    loc = ""

    # See if we can find where the deprecation exists in "user code"
    origin_frame = _get_first_non_framework_frame()
    if origin_frame is not None:
        filename = Path(origin_frame.f_code.co_filename)
        if filename.is_relative_to(Path.cwd()):
            filename = filename.relative_to(Path.cwd())
        loc = f"{filename}:{origin_frame.f_lineno}"
        dedupe_key = f"{dedupe_key} {loc}"

    if dedupe_key not in _EMITTED_DEPRECATION_WARNINGS:
        msg = (
            f"{feature_name} has been deprecated in version {deprecation_version} {reason.rstrip('.')}. It will be completely "
            f"removed in {removal_version}. ({loc})"
        )
        if _LOG_LEVEL <= LogLevel.WARNING:
            print(f"[yellow]DeprecationWarning: {msg}[/yellow]", **kwargs)
        if dedupe:
            _EMITTED_DEPRECATION_WARNINGS.add(dedupe_key)


def error(msg: str, dedupe: bool = False, **kwargs):
    """Print an error message.

    Args:
        msg: The error message.
        dedupe: If True, suppress multiple console logs of error message.
        kwargs: Keyword arguments to pass to the print function.
    """
    if _LOG_LEVEL <= LogLevel.ERROR:
        if dedupe:
            if msg in _EMITTED_ERRORS:
                return
            else:
                _EMITTED_ERRORS.add(msg)
        print(f"[red]{msg}[/red]", **kwargs)


def ask(
    question: str,
    choices: list[str] | None = None,
    default: str | None = None,
    show_choices: bool = True,
) -> str | None:
    """Takes a prompt question and optionally a list of choices
     and returns the user input.

    Args:
        question: The question to ask the user.
        choices: A list of choices to select from.
        default: The default option selected.
        show_choices: Whether to show the choices.

    Returns:
        A string with the user input.
    """
    return Prompt.ask(
        question, choices=choices, default=default, show_choices=show_choices
    )


def progress():
    """Create a new progress bar.

    Returns:
        A new progress bar.
    """
    return Progress(
        *Progress.get_default_columns()[:-1],
        MofNCompleteColumn(),
        TimeElapsedColumn(),
    )


def status(*args, **kwargs):
    """Create a status with a spinner.

    Args:
        *args: Args to pass to the status.
        **kwargs: Kwargs to pass to the status.

    Returns:
        A new status.
    """
    return _console.status(*args, **kwargs)<|MERGE_RESOLUTION|>--- conflicted
+++ resolved
@@ -195,17 +195,11 @@
     # Exclude utility modules that should never be the source of deprecated reflex usage.
     exclude_modules = [click, rx, typer, typing_extensions]
     exclude_roots = [
-<<<<<<< HEAD
         (
             p.parent.resolve()
             if (p := Path(m.__file__)).name == "__init__.py"
             else p.resolve()
         )
-=======
-        p.parent.resolve()
-        if (p := Path(m.__file__)).name == "__init__.py"  # pyright: ignore [reportArgumentType]
-        else p.resolve()
->>>>>>> 8663dbcb
         for m in exclude_modules
         if m.__file__
     ]
