"""Everything related to fetching or initializing build prerequisites."""

from __future__ import annotations

import contextlib
import dataclasses
import functools
import importlib
import importlib.metadata
import json
import os
import platform
import random
import re
import shutil
import stat
import sys
import tempfile
import time
import typing
import zipfile
from datetime import datetime
from pathlib import Path
from types import ModuleType
from typing import Callable, List, NamedTuple, Optional

import httpx
import typer
from alembic.util.exc import CommandError
from packaging import version
from redis import Redis as RedisSync
from redis.asyncio import Redis
from redis.exceptions import RedisError

from reflex import constants, model
from reflex.compiler import templates
from reflex.config import Config, environment, get_config
from reflex.utils import console, net, path_ops, processes, redir
from reflex.utils.exceptions import (
<<<<<<< HEAD
    GeneratedCodeHasNoFunctionDefsError,
    raise_system_package_missing_error,
=======
    GeneratedCodeHasNoFunctionDefs,
    SystemPackageMissingError,
>>>>>>> 4c2b2ed1
)
from reflex.utils.format import format_library_name
from reflex.utils.registry import _get_npm_registry

if typing.TYPE_CHECKING:
    from reflex.app import App

CURRENTLY_INSTALLING_NODE = False


class AppInfo(NamedTuple):
    """A tuple containing the app instance and module."""

    app: App
    module: ModuleType


@dataclasses.dataclass(frozen=True)
class Template:
    """A template for a Reflex app."""

    name: str
    description: str
    code_url: str
    demo_url: str


@dataclasses.dataclass(frozen=True)
class CpuInfo:
    """Model to save cpu info."""

    manufacturer_id: Optional[str]
    model_name: Optional[str]
    address_width: Optional[int]


def get_web_dir() -> Path:
    """Get the working directory for the next.js commands.

    Can be overridden with REFLEX_WEB_WORKDIR.

    Returns:
        The working directory.
    """
    return environment.REFLEX_WEB_WORKDIR.get()


def check_latest_package_version(package_name: str):
    """Check if the latest version of the package is installed.

    Args:
        package_name: The name of the package.
    """
    if environment.REFLEX_CHECK_LATEST_VERSION.get() is False:
        return
    try:
        # Get the latest version from PyPI
        current_version = importlib.metadata.version(package_name)
        url = f"https://pypi.org/pypi/{package_name}/json"
        response = net.get(url)
        latest_version = response.json()["info"]["version"]
        if get_or_set_last_reflex_version_check_datetime():
            # Versions were already checked and saved in reflex.json, no need to warn again
            return
        if version.parse(current_version) < version.parse(latest_version):
            # Show a warning when the host version is older than PyPI version
            console.warn(
                f"Your version ({current_version}) of {package_name} is out of date. Upgrade to {latest_version} with 'pip install {package_name} --upgrade'"
            )
    except Exception:
        pass


def get_or_set_last_reflex_version_check_datetime():
    """Get the last time a check was made for the latest reflex version.
    This is typically useful for cases where the host reflex version is
    less than that on Pypi.

    Returns:
        The last version check datetime.
    """
    reflex_json_file = get_web_dir() / constants.Reflex.JSON
    if not reflex_json_file.exists():
        return None
    # Open and read the file
    data = json.loads(reflex_json_file.read_text())
    last_version_check_datetime = data.get("last_version_check_datetime")
    if not last_version_check_datetime:
        data.update({"last_version_check_datetime": str(datetime.now())})
        path_ops.update_json_file(reflex_json_file, data)
    return last_version_check_datetime


def set_last_reflex_run_time():
    """Set the last Reflex run time."""
    path_ops.update_json_file(
        get_web_dir() / constants.Reflex.JSON,
        {"last_reflex_run_datetime": str(datetime.now())},
    )


def check_node_version() -> bool:
    """Check the version of Node.js.

    Returns:
        Whether the version of Node.js is valid.
    """
    current_version = get_node_version()
    return current_version is not None and current_version >= version.parse(
        constants.Node.MIN_VERSION
    )


def get_node_version() -> version.Version | None:
    """Get the version of node.

    Returns:
        The version of node.
    """
    node_path = path_ops.get_node_path()
    if node_path is None:
        return None
    try:
        result = processes.new_process([node_path, "-v"], run=True)
        # The output will be in the form "vX.Y.Z", but version.parse() can handle it
        return version.parse(result.stdout)  # type: ignore
    except (FileNotFoundError, TypeError):
        return None


def get_fnm_version() -> version.Version | None:
    """Get the version of fnm.

    Returns:
        The version of FNM.
    """
    try:
        result = processes.new_process([constants.Fnm.EXE, "--version"], run=True)
        return version.parse(result.stdout.split(" ")[1])  # type: ignore
    except (FileNotFoundError, TypeError):
        return None
    except version.InvalidVersion as e:
        console.warn(
            f"The detected fnm version ({e.args[0]}) is not valid. Defaulting to None."
        )
        return None


def get_bun_version() -> version.Version | None:
    """Get the version of bun.

    Returns:
        The version of bun.
    """
    try:
        # Run the bun -v command and capture the output
        result = processes.new_process([str(get_config().bun_path), "-v"], run=True)
        return version.parse(result.stdout)  # type: ignore
    except FileNotFoundError:
        return None
    except version.InvalidVersion as e:
        console.warn(
            f"The detected bun version ({e.args[0]}) is not valid. Defaulting to None."
        )
        return None


def get_install_package_manager(on_failure_return_none: bool = False) -> str | None:
    """Get the package manager executable for installation.
      Currently, bun is used for installation only.

    Args:
        on_failure_return_none: Whether to return None on failure.

    Returns:
        The path to the package manager.
    """
    if constants.IS_WINDOWS and (
        not is_windows_bun_supported()
        or windows_check_onedrive_in_path()
        or windows_npm_escape_hatch()
    ):
        return get_package_manager(on_failure_return_none)
    return str(get_config().bun_path)


def get_package_manager(on_failure_return_none: bool = False) -> str | None:
    """Get the package manager executable for running app.
      Currently on unix systems, npm is used for running the app only.

    Args:
        on_failure_return_none: Whether to return None on failure.

    Returns:
        The path to the package manager.

    Raises:
        FileNotFoundError: If the package manager is not found.
    """
    npm_path = path_ops.get_npm_path()
    if npm_path is not None:
        return str(npm_path)
    if on_failure_return_none:
        return None
    raise FileNotFoundError("NPM not found. You may need to run `reflex init`.")


def windows_check_onedrive_in_path() -> bool:
    """For windows, check if oneDrive is present in the project dir path.

    Returns:
        If oneDrive is in the path of the project directory.
    """
    return "onedrive" in str(Path.cwd()).lower()


def windows_npm_escape_hatch() -> bool:
    """For windows, if the user sets REFLEX_USE_NPM, use npm instead of bun.

    Returns:
        If the user has set REFLEX_USE_NPM.
    """
    return environment.REFLEX_USE_NPM.get()


def _check_app_name(config: Config):
    """Check if the app name is set in the config.

    Args:
        config: The config object.

    Raises:
        RuntimeError: If the app name is not set in the config.
    """
    if not config.app_name:
        raise RuntimeError(
            "Cannot get the app module because `app_name` is not set in rxconfig! "
            "If this error occurs in a reflex test case, ensure that `get_app` is mocked."
        )


def get_app(reload: bool = False) -> ModuleType:
    """Get the app module based on the default config.

    Args:
        reload: Re-import the app module from disk

    Returns:
        The app based on the default config.

    Raises:
        Exception: If an error occurs while getting the app module.
    """
    from reflex.utils import telemetry

    try:
        environment.RELOAD_CONFIG.set(reload)
        config = get_config()

        _check_app_name(config)

        module = config.module
        sys.path.insert(0, str(Path.cwd()))
        app = (
            __import__(module, fromlist=(constants.CompileVars.APP,))
            if not config.app_module
            else config.app_module
        )
        if reload:
            from reflex.state import reload_state_module

            # Reset rx.State subclasses to avoid conflict when reloading.
            reload_state_module(module=module)

            # Reload the app module.
            importlib.reload(app)
    except Exception as ex:
        telemetry.send_error(ex, context="frontend")
        raise
    else:
        return app


def get_and_validate_app(reload: bool = False) -> AppInfo:
    """Get the app instance based on the default config and validate it.

    Args:
        reload: Re-import the app module from disk

    Returns:
        The app instance and the app module.

    Raises:
        RuntimeError: If the app instance is not an instance of rx.App.
    """
    from reflex.app import App

    app_module = get_app(reload=reload)
    app = getattr(app_module, constants.CompileVars.APP)
    if not isinstance(app, App):
        raise RuntimeError(
            "The app instance in the specified app_module_import in rxconfig must be an instance of rx.App."
        )
    return AppInfo(app=app, module=app_module)


def get_compiled_app(reload: bool = False, export: bool = False) -> ModuleType:
    """Get the app module based on the default config after first compiling it.

    Args:
        reload: Re-import the app module from disk
        export: Compile the app for export

    Returns:
        The compiled app based on the default config.
    """
    app, app_module = get_and_validate_app(reload=reload)
    # For py3.9 compatibility when redis is used, we MUST add any decorator pages
    # before compiling the app in a thread to avoid event loop error (REF-2172).
    app._apply_decorated_pages()
    app._compile(export=export)
    return app_module


def get_redis() -> Redis | None:
    """Get the asynchronous redis client.

    Returns:
        The asynchronous redis client.
    """
    if (redis_url := parse_redis_url()) is not None:
        return Redis.from_url(
            redis_url,
            retry_on_error=[RedisError],
        )
    return None


def get_redis_sync() -> RedisSync | None:
    """Get the synchronous redis client.

    Returns:
        The synchronous redis client.
    """
    if (redis_url := parse_redis_url()) is not None:
        return RedisSync.from_url(
            redis_url,
            retry_on_error=[RedisError],
        )
    return None


def parse_redis_url() -> str | None:
    """Parse the REDIS_URL in config if applicable.

    Returns:
        If url is non-empty, return the URL as it is.

    Raises:
        ValueError: If the REDIS_URL is not a supported scheme.
    """
    config = get_config()
    if not config.redis_url:
        return None
    if not config.redis_url.startswith(("redis://", "rediss://", "unix://")):
        raise ValueError(
            "REDIS_URL must start with 'redis://', 'rediss://', or 'unix://'."
        )
    return config.redis_url


async def get_redis_status() -> dict[str, bool | None]:
    """Checks the status of the Redis connection.

    Attempts to connect to Redis and send a ping command to verify connectivity.

    Returns:
        The status of the Redis connection.
    """
    try:
        status = True
        redis_client = get_redis_sync()
        if redis_client is not None:
            redis_client.ping()
        else:
            status = None
    except RedisError:
        status = False

    return {"redis": status}


def validate_app_name(app_name: str | None = None) -> str:
    """Validate the app name.

    The default app name is the name of the current directory.

    Args:
        app_name: the name passed by user during reflex init

    Returns:
        The app name after validation.

    Raises:
        Exit: if the app directory name is reflex or if the name is not standard for a python package name.
    """
    app_name = app_name if app_name else Path.cwd().name.replace("-", "_")
    # Make sure the app is not named "reflex".
    if app_name.lower() == constants.Reflex.MODULE_NAME:
        console.error(
            f"The app directory cannot be named [bold]{constants.Reflex.MODULE_NAME}[/bold]."
        )
        raise typer.Exit(1)

    # Make sure the app name is standard for a python package name.
    if not re.match(r"^[a-zA-Z][a-zA-Z0-9_]*$", app_name):
        console.error(
            "The app directory name must start with a letter and can contain letters, numbers, and underscores."
        )
        raise typer.Exit(1)

    return app_name


def create_config(app_name: str):
    """Create a new rxconfig file.

    Args:
        app_name: The name of the app.
    """
    # Import here to avoid circular imports.
    from reflex.compiler import templates

    config_name = f"{re.sub(r'[^a-zA-Z]', '', app_name).capitalize()}Config"

    console.debug(f"Creating {constants.Config.FILE}")
    constants.Config.FILE.write_text(
        templates.RXCONFIG.render(app_name=app_name, config_name=config_name)
    )


def initialize_gitignore(
    gitignore_file: Path = constants.GitIgnore.FILE,
    files_to_ignore: set[str] | list[str] = constants.GitIgnore.DEFAULTS,
):
    """Initialize the template .gitignore file.

    Args:
        gitignore_file: The .gitignore file to create.
        files_to_ignore: The files to add to the .gitignore file.
    """
    # Combine with the current ignored files.
    current_ignore: list[str] = []
    if gitignore_file.exists():
        current_ignore = [ln.strip() for ln in gitignore_file.read_text().splitlines()]

    if files_to_ignore == current_ignore:
        console.debug(f"{gitignore_file} already up to date.")
        return
    files_to_ignore = [ln for ln in files_to_ignore if ln not in current_ignore]
    files_to_ignore += current_ignore

    # Write files to the .gitignore file.
    gitignore_file.touch(exist_ok=True)
    console.debug(f"Creating {gitignore_file}")
    gitignore_file.write_text("\n".join(files_to_ignore) + "\n")


def initialize_requirements_txt():
    """Initialize the requirements.txt file.
    If absent, generate one for the user.
    If the requirements.txt does not have reflex as dependency,
    generate a requirement pinning current version and append to
    the requirements.txt file.
    """
    fp = Path(constants.RequirementsTxt.FILE)
    encoding = "utf-8"
    if not fp.exists():
        fp.touch()
    else:
        # Detect the encoding of the original file
        import charset_normalizer

        charset_matches = charset_normalizer.from_path(fp)
        maybe_charset_match = charset_matches.best()
        if maybe_charset_match is None:
            console.debug(f"Unable to detect encoding for {fp}, exiting.")
            return
        encoding = maybe_charset_match.encoding
        console.debug(f"Detected encoding for {fp} as {encoding}.")
    try:
        other_requirements_exist = False
        with fp.open("r", encoding=encoding) as f:
            for req in f:
                # Check if we have a package name that is reflex
                if re.match(r"^reflex[^a-zA-Z0-9]", req):
                    console.debug(f"{fp} already has reflex as dependency.")
                    return
                other_requirements_exist = True
        with fp.open("a", encoding=encoding) as f:
            preceding_newline = "\n" if other_requirements_exist else ""
            f.write(
                f"{preceding_newline}{constants.RequirementsTxt.DEFAULTS_STUB}{constants.Reflex.VERSION}\n"
            )
    except Exception:
        console.info(f"Unable to check {fp} for reflex dependency.")


def initialize_app_directory(
    app_name: str,
    template_name: str = constants.Templates.DEFAULT,
    template_code_dir_name: str | None = None,
    template_dir: Path | None = None,
):
    """Initialize the app directory on reflex init.

    Args:
        app_name: The name of the app.
        template_name: The name of the template to use.
        template_code_dir_name: The name of the code directory in the template.
        template_dir: The directory of the template source files.

    Raises:
        Exit: If template_name, template_code_dir_name, template_dir combination is not supported.
    """
    console.log("Initializing the app directory.")

    # By default, use the blank template from local assets.
    if template_name == constants.Templates.DEFAULT:
        if template_code_dir_name is not None or template_dir is not None:
            console.error(
                f"Only {template_name=} should be provided, got {template_code_dir_name=}, {template_dir=}."
            )
            raise typer.Exit(1)
        template_code_dir_name = constants.Templates.Dirs.CODE
        template_dir = Path(constants.Templates.Dirs.BASE, "apps", template_name)
    else:
        if template_code_dir_name is None or template_dir is None:
            console.error(
                f"For `{template_name}` template, `template_code_dir_name` and `template_dir` should both be provided."
            )
            raise typer.Exit(1)

    console.debug(f"Using {template_name=} {template_dir=} {template_code_dir_name=}.")

    # Remove all pyc and __pycache__ dirs in template directory.
    for pyc_file in template_dir.glob("**/*.pyc"):
        pyc_file.unlink()
    for pycache_dir in template_dir.glob("**/__pycache__"):
        pycache_dir.rmdir()

    for file in template_dir.iterdir():
        # Copy the file to current directory but keep the name the same.
        path_ops.cp(str(file), file.name)

    # Rename the template app to the app name.
    path_ops.mv(template_code_dir_name, app_name)
    path_ops.mv(
        Path(app_name) / (template_name + constants.Ext.PY),
        Path(app_name) / (app_name + constants.Ext.PY),
    )

    # Fix up the imports.
    path_ops.find_replace(
        app_name,
        f"from {template_name}",
        f"from {app_name}",
    )


def get_project_hash(raise_on_fail: bool = False) -> int | None:
    """Get the project hash from the reflex.json file if the file exists.

    Args:
        raise_on_fail: Whether to raise an error if the file does not exist.

    Returns:
        project_hash: The app hash.
    """
    json_file = get_web_dir() / constants.Reflex.JSON
    if not json_file.exists() and not raise_on_fail:
        return None
    data = json.loads(json_file.read_text())
    return data.get("project_hash")


def initialize_web_directory():
    """Initialize the web directory on reflex init."""
    console.log("Initializing the web directory.")

    # Reuse the hash if one is already created, so we don't over-write it when running reflex init
    project_hash = get_project_hash()

    path_ops.cp(constants.Templates.Dirs.WEB_TEMPLATE, str(get_web_dir()))

    initialize_package_json()

    initialize_bun_config()

    path_ops.mkdir(get_web_dir() / constants.Dirs.PUBLIC)

    update_next_config()

    # Initialize the reflex json file.
    init_reflex_json(project_hash=project_hash)


def _turbopack_flag() -> str:
    return " --turbopack" if environment.REFLEX_USE_TURBOPACK.get() else ""


def _compile_package_json():
    return templates.PACKAGE_JSON.render(
        scripts={
            "dev": constants.PackageJson.Commands.DEV + _turbopack_flag(),
            "export": constants.PackageJson.Commands.EXPORT,
            "export_sitemap": constants.PackageJson.Commands.EXPORT_SITEMAP,
            "prod": constants.PackageJson.Commands.PROD,
        },
        dependencies=constants.PackageJson.DEPENDENCIES,
        dev_dependencies=constants.PackageJson.DEV_DEPENDENCIES,
    )


def initialize_package_json():
    """Render and write in .web the package.json file."""
    output_path = get_web_dir() / constants.PackageJson.PATH
    output_path.write_text(_compile_package_json())


def initialize_bun_config():
    """Initialize the bun config file."""
    bun_config_path = get_web_dir() / constants.Bun.CONFIG_PATH

    if (custom_bunfig := Path(constants.Bun.CONFIG_PATH)).exists():
        bunfig_content = custom_bunfig.read_text()
        console.info(f"Copying custom bunfig.toml inside {get_web_dir()} folder")
    else:
        best_registry = _get_npm_registry()
        bunfig_content = constants.Bun.DEFAULT_CONFIG.format(registry=best_registry)

    bun_config_path.write_text(bunfig_content)


def init_reflex_json(project_hash: int | None):
    """Write the hash of the Reflex project to a REFLEX_JSON.

    Reuse the hash if one is already created, therefore do not
    overwrite it every time we run the reflex init command
    .

    Args:
        project_hash: The app hash.
    """
    if project_hash is not None:
        console.debug(f"Project hash is already set to {project_hash}.")
    else:
        # Get a random project hash.
        project_hash = random.getrandbits(128)
        console.debug(f"Setting project hash to {project_hash}.")

    # Write the hash and version to the reflex json file.
    reflex_json = {
        "version": constants.Reflex.VERSION,
        "project_hash": project_hash,
    }
    path_ops.update_json_file(get_web_dir() / constants.Reflex.JSON, reflex_json)


def update_next_config(export=False, transpile_packages: Optional[List[str]] = None):
    """Update Next.js config from Reflex config.

    Args:
        export: if the method run during reflex export.
        transpile_packages: list of packages to transpile via next.config.js.
    """
    next_config_file = get_web_dir() / constants.Next.CONFIG_FILE

    next_config = _update_next_config(
        get_config(), export=export, transpile_packages=transpile_packages
    )

    # Overwriting the next.config.js triggers a full server reload, so make sure
    # there is actually a diff.
    orig_next_config = next_config_file.read_text() if next_config_file.exists() else ""
    if orig_next_config != next_config:
        next_config_file.write_text(next_config)


def _update_next_config(
    config: Config, export: bool = False, transpile_packages: Optional[List[str]] = None
):
    next_config = {
        "basePath": config.frontend_path or "",
        "compress": config.next_compression,
        "reactStrictMode": config.react_strict_mode,
        "trailingSlash": True,
        "staticPageGenerationTimeout": config.static_page_generation_timeout,
    }
    if transpile_packages:
        next_config["transpilePackages"] = list(
            {format_library_name(p) for p in transpile_packages}
        )
    if export:
        next_config["output"] = "export"
        next_config["distDir"] = constants.Dirs.STATIC

    next_config_json = re.sub(r'"([^"]+)"(?=:)', r"\1", json.dumps(next_config))
    return f"module.exports = {next_config_json};"


def remove_existing_bun_installation():
    """Remove existing bun installation."""
    console.debug("Removing existing bun installation.")
    if Path(get_config().bun_path).exists():
        path_ops.rm(constants.Bun.ROOT_PATH)


def download_and_run(url: str, *args, show_status: bool = False, **env):
    """Download and run a script.

    Args:
        url: The url of the script.
        args: The arguments to pass to the script.
        show_status: Whether to show the status of the script.
        env: The environment variables to use.
    """
    # Download the script
    console.debug(f"Downloading {url}")
    response = net.get(url)
    if response.status_code != httpx.codes.OK:
        response.raise_for_status()

    # Save the script to a temporary file.
    script = Path(tempfile.NamedTemporaryFile().name)

    script.write_text(response.text)

    # Run the script.
    env = {**os.environ, **env}
    process = processes.new_process(["bash", str(script), *args], env=env)
    show = processes.show_status if show_status else processes.show_logs
    show(f"Installing {url}", process)


def download_and_extract_fnm_zip():
    """Download and run a script.

    Raises:
        Exit: If an error occurs while downloading or extracting the FNM zip.
    """
    # Download the zip file
    url = constants.Fnm.INSTALL_URL
    console.debug(f"Downloading {url}")
    fnm_zip_file: Path = constants.Fnm.DIR / f"{constants.Fnm.FILENAME}.zip"
    # Function to download and extract the FNM zip release.
    try:
        # Download the FNM zip release.
        # TODO: show progress to improve UX
        response = net.get(url, follow_redirects=True)
        response.raise_for_status()
        with fnm_zip_file.open("wb") as output_file:
            for chunk in response.iter_bytes():
                output_file.write(chunk)

        # Extract the downloaded zip file.
        with zipfile.ZipFile(fnm_zip_file, "r") as zip_ref:
            zip_ref.extractall(constants.Fnm.DIR)

        console.debug("FNM package downloaded and extracted successfully.")
    except Exception as e:
        console.error(f"An error occurred while downloading fnm package: {e}")
        raise typer.Exit(1) from e
    finally:
        # Clean up the downloaded zip file.
        path_ops.rm(fnm_zip_file)


def install_node():
    """Install fnm and nodejs for use by Reflex.
    Independent of any existing system installations.
    """
    if not constants.Fnm.FILENAME:
        # fnm only support Linux, macOS and Windows distros.
        console.debug("")
        return

    # Skip installation if check_node_version() checks out
    if check_node_version():
        console.debug("Skipping node installation as it is already installed.")
        return

    path_ops.mkdir(constants.Fnm.DIR)
    if not constants.Fnm.EXE.exists():
        download_and_extract_fnm_zip()

    if constants.IS_WINDOWS:
        # Install node
        fnm_exe = Path(constants.Fnm.EXE).resolve()
        fnm_dir = Path(constants.Fnm.DIR).resolve()
        process = processes.new_process(
            [
                "powershell",
                "-Command",
                f'& "{fnm_exe}" install {constants.Node.VERSION} --fnm-dir "{fnm_dir}"',
            ],
        )
    else:  # All other platforms (Linux, MacOS).
        # Add execute permissions to fnm executable.
        constants.Fnm.EXE.chmod(stat.S_IXUSR)
        # Install node.
        # Specify arm64 arch explicitly for M1s and M2s.
        architecture_arg = (
            ["--arch=arm64"]
            if platform.system() == "Darwin" and platform.machine() == "arm64"
            else []
        )

        process = processes.new_process(
            [
                constants.Fnm.EXE,
                "install",
                *architecture_arg,
                constants.Node.VERSION,
                "--fnm-dir",
                constants.Fnm.DIR,
            ],
        )
    processes.show_status("Installing node", process)


def install_bun():
    """Install bun onto the user's system.

    Raises:
        SystemPackageMissingError: If "unzip" is missing.
    """
    win_supported = is_windows_bun_supported()
    one_drive_in_path = windows_check_onedrive_in_path()
    if constants.IS_WINDOWS and (not win_supported or one_drive_in_path):
        if not win_supported:
            console.warn(
                "Bun for Windows is currently only available for x86 64-bit Windows. Installation will fall back on npm."
            )
        if one_drive_in_path:
            console.warn(
                "Creating project directories in OneDrive is not recommended for bun usage on windows. This will fallback to npm."
            )

    # Skip if bun is already installed.
    if Path(get_config().bun_path).exists() and get_bun_version() == version.parse(
        constants.Bun.VERSION
    ):
        console.debug("Skipping bun installation as it is already installed.")
        return

    #  if unzip is installed
    if constants.IS_WINDOWS:
        processes.new_process(
            [
                "powershell",
                "-c",
                f"irm {constants.Bun.WINDOWS_INSTALL_URL}|iex",
            ],
            env={
                "BUN_INSTALL": str(constants.Bun.ROOT_PATH),
                "BUN_VERSION": constants.Bun.VERSION,
            },
            shell=True,
            run=True,
            show_logs=console.is_debug(),
        )
    else:
        unzip_path = path_ops.which("unzip")
        if unzip_path is None:
            raise SystemPackageMissingError("unzip")

        # Run the bun install script.
        download_and_run(
            constants.Bun.INSTALL_URL,
            f"bun-v{constants.Bun.VERSION}",
            BUN_INSTALL=str(constants.Bun.ROOT_PATH),
        )


def _write_cached_procedure_file(payload: str, cache_file: str | Path):
    cache_file = Path(cache_file)
    cache_file.write_text(payload)


def _read_cached_procedure_file(cache_file: str | Path) -> str | None:
    cache_file = Path(cache_file)
    if cache_file.exists():
        return cache_file.read_text()
    return None


def _clear_cached_procedure_file(cache_file: str | Path):
    cache_file = Path(cache_file)
    if cache_file.exists():
        cache_file.unlink()


def cached_procedure(cache_file: str, payload_fn: Callable[..., str]):
    """Decorator to cache the runs of a procedure on disk. Procedures should not have
       a return value.

    Args:
        cache_file: The file to store the cache payload in.
        payload_fn: Function that computes cache payload from function args

    Returns:
        The decorated function.
    """

    def _inner_decorator(func):
        def _inner(*args, **kwargs):
            payload = _read_cached_procedure_file(cache_file)
            new_payload = payload_fn(*args, **kwargs)
            if payload != new_payload:
                _clear_cached_procedure_file(cache_file)
                func(*args, **kwargs)
                _write_cached_procedure_file(new_payload, cache_file)

        return _inner

    return _inner_decorator


@cached_procedure(
    cache_file=str(get_web_dir() / "reflex.install_frontend_packages.cached"),
    payload_fn=lambda p, c: f"{sorted(p)!r},{c.json()}",
)
def install_frontend_packages(packages: set[str], config: Config):
    """Installs the base and custom frontend packages.

    Args:
        packages: A list of package names to be installed.
        config: The config object.

    Raises:
        FileNotFoundError: If the package manager is not found.

    Example:
        >>> install_frontend_packages(["react", "react-dom"], get_config())
    """
    # unsupported archs(arm and 32bit machines) will use npm anyway. so we dont have to run npm twice
    fallback_command = (
        get_package_manager(on_failure_return_none=True)
        if (
            not constants.IS_WINDOWS
            or (
                constants.IS_WINDOWS
                and (
                    is_windows_bun_supported() and not windows_check_onedrive_in_path()
                )
            )
        )
        else None
    )

    install_package_manager = (
        get_install_package_manager(on_failure_return_none=True) or fallback_command
    )

    if install_package_manager is None:
        raise FileNotFoundError(
            "Could not find a package manager to install frontend packages. You may need to run `reflex init`."
        )

    fallback_command = (
        fallback_command if fallback_command is not install_package_manager else None
    )

    processes.run_process_with_fallback(
        [install_package_manager, "install"],  # type: ignore
        fallback=fallback_command,
        analytics_enabled=True,
        show_status_message="Installing base frontend packages",
        cwd=get_web_dir(),
        shell=constants.IS_WINDOWS,
    )

    if config.tailwind is not None:
        processes.run_process_with_fallback(
            [
                install_package_manager,
                "add",
                "-d",
                constants.Tailwind.VERSION,
                *((config.tailwind or {}).get("plugins", [])),
            ],
            fallback=fallback_command,
            analytics_enabled=True,
            show_status_message="Installing tailwind",
            cwd=get_web_dir(),
            shell=constants.IS_WINDOWS,
        )

    # Install custom packages defined in frontend_packages
    if len(packages) > 0:
        processes.run_process_with_fallback(
            [install_package_manager, "add", *packages],
            fallback=fallback_command,
            analytics_enabled=True,
            show_status_message="Installing frontend packages from config and components",
            cwd=get_web_dir(),
            shell=constants.IS_WINDOWS,
        )


def needs_reinit(frontend: bool = True) -> bool:
    """Check if an app needs to be reinitialized.

    Args:
        frontend: Whether to check if the frontend is initialized.

    Returns:
        Whether the app needs to be reinitialized.

    Raises:
        Exit: If the app is not initialized.
    """
    if not constants.Config.FILE.exists():
        console.error(
            f"[cyan]{constants.Config.FILE}[/cyan] not found. Move to the root folder of your project, or run [bold]{constants.Reflex.MODULE_NAME} init[/bold] to start a new project."
        )
        raise typer.Exit(1)

    # Don't need to reinit if not running in frontend mode.
    if not frontend:
        return False

    # Make sure the .reflex directory exists.
    if not environment.REFLEX_DIR.get().exists():
        return True

    # Make sure the .web directory exists in frontend mode.
    if not get_web_dir().exists():
        return True

    # If the template is out of date, then we need to re-init
    if not is_latest_template():
        return True

    if constants.IS_WINDOWS:
        console.warn(
            """Windows Subsystem for Linux (WSL) is recommended for improving initial install times."""
        )

        if windows_check_onedrive_in_path():
            console.warn(
                "Creating project directories in OneDrive may lead to performance issues. For optimal performance, It is recommended to avoid using OneDrive for your reflex app."
            )
    # No need to reinitialize if the app is already initialized.
    return False


def is_latest_template() -> bool:
    """Whether the app is using the latest template.

    Returns:
        Whether the app is using the latest template.
    """
    json_file = get_web_dir() / constants.Reflex.JSON
    if not json_file.exists():
        return False
    app_version = json.loads(json_file.read_text()).get("version")
    return app_version == constants.Reflex.VERSION


def validate_bun():
    """Validate bun if a custom bun path is specified to ensure the bun version meets requirements.

    Raises:
        Exit: If custom specified bun does not exist or does not meet requirements.
    """
    # if a custom bun path is provided, make sure its valid
    # This is specific to non-FHS OS
    bun_path = get_config().bun_path
    if path_ops.use_system_bun():
        bun_path = path_ops.which("bun")
    if bun_path != constants.Bun.DEFAULT_PATH:
        console.info(f"Using custom Bun path: {bun_path}")
        bun_version = get_bun_version()
        if not bun_version:
            console.error(
                "Failed to obtain bun version. Make sure the specified bun path in your config is correct."
            )
            raise typer.Exit(1)
        elif bun_version < version.parse(constants.Bun.MIN_VERSION):
            console.error(
                f"Reflex requires bun version {constants.Bun.VERSION} or higher to run, but the detected version is "
                f"{bun_version}. If you have specified a custom bun path in your config, make sure to provide one "
                f"that satisfies the minimum version requirement."
            )

            raise typer.Exit(1)


def validate_frontend_dependencies(init=True):
    """Validate frontend dependencies to ensure they meet requirements.

    Args:
        init: whether running `reflex init`

    Raises:
        Exit: If the package manager is invalid.
    """
    if not init:
        # we only need to validate the package manager when running app.
        # `reflex init` will install the deps anyway(if applied).
        package_manager = get_package_manager()
        if not package_manager:
            console.error(
                "Could not find NPM package manager. Make sure you have node installed."
            )
            raise typer.Exit(1)

        if not check_node_version():
            node_version = get_node_version()
            console.error(
                f"Reflex requires node version {constants.Node.MIN_VERSION} or higher to run, but the detected version is {node_version}",
            )
            raise typer.Exit(1)

    if init:
        # we only need bun for package install on `reflex init`.
        validate_bun()


def ensure_reflex_installation_id() -> Optional[int]:
    """Ensures that a reflex distinct id has been generated and stored in the reflex directory.

    Returns:
        Distinct id.
    """
    try:
        initialize_reflex_user_directory()
        installation_id_file = environment.REFLEX_DIR.get() / "installation_id"

        installation_id = None
        if installation_id_file.exists():
            with contextlib.suppress(Exception):
                installation_id = int(installation_id_file.read_text())
                # If anything goes wrong at all... just regenerate.
                # Like what? Examples:
                #     - file not exists
                #     - file not readable
                #     - content not parseable as an int

        if installation_id is None:
            installation_id = random.getrandbits(128)
            installation_id_file.write_text(str(installation_id))
    except Exception as e:
        console.debug(f"Failed to ensure reflex installation id: {e}")
        return None
    else:
        # If we get here, installation_id is definitely set
        return installation_id


def initialize_reflex_user_directory():
    """Initialize the reflex user directory."""
    # Create the reflex directory.
    path_ops.mkdir(environment.REFLEX_DIR.get())


def initialize_frontend_dependencies():
    """Initialize all the frontend dependencies."""
    # validate dependencies before install
    validate_frontend_dependencies()
    # Avoid warning about Node installation while we're trying to install it.
    global CURRENTLY_INSTALLING_NODE
    CURRENTLY_INSTALLING_NODE = True
    # Install the frontend dependencies.
    processes.run_concurrently(install_node, install_bun)
    CURRENTLY_INSTALLING_NODE = False
    # Set up the web directory.
    initialize_web_directory()


def check_db_used() -> bool:
    """Check if the database is used.

    Returns:
        True if the database is used.
    """
    return bool(get_config().db_url)


def check_redis_used() -> bool:
    """Check if Redis is used.

    Returns:
        True if Redis is used.
    """
    return bool(get_config().redis_url)


def check_db_initialized() -> bool:
    """Check if the database migrations are initialized.

    Returns:
        True if alembic is initialized (or if database is not used).
    """
    if (
        get_config().db_url is not None
        and not environment.ALEMBIC_CONFIG.get().exists()
    ):
        console.error(
            "Database is not initialized. Run [bold]reflex db init[/bold] first."
        )
        return False
    return True


def check_schema_up_to_date():
    """Check if the sqlmodel metadata matches the current database schema."""
    if get_config().db_url is None or not environment.ALEMBIC_CONFIG.get().exists():
        return
    with model.Model.get_db_engine().connect() as connection:
        try:
            if model.Model.alembic_autogenerate(
                connection=connection,
                write_migration_scripts=False,
            ):
                console.error(
                    "Detected database schema changes. Run [bold]reflex db makemigrations[/bold] "
                    "to generate migration scripts.",
                )
        except CommandError as command_error:
            if "Target database is not up to date." in str(command_error):
                console.error(
                    f"{command_error} Run [bold]reflex db migrate[/bold] to update database."
                )


def prompt_for_template_options(templates: list[Template]) -> str:
    """Prompt the user to specify a template.

    Args:
        templates: The templates to choose from.

    Returns:
        The template name the user selects.
    """
    # Show the user the URLs of each template to preview.
    console.print("\nGet started with a template:")

    def format_demo_url_str(url: str) -> str:
        return f" ({url})" if url else ""

    # Prompt the user to select a template.
    id_to_name = {
        str(
            idx
        ): f"{template.name.replace('_', ' ').replace('-', ' ')}{format_demo_url_str(template.demo_url)} - {template.description}"
        for idx, template in enumerate(templates)
    }
    for id in range(len(id_to_name)):
        console.print(f"({id}) {id_to_name[str(id)]}")

    template = console.ask(
        "Which template would you like to use?",
        choices=[str(i) for i in range(len(id_to_name))],
        show_choices=False,
        default="0",
    )

    # Return the template.
    return templates[int(template)].name


def fetch_app_templates(version: str) -> dict[str, Template]:
    """Fetch a dict of templates from the templates repo using github API.

    Args:
        version: The version of the templates to fetch.

    Returns:
        The dict of templates.
    """

    def get_release_by_tag(tag: str) -> dict | None:
        response = net.get(constants.Reflex.RELEASES_URL)
        response.raise_for_status()
        releases = response.json()
        for release in releases:
            if release["tag_name"] == f"v{tag}":
                return release
        return None

    release = get_release_by_tag(version)
    if release is None:
        console.warn(f"No templates known for version {version}")
        return {}

    assets = release.get("assets", [])
    asset = next((a for a in assets if a["name"] == "templates.json"), None)
    if asset is None:
        console.warn(f"Templates metadata not found for version {version}")
        return {}
    else:
        templates_url = asset["browser_download_url"]

    templates_data = net.get(templates_url, follow_redirects=True).json()["templates"]

    for template in templates_data:
        if template["name"] == "blank":
            template["code_url"] = ""
            continue
        template["code_url"] = next(
            (
                a["browser_download_url"]
                for a in assets
                if a["name"] == f"{template['name']}.zip"
            ),
            None,
        )

    filtered_templates = {}
    for tp in templates_data:
        if tp["hidden"] or tp["code_url"] is None:
            continue
        known_fields = {f.name for f in dataclasses.fields(Template)}
        filtered_templates[tp["name"]] = Template(
            **{k: v for k, v in tp.items() if k in known_fields}
        )
    return filtered_templates


def create_config_init_app_from_remote_template(app_name: str, template_url: str):
    """Create new rxconfig and initialize app using a remote template.

    Args:
        app_name: The name of the app.
        template_url: The path to the template source code as a zip file.

    Raises:
        Exit: If any download, file operations fail or unexpected zip file format.

    """
    # Create a temp directory for the zip download.
    try:
        temp_dir = tempfile.mkdtemp()
    except OSError as ose:
        console.error(f"Failed to create temp directory for download: {ose}")
        raise typer.Exit(1) from ose

    # Use httpx GET with redirects to download the zip file.
    zip_file_path: Path = Path(temp_dir) / "template.zip"
    try:
        # Note: following redirects can be risky. We only allow this for reflex built templates at the moment.
        response = net.get(template_url, follow_redirects=True)
        console.debug(f"Server responded download request: {response}")
        response.raise_for_status()
    except httpx.HTTPError as he:
        console.error(f"Failed to download the template: {he}")
        raise typer.Exit(1) from he
    try:
        zip_file_path.write_bytes(response.content)
        console.debug(f"Downloaded the zip to {zip_file_path}")
    except OSError as ose:
        console.error(f"Unable to write the downloaded zip to disk {ose}")
        raise typer.Exit(1) from ose

    # Create a temp directory for the zip extraction.
    try:
        unzip_dir = Path(tempfile.mkdtemp())
    except OSError as ose:
        console.error(f"Failed to create temp directory for extracting zip: {ose}")
        raise typer.Exit(1) from ose

    try:
        zipfile.ZipFile(zip_file_path).extractall(path=unzip_dir)
        # The zip file downloaded from github looks like:
        # repo-name-branch/**/*, so we need to remove the top level directory.
    except Exception as uze:
        console.error(f"Failed to unzip the template: {uze}")
        raise typer.Exit(1) from uze

    if len(subdirs := os.listdir(unzip_dir)) != 1:
        console.error(f"Expected one directory in the zip, found {subdirs}")
        raise typer.Exit(1)

    template_dir = unzip_dir / subdirs[0]
    console.debug(f"Template folder is located at {template_dir}")

    # Move the rxconfig file here first.
    path_ops.mv(str(template_dir / constants.Config.FILE), constants.Config.FILE)
    new_config = get_config(reload=True)

    # Get the template app's name from rxconfig in case it is different than
    # the source code repo name on github.
    template_name = new_config.app_name

    create_config(app_name)
    initialize_app_directory(
        app_name,
        template_name=template_name,
        template_code_dir_name=template_name,
        template_dir=template_dir,
    )
    req_file = Path("requirements.txt")
    if req_file.exists() and len(req_file.read_text().splitlines()) > 1:
        console.info(
            "Run `pip install -r requirements.txt` to install the required python packages for this template."
        )
    #  Clean up the temp directories.
    shutil.rmtree(temp_dir)
    shutil.rmtree(unzip_dir)


def initialize_default_app(app_name: str):
    """Initialize the default app.

    Args:
        app_name: The name of the app.
    """
    create_config(app_name)
    initialize_app_directory(app_name)


def validate_and_create_app_using_remote_template(app_name, template, templates):
    """Validate and create an app using a remote template.

    Args:
        app_name: The name of the app.
        template: The name of the template.
        templates: The available templates.

    Raises:
        Exit: If the template is not found.
    """
    # If user selects a template, it needs to exist.
    if template in templates:
        from reflex_cli.v2.utils import hosting

        authenticated_token = hosting.authenticated_token()
        if not authenticated_token or not authenticated_token[0]:
            console.print(
                f"Please use `reflex login` to access the '{template}' template."
            )
            raise typer.Exit(3)

        template_url = templates[template].code_url
    else:
        # Check if the template is a github repo.
        if template.startswith("https://github.com"):
            template_url = f"{template.strip('/').replace('.git', '')}/archive/main.zip"
        else:
            console.error(f"Template `{template}` not found or invalid.")
            raise typer.Exit(1)

    if template_url is None:
        return

    create_config_init_app_from_remote_template(
        app_name=app_name, template_url=template_url
    )


def generate_template_using_ai(template: str | None = None) -> str:
    """Generate a template using AI(Flexgen).

    Args:
        template: The name of the template.

    Returns:
        The generation hash.

    Raises:
        Exit: If the template and ai flags are used.
    """
    if template is None:
        # If AI is requested and no template specified, redirect the user to reflex.build.
        return redir.reflex_build_redirect()
    elif is_generation_hash(template):
        # Otherwise treat the template as a generation hash.
        return template
    else:
        console.error(
            "Cannot use `--template` option with `--ai` option. Please remove `--template` option."
        )
        raise typer.Exit(2)


def fetch_remote_templates(
    template: str,
) -> tuple[str, dict[str, Template]]:
    """Fetch the available remote templates.

    Args:
        template: The name of the template.

    Returns:
        The selected template and the available templates.
    """
    available_templates = {}

    try:
        # Get the available templates
        available_templates = fetch_app_templates(constants.Reflex.VERSION)
    except Exception as e:
        console.warn("Failed to fetch templates. Falling back to default template.")
        console.debug(f"Error while fetching templates: {e}")
        template = constants.Templates.DEFAULT

    return template, available_templates


def initialize_app(
    app_name: str, template: str | None = None, ai: bool = False
) -> str | None:
    """Initialize the app either from a remote template or a blank app. If the config file exists, it is considered as reinit.

    Args:
        app_name: The name of the app.
        template: The name of the template to use.
        ai: Whether to use AI to generate the template.

    Returns:
        The name of the template.

    Raises:
        Exit: If the template is not valid or unspecified.
    """
    # Local imports to avoid circular imports.
    from reflex.utils import telemetry

    # Check if the app is already initialized.
    if constants.Config.FILE.exists():
        telemetry.send("reinit")
        return

    generation_hash = None
    if ai:
        generation_hash = generate_template_using_ai(template)
        template = constants.Templates.DEFAULT

    templates: dict[str, Template] = {}

    # Don't fetch app templates if the user directly asked for DEFAULT.
    if template is not None and (template not in (constants.Templates.DEFAULT,)):
        template, templates = fetch_remote_templates(template)

    if template is None:
        template = prompt_for_template_options(get_init_cli_prompt_options())
        if template == constants.Templates.AI:
            generation_hash = generate_template_using_ai()
            # change to the default to allow creation of default app
            template = constants.Templates.DEFAULT
        elif template == constants.Templates.CHOOSE_TEMPLATES:
            console.print(
                f"Go to the templates page ({constants.Templates.REFLEX_TEMPLATES_URL}) and copy the command to init with a template."
            )
            raise typer.Exit(0)

    # If the blank template is selected, create a blank app.
    if template in (constants.Templates.DEFAULT,):
        # Default app creation behavior: a blank app.
        initialize_default_app(app_name)
    else:
        validate_and_create_app_using_remote_template(
            app_name=app_name, template=template, templates=templates
        )

    # If a reflex.build generation hash is available, download the code and apply it to the main module.
    if generation_hash:
        initialize_main_module_index_from_generation(
            app_name, generation_hash=generation_hash
        )
    telemetry.send("init", template=template)

    return template


def get_init_cli_prompt_options() -> list[Template]:
    """Get the CLI options for initializing a Reflex app.

    Returns:
        The CLI options.
    """
    return [
        Template(
            name=constants.Templates.DEFAULT,
            description="A blank Reflex app.",
            demo_url=constants.Templates.DEFAULT_TEMPLATE_URL,
            code_url="",
        ),
        Template(
            name=constants.Templates.AI,
            description="Generate a template using AI [Experimental]",
            demo_url="",
            code_url="",
        ),
        Template(
            name=constants.Templates.CHOOSE_TEMPLATES,
            description="Choose an existing template.",
            demo_url="",
            code_url="",
        ),
    ]


def initialize_main_module_index_from_generation(app_name: str, generation_hash: str):
    """Overwrite the `index` function in the main module with reflex.build generated code.

    Args:
        app_name: The name of the app.
        generation_hash: The generation hash from reflex.build.

    Raises:
        GeneratedCodeHasNoFunctionDefsError: If the fetched code has no function definitions
            (the refactored reflex code is expected to have at least one root function defined).
    """
    # Download the reflex code for the generation.
    url = constants.Templates.REFLEX_BUILD_CODE_URL.format(
        generation_hash=generation_hash
    )
    resp = net.get(url)
    while resp.status_code == httpx.codes.SERVICE_UNAVAILABLE:
        console.debug("Waiting for the code to be generated...")
        time.sleep(1)
        resp = net.get(url)
    resp.raise_for_status()

    # Determine the name of the last function, which renders the generated code.
    defined_funcs = re.findall(r"def ([a-zA-Z_]+)\(", resp.text)
    if not defined_funcs:
        raise GeneratedCodeHasNoFunctionDefsError(
            f"No function definitions found in generated code from {url!r}."
        )
    render_func_name = defined_funcs[-1]

    def replace_content(_match):
        return "\n".join(
            [
                resp.text,
                "",
                "" "def index() -> rx.Component:",
                f"    return {render_func_name}()",
                "",
                "",
            ],
        )

    main_module_path = Path(app_name, app_name + constants.Ext.PY)
    main_module_code = main_module_path.read_text()

    main_module_code = re.sub(
        r"def index\(\).*:\n([^\n]\s+.*\n+)+",
        replace_content,
        main_module_code,
    )
    # Make the app use light mode until flexgen enforces the conversion of
    # tailwind colors to radix colors.
    main_module_code = re.sub(
        r"app\s*=\s*rx\.App\(\s*\)",
        'app = rx.App(theme=rx.theme(color_mode="light"))',
        main_module_code,
    )
    main_module_path.write_text(main_module_code)


def format_address_width(address_width) -> int | None:
    """Cast address width to an int.

    Args:
        address_width: The address width.

    Returns:
        Address width int
    """
    try:
        return int(address_width) if address_width else None
    except ValueError:
        return None


@functools.lru_cache(maxsize=None)
def get_cpu_info() -> CpuInfo | None:
    """Get the CPU info of the underlining host.

    Returns:
         The CPU info.
    """
    platform_os = platform.system()
    cpuinfo = {}
    try:
        if platform_os == "Windows":
            cmd = "wmic cpu get addresswidth,caption,manufacturer /FORMAT:csv"
            output = processes.execute_command_and_return_output(cmd)
            if output:
                val = output.splitlines()[-1].split(",")[1:]
                cpuinfo["manufacturer_id"] = val[2]
                cpuinfo["model_name"] = val[1].split("Family")[0].strip()
                cpuinfo["address_width"] = format_address_width(val[0])
        elif platform_os == "Linux":
            output = processes.execute_command_and_return_output("lscpu")
            if output:
                lines = output.split("\n")
                for line in lines:
                    if "Architecture" in line:
                        cpuinfo["address_width"] = (
                            64 if line.split(":")[1].strip() == "x86_64" else 32
                        )
                    if "Vendor ID:" in line:
                        cpuinfo["manufacturer_id"] = line.split(":")[1].strip()
                    if "Model name" in line:
                        cpuinfo["model_name"] = line.split(":")[1].strip()
        elif platform_os == "Darwin":
            cpuinfo["address_width"] = format_address_width(
                processes.execute_command_and_return_output("getconf LONG_BIT")
            )
            cpuinfo["manufacturer_id"] = processes.execute_command_and_return_output(
                "sysctl -n machdep.cpu.brand_string"
            )
            cpuinfo["model_name"] = processes.execute_command_and_return_output(
                "uname -m"
            )
    except Exception as err:
        console.error(f"Failed to retrieve CPU info. {err}")
        return None

    return (
        CpuInfo(
            manufacturer_id=cpuinfo.get("manufacturer_id"),
            model_name=cpuinfo.get("model_name"),
            address_width=cpuinfo.get("address_width"),
        )
        if cpuinfo
        else None
    )


@functools.lru_cache(maxsize=None)
def is_windows_bun_supported() -> bool:
    """Check whether the underlining host running windows qualifies to run bun.
    We typically do not run bun on ARM or 32 bit devices that use windows.

    Returns:
        Whether the host is qualified to use bun.
    """
    cpu_info = get_cpu_info()
    return (
        constants.IS_WINDOWS
        and cpu_info is not None
        and cpu_info.address_width == 64
        and cpu_info.model_name is not None
        and "ARM" not in cpu_info.model_name
    )


def is_generation_hash(template: str) -> bool:
    """Check if the template looks like a generation hash.

    Args:
        template: The template name.

    Returns:
        True if the template is composed of 32 or more hex characters.
    """
    return re.match(r"^[0-9a-f]{32,}$", template) is not None<|MERGE_RESOLUTION|>--- conflicted
+++ resolved
@@ -37,13 +37,8 @@
 from reflex.config import Config, environment, get_config
 from reflex.utils import console, net, path_ops, processes, redir
 from reflex.utils.exceptions import (
-<<<<<<< HEAD
     GeneratedCodeHasNoFunctionDefsError,
-    raise_system_package_missing_error,
-=======
-    GeneratedCodeHasNoFunctionDefs,
     SystemPackageMissingError,
->>>>>>> 4c2b2ed1
 )
 from reflex.utils.format import format_library_name
 from reflex.utils.registry import _get_npm_registry
