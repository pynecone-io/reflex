--- conflicted
+++ resolved
@@ -362,33 +362,6 @@
         status = False
 
     return status
-<<<<<<< HEAD
-
-
-async def get_redis_status() -> bool | None:
-    """Checks the status of the Redis connection.
-
-    Attempts to connect to Redis and send a ping command to verify connectivity.
-
-    Returns:
-        bool or None: The status of the Redis connection:
-            - True: Redis is accessible and responding.
-            - False: Redis is not accessible due to a connection error.
-            - None: Redis not used i.e redis_url is not set in rxconfig.
-    """
-    try:
-        status = True
-        redis_client = get_redis_sync()
-        if redis_client is not None:
-            redis_client.ping()
-        else:
-            status = None
-    except exceptions.RedisError:
-        status = False
-
-    return status
-=======
->>>>>>> fa894289
 
 
 def validate_app_name(app_name: str | None = None) -> str:
