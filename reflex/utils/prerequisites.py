--- conflicted
+++ resolved
@@ -496,13 +496,8 @@
         console.debug(f"Detected encoding for {fp} as {encoding}.")
     try:
         other_requirements_exist = False
-<<<<<<< HEAD
         with fp.open("r", encoding=encoding) as f:
-            for req in f.readlines():
-=======
-        with open(fp, "r", encoding=encoding) as f:
             for req in f:
->>>>>>> fd0fd2c6
                 # Check if we have a package name that is reflex
                 if re.match(r"^reflex[^a-zA-Z0-9]", req):
                     console.debug(f"{fp} already has reflex as dependency.")
