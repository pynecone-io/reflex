"""Formatting operations."""

from __future__ import annotations

import inspect
import json
import os
import re
from typing import TYPE_CHECKING, Any, List, Optional, Union

from reflex import constants
from reflex.constants.state import FRONTEND_EVENT_STATE
from reflex.utils import exceptions
from reflex.utils.console import deprecate

if TYPE_CHECKING:
    from reflex.components.component import ComponentStyle
    from reflex.event import ArgsSpec, EventChain, EventHandler, EventSpec, EventType

WRAP_MAP = {
    "{": "}",
    "(": ")",
    "[": "]",
    "<": ">",
    '"': '"',
    "'": "'",
    "`": "`",
}


def get_close_char(open: str, close: str | None = None) -> str:
    """Check if the given character is a valid brace.

    Args:
        open: The open character.
        close: The close character if provided.

    Returns:
        The close character.

    Raises:
        ValueError: If the open character is not a valid brace.
    """
    if close is not None:
        return close
    if open not in WRAP_MAP:
        raise ValueError(f"Invalid wrap open: {open}, must be one of {WRAP_MAP.keys()}")
    return WRAP_MAP[open]


def is_wrapped(text: str, open: str, close: str | None = None) -> bool:
    """Check if the given text is wrapped in the given open and close characters.

    "(a) + (b)" --> False
    "((abc))"   --> True
    "(abc)"     --> True

    Args:
        text: The text to check.
        open: The open character.
        close: The close character.

    Returns:
        Whether the text is wrapped.
    """
    close = get_close_char(open, close)
    if not (text.startswith(open) and text.endswith(close)):
        return False

    depth = 0
    for ch in text[:-1]:
        if ch == open:
            depth += 1
        if ch == close:
            depth -= 1
        if depth == 0:  # it shouldn't close before the end
            return False
    return True


def wrap(
    text: str,
    open: str,
    close: str | None = None,
    check_first: bool = True,
    num: int = 1,
) -> str:
    """Wrap the given text in the given open and close characters.

    Args:
        text: The text to wrap.
        open: The open character.
        close: The close character.
        check_first: Whether to check if the text is already wrapped.
        num: The number of times to wrap the text.

    Returns:
        The wrapped text.
    """
    close = get_close_char(open, close)

    # If desired, check if the text is already wrapped in braces.
    if check_first and is_wrapped(text=text, open=open, close=close):
        return text

    # Wrap the text in braces.
    return f"{open * num}{text}{close * num}"


def indent(text: str, indent_level: int = 2) -> str:
    """Indent the given text by the given indent level.

    Args:
        text: The text to indent.
        indent_level: The indent level.

    Returns:
        The indented text.
    """
    lines = text.splitlines()
    if len(lines) < 2:
        return text
    return os.linesep.join(f"{' ' * indent_level}{line}" for line in lines) + os.linesep


def to_snake_case(text: str) -> str:
    """Convert a string to snake case.

    The words in the text are converted to lowercase and
    separated by underscores.

    Args:
        text: The string to convert.

    Returns:
        The snake case string.
    """
    s1 = re.sub("(.)([A-Z][a-z]+)", r"\1_\2", text)
    return re.sub("([a-z0-9])([A-Z])", r"\1_\2", s1).lower().replace("-", "_")


def to_camel_case(text: str, allow_hyphens: bool = False) -> str:
    """Convert a string to camel case.

    The first word in the text is converted to lowercase and
    the rest of the words are converted to title case, removing underscores.

    Args:
        text: The string to convert.
        allow_hyphens: Whether to allow hyphens in the string.

    Returns:
        The camel case string.
    """
    char = "_" if allow_hyphens else "-_"
    words = re.split(f"[{char}]", text.lstrip(char))
    leading_underscores_or_hyphens = "".join(re.findall(rf"^[{char}]+", text))
    # Capitalize the first letter of each word except the first one
    converted_word = words[0] + "".join(x.capitalize() for x in words[1:])
    return leading_underscores_or_hyphens + converted_word


def to_title_case(text: str, sep: str = "") -> str:
    """Convert a string from snake case to title case.

    Args:
        text: The string to convert.
        sep: The separator to use to join the words.

    Returns:
        The title case string.
    """
    return sep.join(word.title() for word in text.split("_"))


def to_kebab_case(text: str) -> str:
    """Convert a string to kebab case.

    The words in the text are converted to lowercase and
    separated by hyphens.

    Args:
        text: The string to convert.

    Returns:
        The title case string.
    """
    return to_snake_case(text).replace("_", "-")


def make_default_page_title(app_name: str, route: str) -> str:
    """Make a default page title from a route.

    Args:
        app_name: The name of the app owning the page.
        route: The route to make the title from.

    Returns:
        The default page title.
    """
    route_parts = [
        part
        for part in route.split("/")
        if part and not (part.startswith("[") and part.endswith("]"))
    ]

    title = constants.DefaultPage.TITLE.format(
        app_name, route_parts[-1] if route_parts else constants.PageNames.INDEX_ROUTE
    )
    return to_title_case(title)


def _escape_js_string(string: str) -> str:
    """Escape the string for use as a JS string literal.

    Args:
        string: The string to escape.

    Returns:
        The escaped string.
    """

    # TODO: we may need to re-vist this logic after new Var API is implemented.
    def escape_outside_segments(segment):
        """Escape backticks in segments outside of `${}`.

        Args:
            segment: The part of the string to escape.

        Returns:
            The escaped or unescaped segment.
        """
        if segment.startswith("${") and segment.endswith("}"):
            # Return the `${}` segment unchanged
            return segment
        else:
            # Escape backticks in the segment
            segment = segment.replace(r"\`", "`")
            segment = segment.replace("`", r"\`")
            return segment

    # Split the string into parts, keeping the `${}` segments
    parts = re.split(r"(\$\{.*?\})", string)
    escaped_parts = [escape_outside_segments(part) for part in parts]
    escaped_string = "".join(escaped_parts)
    return escaped_string


def _wrap_js_string(string: str) -> str:
    """Wrap string so it looks like {`string`}.

    Args:
        string: The string to wrap.

    Returns:
        The wrapped string.
    """
    string = wrap(string, "`")
    string = wrap(string, "{")
    return string


def format_string(string: str) -> str:
    """Format the given string as a JS string literal..

    Args:
        string: The string to format.

    Returns:
        The formatted string.
    """
    return _wrap_js_string(_escape_js_string(string))


def format_var(var: Var) -> str:
    """Format the given Var as a javascript value.

    Args:
        var: The Var to format.

    Returns:
        The formatted Var.
    """
    return str(var)


def format_route(route: str, format_case=True) -> str:
    """Format the given route.

    Args:
        route: The route to format.
        format_case: whether to format case to kebab case.

    Returns:
        The formatted route.
    """
    route = route.strip("/")
    # Strip the route and format casing.
    if format_case:
        route = to_kebab_case(route)

    # If the route is empty, return the index route.
    if route == "":
        return constants.PageNames.INDEX_ROUTE

    return route


def format_match(
    cond: str | Var,
    match_cases: List[List[Var]],
    default: Var,
) -> str:
    """Format a match expression whose return type is a Var.

    Args:
        cond: The condition.
        match_cases: The list of cases to match.
        default: The default case.

    Returns:
        The formatted match expression

    """
    switch_code = f"(() => {{ switch (JSON.stringify({cond})) {{"

    for case in match_cases:
        conditions = case[:-1]
        return_value = case[-1]

        case_conditions = " ".join(
            [f"case JSON.stringify({condition!s}):" for condition in conditions]
        )
        case_code = f"{case_conditions}  return ({return_value!s});  break;"
        switch_code += case_code

    switch_code += f"default:  return ({default!s});  break;"
    switch_code += "};})()"

    return switch_code


def format_prop(
    prop: Union[Var, EventChain, ComponentStyle, str],
) -> Union[int, float, str]:
    """Format a prop.

    Args:
        prop: The prop to format.

    Returns:
        The formatted prop to display within a tag.

    Raises:
        exceptions.InvalidStylePropError: If the style prop value is not a valid type.
        TypeError: If the prop is not valid.
        ValueError: If the prop is not a string.
    """
    # import here to avoid circular import.
    from reflex.event import EventChain
    from reflex.utils import serializers
    from reflex.vars import Var

    try:
        # Handle var props.
        if isinstance(prop, Var):
            return str(prop)

        # Handle event props.
        if isinstance(prop, EventChain):
            return str(Var.create(prop))

        # Handle other types.
        elif isinstance(prop, str):
            if is_wrapped(prop, "{"):
                return prop
            return json_dumps(prop)

        # For dictionaries, convert any properties to strings.
        elif isinstance(prop, dict):
            prop = serializers.serialize_dict(prop)  # type: ignore

        else:
            # Dump the prop as JSON.
            prop = json_dumps(prop)
    except exceptions.InvalidStylePropError:
        raise
    except TypeError as e:
        raise TypeError(f"Could not format prop: {prop} of type {type(prop)}") from e

    # Wrap the variable in braces.
    if not isinstance(prop, str):
        raise ValueError(f"Invalid prop: {prop}. Expected a string.")
    return wrap(prop, "{", check_first=False)


def format_props(*single_props, **key_value_props) -> list[str]:
    """Format the tag's props.

    Args:
        single_props: Props that are not key-value pairs.
        key_value_props: Props that are key-value pairs.

    Returns:
        The formatted props list.
    """
    # Format all the props.
    from reflex.vars.base import LiteralVar, Var

    return [
        (
            f"{name}={{{format_prop(prop if isinstance(prop, Var) else LiteralVar.create(prop))}}}"
        )
        for name, prop in sorted(key_value_props.items())
        if prop is not None
    ] + [(f"{LiteralVar.create(prop)!s}") for prop in single_props]


def get_event_handler_parts(handler: EventHandler) -> tuple[str, str]:
    """Get the state and function name of an event handler.

    Args:
        handler: The event handler to get the parts of.

    Returns:
        The state and function name.
    """
    # Get the class that defines the event handler.
    parts = handler.fn.__qualname__.split(".")

    # Get the state full name
    state_full_name = handler.state_full_name

    # If there's no enclosing class, just return the function name.
    if not state_full_name:
        return ("", parts[-1])

    # Get the function name
    name = parts[-1]

    from reflex.state import State

    if state_full_name == FRONTEND_EVENT_STATE and name not in State.__dict__:
        return ("", to_snake_case(handler.fn.__qualname__))

    return (state_full_name, name)


def format_event_handler(handler: EventHandler) -> str:
    """Format an event handler.

    Args:
        handler: The event handler to format.

    Returns:
        The formatted function.
    """
    state, name = get_event_handler_parts(handler)
    if state == "":
        return name
    return f"{state}.{name}"


def format_event(event_spec: EventSpec) -> str:
    """Format an event.

    Args:
        event_spec: The event to format.

    Returns:
        The compiled event.
    """
    args = ",".join(
        [
            ":".join(
                (
                    name._js_expr,
                    (
                        wrap(
                            json.dumps(val._js_expr).strip('"').replace("`", "\\`"),
                            "`",
                        )
                        if val._var_is_string
                        else str(val)
                    ),
                )
            )
            for name, val in event_spec.args
        ]
    )
    event_args = [
        wrap(format_event_handler(event_spec.handler), '"'),
    ]
    event_args.append(wrap(args, "{"))

    if event_spec.client_handler_name:
        event_args.append(wrap(event_spec.client_handler_name, '"'))
    return f"Event({', '.join(event_args)})"


if TYPE_CHECKING:
    from reflex.vars import Var


def format_event_chain(
    event_chain: EventChain | Var[EventChain],
    event_arg: Var | None = None,
) -> str:
    """DEPRECATED: format an event chain as a javascript invocation.

    Use str(rx.Var.create(event_chain)) instead.

    Args:
        event_chain: The event chain to format.
        event_arg: this argument is ignored.

    Returns:
        Compiled javascript code to queue the given event chain on the frontend.
    """
    deprecate(
        feature_name="format_event_chain",
        reason="Use str(rx.Var.create(event_chain)) instead",
        deprecation_version="0.6.0",
        removal_version="0.7.0",
    )

    from reflex.vars import Var
    from reflex.vars.function import ArgsFunctionOperation

    result = Var.create(event_chain)
    if isinstance(result, ArgsFunctionOperation):
        result = result._return_expr
    return str(result)


def format_queue_events(
    events: EventType | None = None,
    args_spec: Optional[ArgsSpec] = None,
) -> Var[EventChain]:
    """Format a list of event handler / event spec as a javascript callback.

    The resulting code can be passed to interfaces that expect a callback
    function and when triggered it will directly call queueEvents.

    It is intended to be executed in the rx.call_script context, where some
    existing API needs a callback to trigger a backend event handler.

    Args:
        events: The events to queue.
        args_spec: The argument spec for the callback.

    Returns:
        The compiled javascript callback to queue the given events on the frontend.

    Raises:
        ValueError: If a lambda function is given which returns a Var.
    """
    from reflex.event import (
        EventChain,
        EventHandler,
        EventSpec,
        call_event_fn,
        call_event_handler,
    )
    from reflex.vars import FunctionVar, Var

    if not events:
        return Var("(() => null)").to(FunctionVar, EventChain)  # type: ignore

    # If no spec is provided, the function will take no arguments.
    def _default_args_spec():
        return []

    # Construct the arguments that the function accepts.
    sig = inspect.signature(args_spec or _default_args_spec)  # type: ignore
    if sig.parameters:
        arg_def = ",".join(f"_{p}" for p in sig.parameters)
        arg_def = f"({arg_def})"
    else:
        arg_def = "()"

    payloads = []
    if not isinstance(events, list):
        events = [events]

    # Process each event/spec/lambda (similar to Component._create_event_chain).
    for spec in events:
        specs: list[EventSpec] = []
        if isinstance(spec, (EventHandler, EventSpec)):
            specs = [call_event_handler(spec, args_spec or _default_args_spec)]
        elif isinstance(spec, type(lambda: None)):
            specs = call_event_fn(spec, args_spec or _default_args_spec)  # type: ignore
            if isinstance(specs, Var):
                raise ValueError(
                    f"Invalid event spec: {specs}. Expected a list of EventSpecs."
                )
        payloads.extend(format_event(s) for s in specs)

    # Return the final code snippet, expecting queueEvents, processEvent, and socket to be in scope.
    # Typically this snippet will _only_ run from within an rx.call_script eval context.
    return Var(
        f"{arg_def} => {{queueEvents([{','.join(payloads)}], {constants.CompileVars.SOCKET}); "
        f"processEvent({constants.CompileVars.SOCKET})}}",
    ).to(FunctionVar, EventChain)  # type: ignore


def format_query_params(router_data: dict[str, Any]) -> dict[str, str]:
    """Convert back query params name to python-friendly case.

    Args:
        router_data: the router_data dict containing the query params

    Returns:
        The reformatted query params
    """
    params = router_data[constants.RouteVar.QUERY]
    return {k.replace("-", "_"): v for k, v in params.items()}


def format_state_name(state_name: str) -> str:
    """Format a state name, replacing dots with double underscore.

    This allows individual substates to be accessed independently as javascript vars
    without using dot notation.

    Args:
        state_name: The state name to format.

    Returns:
        The formatted state name.
    """
    return state_name.replace(".", "__")


def format_ref(ref: str) -> str:
    """Format a ref.

    Args:
        ref: The ref to format.

    Returns:
        The formatted ref.
    """
    # Replace all non-word characters with underscores.
    clean_ref = re.sub(r"[^\w]+", "_", ref)
    return f"ref_{clean_ref}"


def format_library_name(library_fullname: str):
    """Format the name of a library.

    Args:
        library_fullname: The fullname of the library.

    Returns:
        The name without the @version if it was part of the name
    """
    if library_fullname.startswith("https://"):
        return library_fullname
    lib, at, version = library_fullname.rpartition("@")
    if not lib:
        lib = at + version

    return lib


def json_dumps(obj: Any) -> str:
    """Takes an object and returns a jsonified string.

    Args:
        obj: The object to be serialized.

    Returns:
        A string
    """
    from reflex.utils import serializers

    return json.dumps(obj, ensure_ascii=False, default=serializers.serialize)


def collect_form_dict_names(form_dict: dict[str, Any]) -> dict[str, Any]:
    """Collapse keys with consecutive suffixes into a single list value.

    Separators dash and underscore are removed, unless this would overwrite an existing key.

    Args:
        form_dict: The dict to collapse.

    Returns:
        The collapsed dict.
    """
    ending_digit_regex = re.compile(r"^(.*?)[_-]?(\d+)$")
    collapsed = {}
    for k in sorted(form_dict):
        m = ending_digit_regex.match(k)
        if m:
            collapsed.setdefault(m.group(1), []).append(form_dict[k])
    # collapsing never overwrites valid data from the form_dict
    collapsed.update(form_dict)
    return collapsed


def format_array_ref(refs: str, idx: Var | None) -> str:
    """Format a ref accessed by array.

    Args:
        refs : The ref array to access.
        idx : The index of the ref in the array.

    Returns:
        The formatted ref.
    """
    clean_ref = re.sub(r"[^\w]+", "_", refs)
    if idx is not None:
<<<<<<< HEAD
        return f"refs_{clean_ref}[{str(idx)}]"
=======
        # idx._var_is_local = True
        return f"refs_{clean_ref}[{idx!s}]"
>>>>>>> fd0fd2c6
    return f"refs_{clean_ref}"


def format_data_editor_column(col: str | dict):
    """Format a given column into the proper format.

    Args:
        col: The column.

    Raises:
        ValueError: invalid type provided for column.

    Returns:
        The formatted column.
    """
    from reflex.vars import Var

    if isinstance(col, str):
        return {"title": col, "id": col.lower(), "type": "str"}

    if isinstance(col, (dict,)):
        if "id" not in col:
            col["id"] = col["title"].lower()
        if "type" not in col:
            col["type"] = "str"
        if "overlayIcon" not in col:
            col["overlayIcon"] = None
        return col

    if isinstance(col, Var):
        return col

    raise ValueError(
        f"unexpected type ({(type(col).__name__)}: {col}) for column header in data_editor"
    )


def format_data_editor_cell(cell: Any):
    """Format a given data into a renderable cell for data_editor.

    Args:
        cell: The data to format.

    Returns:
        The formatted cell.
    """
    from reflex.vars.base import Var

    return {
        "kind": Var(_js_expr="GridCellKind.Text"),
        "data": cell,
    }<|MERGE_RESOLUTION|>--- conflicted
+++ resolved
@@ -712,12 +712,7 @@
     """
     clean_ref = re.sub(r"[^\w]+", "_", refs)
     if idx is not None:
-<<<<<<< HEAD
-        return f"refs_{clean_ref}[{str(idx)}]"
-=======
-        # idx._var_is_local = True
         return f"refs_{clean_ref}[{idx!s}]"
->>>>>>> fd0fd2c6
     return f"refs_{clean_ref}"
 
 
