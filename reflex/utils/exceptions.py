--- conflicted
+++ resolved
@@ -1,10 +1,7 @@
 """Custom Exceptions."""
 
-<<<<<<< HEAD
-=======
-from typing import Any, NoReturn
-
->>>>>>> 04841616
+from typing import Any
+
 
 class ReflexError(Exception):
     """Base exception for all Reflex exceptions."""
@@ -213,7 +210,6 @@
 class SystemPackageMissingError(ReflexError):
     """Raised when a system package is missing."""
 
-<<<<<<< HEAD
     def __init__(self, package: str):
         """Initialize the SystemPackageMissingError.
 
@@ -229,31 +225,12 @@
             f"System package '{package}' is missing."
             f" Please install it through your system package manager.{extra}"
         )
-=======
+
 
 class EventDeserializationError(ReflexError, ValueError):
     """Raised when an event cannot be deserialized."""
 
 
-def raise_system_package_missing_error(package: str) -> NoReturn:
-    """Raise a SystemPackageMissingError.
-
-    Args:
-        package: The name of the missing system package.
-
-    Raises:
-        SystemPackageMissingError: The raised exception.
-    """
-    from reflex.constants import IS_MACOS
-
-    raise SystemPackageMissingError(
-        f"System package '{package}' is missing."
-        " Please install it through your system package manager."
-        + (f" You can do so by running 'brew install {package}'." if IS_MACOS else "")
-    )
->>>>>>> 04841616
-
-
 class InvalidLockWarningThresholdError(ReflexError):
     """Raised when an invalid lock warning threshold is provided."""
 
