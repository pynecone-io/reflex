--- conflicted
+++ resolved
@@ -137,10 +137,9 @@
     """Raised when the serialized schema of a state class does not match the current schema."""
 
 
-<<<<<<< HEAD
-class DynamicComponentInvalidSignature(ReflexError, TypeError):
-    """Raised when a dynamic component has an invalid signature."""
-=======
 class EnvironmentVarValueError(ReflexError, ValueError):
     """Raised when an environment variable is set to an invalid value."""
->>>>>>> f39e8c96
+
+
+class DynamicComponentInvalidSignature(ReflexError, TypeError):
+    """Raised when a dynamic component has an invalid signature."""