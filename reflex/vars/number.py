"""Immutable number vars."""

from __future__ import annotations

import dataclasses
import functools
import json
import math
from typing import (
    TYPE_CHECKING,
    Any,
    Callable,
    NoReturn,
    Sequence,
    TypeVar,
    Union,
    cast,
    overload,
)

from typing_extensions import Unpack

from reflex.constants.base import Dirs
from reflex.utils.exceptions import PrimitiveUnserializableToJSONError, VarTypeError
from reflex.utils.imports import ImportDict, ImportVar

from .base import (
    VAR_TYPE,
    CachedVarOperation,
    CustomVarOperationReturn,
    LiteralVar,
    ReflexCallable,
    Var,
    VarData,
    cached_property_no_lock,
    nary_type_computer,
    passthrough_unary_type_computer,
    unionize,
    var_operation,
    var_operation_return,
)

NUMBER_T = TypeVar("NUMBER_T", int, float, bool)

if TYPE_CHECKING:
    from .function import FunctionVar
    from .sequence import ArrayVar


def raise_unsupported_operand_types(
    operator: str, operands_types: tuple[type, ...]
) -> NoReturn:
    """Raise an unsupported operand types error.

    Args:
        operator: The operator.
        operands_types: The types of the operands.

    Raises:
        VarTypeError: The operand types are unsupported.
    """
    raise VarTypeError(
        f"Unsupported Operand type(s) for {operator}: {', '.join(t.__name__ for t in operands_types)}"
    )


class NumberVar(Var[NUMBER_T], python_types=(int, float)):
    """Base class for immutable number vars."""

<<<<<<< HEAD
    def __add__(self, other: number_types) -> NumberVar:
=======
    @overload
    def __add__(self, other: number_types) -> NumberVar: ...

    @overload
    def __add__(self, other: NoReturn) -> NoReturn: ...  # pyright: ignore [reportOverlappingOverload]

    def __add__(self, other: Any):
>>>>>>> 8663dbcb
        """Add two numbers.

        Args:
            other: The other number.

        Returns:
            The number addition operation.
        """
        if not isinstance(other, NUMBER_TYPES):
            raise_unsupported_operand_types("+", (type(self), type(other)))
<<<<<<< HEAD
        return number_add_operation(self, +other).guess_type()
=======
        return number_add_operation(self, +other)

    @overload
    def __radd__(self, other: number_types) -> NumberVar: ...

    @overload
    def __radd__(self, other: NoReturn) -> NoReturn: ...  # pyright: ignore [reportOverlappingOverload]
>>>>>>> 8663dbcb

    def __radd__(self, other: number_types) -> NumberVar:
        """Add two numbers.

        Args:
            other: The other number.

        Returns:
            The number addition operation.
        """
        if not isinstance(other, NUMBER_TYPES):
            raise_unsupported_operand_types("+", (type(other), type(self)))
        return number_add_operation(+other, self).guess_type()

<<<<<<< HEAD
    def __sub__(self, other: number_types) -> NumberVar:
=======
    @overload
    def __sub__(self, other: number_types) -> NumberVar: ...

    @overload
    def __sub__(self, other: NoReturn) -> NoReturn: ...  # pyright: ignore [reportOverlappingOverload]

    def __sub__(self, other: Any):
>>>>>>> 8663dbcb
        """Subtract two numbers.

        Args:
            other: The other number.

        Returns:
            The number subtraction operation.
        """
        if not isinstance(other, NUMBER_TYPES):
            raise_unsupported_operand_types("-", (type(self), type(other)))

        return number_subtract_operation(self, +other).guess_type()

<<<<<<< HEAD
    def __rsub__(self, other: number_types) -> NumberVar:
=======
    @overload
    def __rsub__(self, other: number_types) -> NumberVar: ...

    @overload
    def __rsub__(self, other: NoReturn) -> NoReturn: ...  # pyright: ignore [reportOverlappingOverload]

    def __rsub__(self, other: Any):
>>>>>>> 8663dbcb
        """Subtract two numbers.

        Args:
            other: The other number.

        Returns:
            The number subtraction operation.
        """
        if not isinstance(other, NUMBER_TYPES):
            raise_unsupported_operand_types("-", (type(other), type(self)))

        return number_subtract_operation(+other, self).guess_type()

    def __abs__(self):
        """Get the absolute value of the number.

        Returns:
            The number absolute operation.
        """
        return number_abs_operation(self)

    @overload
    def __mul__(self, other: number_types | boolean_types) -> NumberVar: ...

    @overload
    def __mul__(self, other: list | tuple | set | ArrayVar) -> ArrayVar: ...

    def __mul__(self, other: Any):
        """Multiply two numbers.

        Args:
            other: The other number.

        Returns:
            The number multiplication operation.
        """
        from .sequence import ArrayVar, LiteralArrayVar

        if isinstance(other, (list, tuple, ArrayVar)):
            if isinstance(other, ArrayVar):
                return other * self
            return LiteralArrayVar.create(other) * self

        if not isinstance(other, NUMBER_TYPES):
            raise_unsupported_operand_types("*", (type(self), type(other)))

        return number_multiply_operation(self, +other).guess_type()

    @overload
    def __rmul__(self, other: number_types | boolean_types) -> NumberVar: ...

    @overload
    def __rmul__(self, other: list | tuple | set | ArrayVar) -> ArrayVar: ...

    def __rmul__(self, other: Any):
        """Multiply two numbers.

        Args:
            other: The other number.

        Returns:
            The number multiplication operation.
        """
        from .sequence import ArrayVar, LiteralArrayVar

        if isinstance(other, (list, tuple, ArrayVar)):
            if isinstance(other, ArrayVar):
                return other * self
            return LiteralArrayVar.create(other) * self

        if not isinstance(other, NUMBER_TYPES):
            raise_unsupported_operand_types("*", (type(other), type(self)))

        return number_multiply_operation(+other, self).guess_type()

<<<<<<< HEAD
    def __truediv__(self, other: number_types) -> NumberVar:
=======
    @overload
    def __truediv__(self, other: number_types) -> NumberVar: ...

    @overload
    def __truediv__(self, other: NoReturn) -> NoReturn: ...  # pyright: ignore [reportOverlappingOverload]

    def __truediv__(self, other: Any):
>>>>>>> 8663dbcb
        """Divide two numbers.

        Args:
            other: The other number.

        Returns:
            The number true division operation.
        """
        if not isinstance(other, NUMBER_TYPES):
            raise_unsupported_operand_types("/", (type(self), type(other)))

        return number_true_division_operation(self, +other).guess_type()

<<<<<<< HEAD
    def __rtruediv__(self, other: number_types) -> NumberVar:
=======
    @overload
    def __rtruediv__(self, other: NoReturn) -> NoReturn: ...  # pyright: ignore [reportOverlappingOverload]

    def __rtruediv__(self, other: Any):
>>>>>>> 8663dbcb
        """Divide two numbers.

        Args:
            other: The other number.

        Returns:
            The number true division operation.
        """
        if not isinstance(other, NUMBER_TYPES):
            raise_unsupported_operand_types("/", (type(other), type(self)))

        return number_true_division_operation(+other, self).guess_type()

<<<<<<< HEAD
    def __floordiv__(self, other: number_types) -> NumberVar:
=======
    @overload
    def __floordiv__(self, other: NoReturn) -> NoReturn: ...  # pyright: ignore [reportOverlappingOverload]

    def __floordiv__(self, other: Any):
>>>>>>> 8663dbcb
        """Floor divide two numbers.

        Args:
            other: The other number.

        Returns:
            The number floor division operation.
        """
        if not isinstance(other, NUMBER_TYPES):
            raise_unsupported_operand_types("//", (type(self), type(other)))

<<<<<<< HEAD
        return number_floor_division_operation(self, +other).guess_type()
=======
        return number_floor_division_operation(self, +other)

    @overload
    def __rfloordiv__(self, other: number_types) -> NumberVar: ...

    @overload
    def __rfloordiv__(self, other: NoReturn) -> NoReturn: ...  # pyright: ignore [reportOverlappingOverload]
>>>>>>> 8663dbcb

    def __rfloordiv__(self, other: number_types) -> NumberVar:
        """Floor divide two numbers.

        Args:
            other: The other number.

        Returns:
            The number floor division operation.
        """
        if not isinstance(other, NUMBER_TYPES):
            raise_unsupported_operand_types("//", (type(other), type(self)))

<<<<<<< HEAD
        return number_floor_division_operation(+other, self).guess_type()
=======
        return number_floor_division_operation(+other, self)

    @overload
    def __mod__(self, other: number_types) -> NumberVar: ...

    @overload
    def __mod__(self, other: NoReturn) -> NoReturn: ...  # pyright: ignore [reportOverlappingOverload]
>>>>>>> 8663dbcb

    def __mod__(self, other: number_types) -> NumberVar:
        """Modulo two numbers.

        Args:
            other: The other number.

        Returns:
            The number modulo operation.
        """
        if not isinstance(other, NUMBER_TYPES):
            raise_unsupported_operand_types("%", (type(self), type(other)))

        return number_modulo_operation(self, +other).guess_type()

<<<<<<< HEAD
    def __rmod__(self, other: number_types) -> NumberVar:
=======
    @overload
    def __rmod__(self, other: number_types) -> NumberVar: ...

    @overload
    def __rmod__(self, other: NoReturn) -> NoReturn: ...  # pyright: ignore [reportOverlappingOverload]

    def __rmod__(self, other: Any):
>>>>>>> 8663dbcb
        """Modulo two numbers.

        Args:
            other: The other number.

        Returns:
            The number modulo operation.
        """
        if not isinstance(other, NUMBER_TYPES):
            raise_unsupported_operand_types("%", (type(other), type(self)))

<<<<<<< HEAD
        return number_modulo_operation(+other, self).guess_type()
=======
        return number_modulo_operation(+other, self)

    @overload
    def __pow__(self, other: number_types) -> NumberVar: ...

    @overload
    def __pow__(self, other: NoReturn) -> NoReturn: ...  # pyright: ignore [reportOverlappingOverload]
>>>>>>> 8663dbcb

    def __pow__(self, other: number_types) -> NumberVar:
        """Exponentiate two numbers.

        Args:
            other: The other number.

        Returns:
            The number exponent operation.
        """
        if not isinstance(other, NUMBER_TYPES):
            raise_unsupported_operand_types("**", (type(self), type(other)))

<<<<<<< HEAD
        return number_exponent_operation(self, +other).guess_type()
=======
        return number_exponent_operation(self, +other)

    @overload
    def __rpow__(self, other: number_types) -> NumberVar: ...

    @overload
    def __rpow__(self, other: NoReturn) -> NoReturn: ...  # pyright: ignore [reportOverlappingOverload]
>>>>>>> 8663dbcb

    def __rpow__(self, other: number_types) -> NumberVar:
        """Exponentiate two numbers.

        Args:
            other: The other number.

        Returns:
            The number exponent operation.
        """
        if not isinstance(other, NUMBER_TYPES):
            raise_unsupported_operand_types("**", (type(other), type(self)))

        return number_exponent_operation(+other, self).guess_type()

    def __neg__(self):
        """Negate the number.

        Returns:
            The number negation operation.
        """
        return number_negate_operation(self).guess_type()

    def __invert__(self):
        """Boolean NOT the number.

        Returns:
            The boolean NOT operation.
        """
        return boolean_not_operation(self.bool()).guess_type()

    def __pos__(self) -> NumberVar:
        """Positive the number.

        Returns:
            The number.
        """
        return self

    def __round__(self):
        """Round the number.

        Returns:
            The number round operation.
        """
        return number_round_operation(self).guess_type()

    def __ceil__(self):
        """Ceil the number.

        Returns:
            The number ceil operation.
        """
        return number_ceil_operation(self).guess_type()

    def __floor__(self):
        """Floor the number.

        Returns:
            The number floor operation.
        """
        return number_floor_operation(self).guess_type()

    def __trunc__(self):
        """Trunc the number.

        Returns:
            The number trunc operation.
        """
<<<<<<< HEAD
        return number_trunc_operation(self).guess_type()
=======
        return number_trunc_operation(self)

    @overload
    def __lt__(self, other: number_types) -> BooleanVar: ...

    @overload
    def __lt__(self, other: NoReturn) -> NoReturn: ...  # pyright: ignore [reportOverlappingOverload]
>>>>>>> 8663dbcb

    def __lt__(self, other: number_types) -> BooleanVar:
        """Less than comparison.

        Args:
            other: The other number.

        Returns:
            The result of the comparison.
        """
        if not isinstance(other, NUMBER_TYPES):
            raise_unsupported_operand_types("<", (type(self), type(other)))
<<<<<<< HEAD
        return less_than_operation(+self, +other).guess_type()
=======
        return less_than_operation(+self, +other)

    @overload
    def __le__(self, other: number_types) -> BooleanVar: ...

    @overload
    def __le__(self, other: NoReturn) -> NoReturn: ...  # pyright: ignore [reportOverlappingOverload]
>>>>>>> 8663dbcb

    def __le__(self, other: number_types) -> BooleanVar:
        """Less than or equal comparison.

        Args:
            other: The other number.

        Returns:
            The result of the comparison.
        """
        if not isinstance(other, NUMBER_TYPES):
            raise_unsupported_operand_types("<=", (type(self), type(other)))
        return less_than_or_equal_operation(+self, +other).guess_type()

    def __eq__(self, other: Any) -> BooleanVar:
        """Equal comparison.

        Args:
            other: The other number.

        Returns:
            The result of the comparison.
        """
        if isinstance(other, NUMBER_TYPES):
            return equal_operation(+self, +other).guess_type()
        return equal_operation(self, other).guess_type()

    def __ne__(self, other: Any) -> BooleanVar:
        """Not equal comparison.

        Args:
            other: The other number.

        Returns:
            The result of the comparison.
        """
        if isinstance(other, NUMBER_TYPES):
            return not_equal_operation(+self, +other).guess_type()
        return not_equal_operation(self, other).guess_type()

<<<<<<< HEAD
    def __gt__(self, other: number_types) -> BooleanVar:
=======
    @overload
    def __gt__(self, other: NoReturn) -> NoReturn: ...  # pyright: ignore [reportOverlappingOverload]

    def __gt__(self, other: Any):
>>>>>>> 8663dbcb
        """Greater than comparison.

        Args:
            other: The other number.

        Returns:
            The result of the comparison.
        """
        if not isinstance(other, NUMBER_TYPES):
            raise_unsupported_operand_types(">", (type(self), type(other)))
        return greater_than_operation(+self, +other).guess_type()

<<<<<<< HEAD
    def __ge__(self, other: number_types) -> BooleanVar:
=======
    @overload
    def __ge__(self, other: NoReturn) -> NoReturn: ...  # pyright: ignore [reportOverlappingOverload]

    def __ge__(self, other: Any):
>>>>>>> 8663dbcb
        """Greater than or equal comparison.

        Args:
            other: The other number.

        Returns:
            The result of the comparison.
        """
        if not isinstance(other, NUMBER_TYPES):
            raise_unsupported_operand_types(">=", (type(self), type(other)))
        return greater_than_or_equal_operation(+self, +other).guess_type()

    def _is_strict_float(self) -> bool:
        """Check if the number is a float.

        Returns:
            bool: True if the number is a float.
        """
        return issubclass(self._var_type, float)

    def _is_strict_int(self) -> bool:
        """Check if the number is an int.

        Returns:
            bool: True if the number is an int.
        """
        return issubclass(self._var_type, int)


def binary_number_operation(
    func: Callable[[Var[int | float], Var[int | float]], str],
):
    """Decorator to create a binary number operation.

    Args:
        func: The binary number operation function.

    Returns:
        The binary number operation.
    """

    def operation(
        lhs: Var[int | float], rhs: Var[int | float]
    ) -> CustomVarOperationReturn[int | float]:
        def type_computer(*args: Var):
            if not args:
                return (
                    ReflexCallable[[int | float, int | float], int | float],
                    type_computer,
                )
            if len(args) == 1:
                return (
                    ReflexCallable[[int | float], int | float],
                    functools.partial(type_computer, args[0]),
                )
            return (
                ReflexCallable[[], unionize(args[0]._var_type, args[1]._var_type)],
                None,
            )

        return var_operation_return(
            js_expression=func(lhs, rhs),
            type_computer=type_computer,
        )

    operation.__name__ = func.__name__

<<<<<<< HEAD
    return var_operation(operation)
=======
        Returns:
            The binary number operation.
        """
        return operation(lhs, rhs)  # pyright: ignore [reportReturnType, reportArgumentType]

    return wrapper
>>>>>>> 8663dbcb


@binary_number_operation
def number_add_operation(lhs: Var[int | float], rhs: Var[int | float]):
    """Add two numbers.

    Args:
        lhs: The first number.
        rhs: The second number.

    Returns:
        The number addition operation.
    """
    return f"({lhs} + {rhs})"


@binary_number_operation
def number_subtract_operation(lhs: Var[int | float], rhs: Var[int | float]):
    """Subtract two numbers.

    Args:
        lhs: The first number.
        rhs: The second number.

    Returns:
        The number subtraction operation.
    """
    return f"({lhs} - {rhs})"


unary_operation_type_computer = passthrough_unary_type_computer(
    ReflexCallable[[int | float], int | float]
)


@var_operation
def number_abs_operation(
    value: Var[int | float],
) -> CustomVarOperationReturn[int | float]:
    """Get the absolute value of the number.

    Args:
        value: The number.

    Returns:
        The number absolute operation.
    """
    return var_operation_return(
        js_expression=f"Math.abs({value})",
        type_computer=unary_operation_type_computer,
        _raw_js_function="Math.abs",
    )


@binary_number_operation
def number_multiply_operation(lhs: Var[int | float], rhs: Var[int | float]):
    """Multiply two numbers.

    Args:
        lhs: The first number.
        rhs: The second number.

    Returns:
        The number multiplication operation.
    """
    return f"({lhs} * {rhs})"


@var_operation
def number_negate_operation(
    value: Var[NUMBER_T],
) -> CustomVarOperationReturn[NUMBER_T]:
    """Negate the number.

    Args:
        value: The number.

    Returns:
        The number negation operation.
    """
    return var_operation_return(
        js_expression=f"-({value})", type_computer=unary_operation_type_computer
    )


@binary_number_operation
def number_true_division_operation(lhs: Var[int | float], rhs: Var[int | float]):
    """Divide two numbers.

    Args:
        lhs: The first number.
        rhs: The second number.

    Returns:
        The number true division operation.
    """
    return f"({lhs} / {rhs})"


@binary_number_operation
def number_floor_division_operation(lhs: Var[int | float], rhs: Var[int | float]):
    """Floor divide two numbers.

    Args:
        lhs: The first number.
        rhs: The second number.

    Returns:
        The number floor division operation.
    """
    return f"Math.floor({lhs} / {rhs})"


@binary_number_operation
def number_modulo_operation(lhs: Var[int | float], rhs: Var[int | float]):
    """Modulo two numbers.

    Args:
        lhs: The first number.
        rhs: The second number.

    Returns:
        The number modulo operation.
    """
    return f"({lhs} % {rhs})"


@binary_number_operation
def number_exponent_operation(lhs: Var[int | float], rhs: Var[int | float]):
    """Exponentiate two numbers.

    Args:
        lhs: The first number.
        rhs: The second number.

    Returns:
        The number exponent operation.
    """
    return f"({lhs} ** {rhs})"


@var_operation
def number_round_operation(value: Var[int | float]):
    """Round the number.

    Args:
        value: The number.

    Returns:
        The number round operation.
    """
    return var_operation_return(js_expression=f"Math.round({value})", var_type=int)


@var_operation
def number_ceil_operation(value: Var[int | float]):
    """Ceil the number.

    Args:
        value: The number.

    Returns:
        The number ceil operation.
    """
    return var_operation_return(js_expression=f"Math.ceil({value})", var_type=int)


@var_operation
def number_floor_operation(value: Var[int | float]):
    """Floor the number.

    Args:
        value: The number.

    Returns:
        The number floor operation.
    """
    return var_operation_return(
        js_expression=f"Math.floor({value})",
        var_type=int,
        _raw_js_function="Math.floor",
    )


@var_operation
def number_trunc_operation(value: Var[int | float]):
    """Trunc the number.

    Args:
        value: The number.

    Returns:
        The number trunc operation.
    """
    return var_operation_return(js_expression=f"Math.trunc({value})", var_type=int)


class BooleanVar(NumberVar[bool], python_types=bool):
    """Base class for immutable boolean vars."""

    def __invert__(self):
        """NOT the boolean.

        Returns:
            The boolean NOT operation.
        """
        return boolean_not_operation(self).guess_type()

    def __int__(self):
        """Convert the boolean to an int.

        Returns:
            The boolean to int operation.
        """
        return boolean_to_number_operation(self).guess_type()

    def __pos__(self):
        """Convert the boolean to an int.

        Returns:
            The boolean to int operation.
        """
        return boolean_to_number_operation(self).guess_type()

    def bool(self) -> BooleanVar:
        """Boolean conversion.

        Returns:
            The boolean value of the boolean.
        """
        return self

    def __lt__(self, other: Any):
        """Less than comparison.

        Args:
            other: The other boolean.

        Returns:
            The result of the comparison.
        """
        return +self < other

    def __le__(self, other: Any):
        """Less than or equal comparison.

        Args:
            other: The other boolean.

        Returns:
            The result of the comparison.
        """
        return +self <= other

    def __gt__(self, other: Any):
        """Greater than comparison.

        Args:
            other: The other boolean.

        Returns:
            The result of the comparison.
        """
        return +self > other

    def __ge__(self, other: Any):
        """Greater than or equal comparison.

        Args:
            other: The other boolean.

        Returns:
            The result of the comparison.
        """
        return +self >= other


@var_operation
def boolean_to_number_operation(value: Var[bool]):
    """Convert the boolean to a number.

    Args:
        value: The boolean.

    Returns:
        The boolean to number operation.
    """
    return var_operation_return(
        js_expression=f"Number({value})", var_type=int, _raw_js_function="Number"
    )


def comparison_operator(
    func: Callable[[Var, Var], str],
) -> FunctionVar[ReflexCallable[[Any, Any], bool]]:
    """Decorator to create a comparison operation.

    Args:
        func: The comparison operation function.

    Returns:
        The comparison operation.
    """

    def operation(lhs: Var[Any], rhs: Var[Any]):
        return var_operation_return(
            js_expression=func(lhs, rhs),
            var_type=bool,
        )

    operation.__name__ = func.__name__

    return var_operation(operation)


@comparison_operator
def greater_than_operation(lhs: Var, rhs: Var):
    """Greater than comparison.

    Args:
        lhs: The first value.
        rhs: The second value.

    Returns:
        The result of the comparison.
    """
    return f"({lhs} > {rhs})"


@comparison_operator
def greater_than_or_equal_operation(lhs: Var, rhs: Var):
    """Greater than or equal comparison.

    Args:
        lhs: The first value.
        rhs: The second value.

    Returns:
        The result of the comparison.
    """
    return f"({lhs} >= {rhs})"


@comparison_operator
def less_than_operation(lhs: Var, rhs: Var):
    """Less than comparison.

    Args:
        lhs: The first value.
        rhs: The second value.

    Returns:
        The result of the comparison.
    """
    return f"({lhs} < {rhs})"


@comparison_operator
def less_than_or_equal_operation(lhs: Var, rhs: Var):
    """Less than or equal comparison.

    Args:
        lhs: The first value.
        rhs: The second value.

    Returns:
        The result of the comparison.
    """
    return f"({lhs} <= {rhs})"


@comparison_operator
def equal_operation(lhs: Var, rhs: Var):
    """Equal comparison.

    Args:
        lhs: The first value.
        rhs: The second value.

    Returns:
        The result of the comparison.
    """
    return f"({lhs} === {rhs})"


@comparison_operator
def not_equal_operation(lhs: Var, rhs: Var):
    """Not equal comparison.

    Args:
        lhs: The first value.
        rhs: The second value.

    Returns:
        The result of the comparison.
    """
    return f"({lhs} !== {rhs})"


@var_operation
def boolean_not_operation(value: Var[bool]):
    """Boolean NOT the boolean.

    Args:
        value: The boolean.

    Returns:
        The boolean NOT operation.
    """
    return var_operation_return(js_expression=f"!({value})", var_type=bool)


@dataclasses.dataclass(
    eq=False,
    frozen=True,
    slots=True,
)
class LiteralNumberVar(LiteralVar, NumberVar):
    """Base class for immutable literal number vars."""

    _var_value: float | int = dataclasses.field(default=0)

    def json(self) -> str:
        """Get the JSON representation of the var.

        Returns:
            The JSON representation of the var.

        Raises:
            PrimitiveUnserializableToJSONError: If the var is unserializable to JSON.
        """
        if math.isinf(self._var_value) or math.isnan(self._var_value):
            raise PrimitiveUnserializableToJSONError(
                f"No valid JSON representation for {self}"
            )
        return json.dumps(self._var_value)

    def __hash__(self) -> int:
        """Calculate the hash value of the object.

        Returns:
            int: The hash value of the object.
        """
        return hash((type(self).__name__, self._var_value))

    @classmethod
    def create(cls, value: float | int, _var_data: VarData | None = None):
        """Create the number var.

        Args:
            value: The value of the var.
            _var_data: Additional hooks and imports associated with the Var.

        Returns:
            The number var.
        """
        if math.isinf(value):
            js_expr = "Infinity" if value > 0 else "-Infinity"
        elif math.isnan(value):
            js_expr = "NaN"
        else:
            js_expr = str(value)

        return cls(
            _js_expr=js_expr,
            _var_type=type(value),
            _var_data=_var_data,
            _var_value=value,
        )


@dataclasses.dataclass(
    eq=False,
    frozen=True,
    slots=True,
)
class LiteralBooleanVar(LiteralVar, BooleanVar):
    """Base class for immutable literal boolean vars."""

    _var_value: bool = dataclasses.field(default=False)

    def json(self) -> str:
        """Get the JSON representation of the var.

        Returns:
            The JSON representation of the var.
        """
        return "true" if self._var_value else "false"

    def __hash__(self) -> int:
        """Calculate the hash value of the object.

        Returns:
            int: The hash value of the object.
        """
        return hash((type(self).__name__, self._var_value))

    @classmethod
    def create(cls, value: bool, _var_data: VarData | None = None):
        """Create the boolean var.

        Args:
            value: The value of the var.
            _var_data: Additional hooks and imports associated with the Var.

        Returns:
            The boolean var.
        """
        return cls(
            _js_expr="true" if value else "false",
            _var_type=bool,
            _var_data=_var_data,
            _var_value=value,
        )


number_types = Union[NumberVar, int, float]
boolean_types = Union[BooleanVar, bool]


_IS_TRUE_IMPORT: ImportDict = {
    f"$/{Dirs.STATE_PATH}": [ImportVar(tag="isTrue")],
}

_AT_SLICE_IMPORT: ImportDict = {
    f"$/{Dirs.STATE_PATH}": [ImportVar(tag="atSlice")],
}

_AT_SLICE_OR_INDEX: ImportDict = {
    f"$/{Dirs.STATE_PATH}": [ImportVar(tag="atSliceOrIndex")],
}

_RANGE_IMPORT: ImportDict = {
    f"$/{Dirs.UTILS}/helpers/range": [ImportVar(tag="range", is_default=True)],
}


@var_operation
def boolify(value: Var):
    """Convert the value to a boolean.

    Args:
        value: The value.

    Returns:
        The boolean value.
    """
    return var_operation_return(
        js_expression=f"isTrue({value})",
        var_type=bool,
        var_data=VarData(imports=_IS_TRUE_IMPORT),
        _raw_js_function="isTrue",
    )


T = TypeVar("T", bound=Any)
U = TypeVar("U", bound=Any)


@var_operation
def ternary_operation(
    condition: Var[bool], if_true: Var[T], if_false: Var[U]
) -> CustomVarOperationReturn[Union[T, U]]:
    """Create a ternary operation.

    Args:
        condition: The condition.
        if_true: The value if the condition is true.
        if_false: The value if the condition is false.

    Returns:
        The ternary operation.
    """
    value: CustomVarOperationReturn[Union[T, U]] = var_operation_return(
        js_expression=f"({condition} ? {if_true} : {if_false})",
        type_computer=nary_type_computer(
            ReflexCallable[[bool, Any, Any], Any],
            ReflexCallable[[Any, Any], Any],
            ReflexCallable[[Any], Any],
            computer=lambda args: unionize(args[1]._var_type, args[2]._var_type),
        ),
    )
    return value


TUPLE_ENDS_IN_VAR = tuple[Unpack[tuple[Var[Any], ...]], Var[VAR_TYPE]]

TUPLE_ENDS_IN_VAR_RELAXED = tuple[
    Unpack[tuple[Var[Any] | Any, ...]], Var[VAR_TYPE] | VAR_TYPE
]


@dataclasses.dataclass(
    eq=False,
    frozen=True,
    **{"slots": True} if sys.version_info >= (3, 10) else {},
)
class MatchOperation(CachedVarOperation, Var[VAR_TYPE]):
    """Base class for immutable match operations."""

    _cond: Var[bool] = dataclasses.field(
        default_factory=lambda: LiteralBooleanVar.create(True)
    )
    _cases: tuple[TUPLE_ENDS_IN_VAR[VAR_TYPE], ...] = dataclasses.field(
        default_factory=tuple
    )
    _default: Var[VAR_TYPE] = dataclasses.field(  # pyright: ignore[reportAssignmentType]
        default_factory=lambda: Var.create(None)
    )

    @cached_property_no_lock
    def _cached_var_name(self) -> str:
        """Get the name of the var.

        Returns:
            The name of the var.
        """
        switch_code = f"(() => {{ switch (JSON.stringify({self._cond!s})) {{"

        for case in self._cases:
            conditions = case[:-1]
            return_value = case[-1]

            case_conditions = " ".join(
                [f"case JSON.stringify({condition!s}):" for condition in conditions]
            )
            case_code = f"{case_conditions}  return ({return_value!s});  break;"
            switch_code += case_code

        switch_code += f"default:  return ({self._default!s});  break;"
        switch_code += "};})()"

        return switch_code

    @cached_property_no_lock
    def _cached_get_all_var_data(self) -> VarData | None:
        """Get the VarData for the var.

        Returns:
            The VarData for the var.
        """
        return VarData.merge(
            self._cond._get_all_var_data(),
            *(
                cond_or_return._get_all_var_data()
                for case in self._cases
                for cond_or_return in case
            ),
            self._default._get_all_var_data(),
            self._var_data,
        )

    @classmethod
    def create(
        cls,
        cond: Any,
        cases: Sequence[TUPLE_ENDS_IN_VAR_RELAXED[VAR_TYPE]],
        default: Var[VAR_TYPE] | VAR_TYPE,
        _var_data: VarData | None = None,
        _var_type: type[VAR_TYPE] | None = None,
    ):
        """Create the match operation.

        Args:
            cond: The condition.
            cases: The cases.
            default: The default case.
            _var_data: Additional hooks and imports associated with the Var.
            _var_type: The type of the Var.

        Returns:
            The match operation.
        """
        cond = Var.create(cond)
        cases = cast(
            tuple[TUPLE_ENDS_IN_VAR[VAR_TYPE], ...],
            tuple(tuple(Var.create(c) for c in case) for case in cases),
        )

        _default = cast(Var[VAR_TYPE], Var.create(default))
        var_type = _var_type or unionize(
            *(case[-1]._var_type for case in cases),
            _default._var_type,
        )
        return cls(
            _js_expr="",
            _var_data=_var_data,
            _var_type=var_type,
            _cond=cond,
            _cases=cases,
            _default=_default,
        )


NUMBER_TYPES = (int, float, NumberVar)<|MERGE_RESOLUTION|>--- conflicted
+++ resolved
@@ -67,17 +67,7 @@
 class NumberVar(Var[NUMBER_T], python_types=(int, float)):
     """Base class for immutable number vars."""
 
-<<<<<<< HEAD
     def __add__(self, other: number_types) -> NumberVar:
-=======
-    @overload
-    def __add__(self, other: number_types) -> NumberVar: ...
-
-    @overload
-    def __add__(self, other: NoReturn) -> NoReturn: ...  # pyright: ignore [reportOverlappingOverload]
-
-    def __add__(self, other: Any):
->>>>>>> 8663dbcb
         """Add two numbers.
 
         Args:
@@ -88,17 +78,7 @@
         """
         if not isinstance(other, NUMBER_TYPES):
             raise_unsupported_operand_types("+", (type(self), type(other)))
-<<<<<<< HEAD
         return number_add_operation(self, +other).guess_type()
-=======
-        return number_add_operation(self, +other)
-
-    @overload
-    def __radd__(self, other: number_types) -> NumberVar: ...
-
-    @overload
-    def __radd__(self, other: NoReturn) -> NoReturn: ...  # pyright: ignore [reportOverlappingOverload]
->>>>>>> 8663dbcb
 
     def __radd__(self, other: number_types) -> NumberVar:
         """Add two numbers.
@@ -113,17 +93,7 @@
             raise_unsupported_operand_types("+", (type(other), type(self)))
         return number_add_operation(+other, self).guess_type()
 
-<<<<<<< HEAD
     def __sub__(self, other: number_types) -> NumberVar:
-=======
-    @overload
-    def __sub__(self, other: number_types) -> NumberVar: ...
-
-    @overload
-    def __sub__(self, other: NoReturn) -> NoReturn: ...  # pyright: ignore [reportOverlappingOverload]
-
-    def __sub__(self, other: Any):
->>>>>>> 8663dbcb
         """Subtract two numbers.
 
         Args:
@@ -137,17 +107,7 @@
 
         return number_subtract_operation(self, +other).guess_type()
 
-<<<<<<< HEAD
     def __rsub__(self, other: number_types) -> NumberVar:
-=======
-    @overload
-    def __rsub__(self, other: number_types) -> NumberVar: ...
-
-    @overload
-    def __rsub__(self, other: NoReturn) -> NoReturn: ...  # pyright: ignore [reportOverlappingOverload]
-
-    def __rsub__(self, other: Any):
->>>>>>> 8663dbcb
         """Subtract two numbers.
 
         Args:
@@ -223,17 +183,7 @@
 
         return number_multiply_operation(+other, self).guess_type()
 
-<<<<<<< HEAD
     def __truediv__(self, other: number_types) -> NumberVar:
-=======
-    @overload
-    def __truediv__(self, other: number_types) -> NumberVar: ...
-
-    @overload
-    def __truediv__(self, other: NoReturn) -> NoReturn: ...  # pyright: ignore [reportOverlappingOverload]
-
-    def __truediv__(self, other: Any):
->>>>>>> 8663dbcb
         """Divide two numbers.
 
         Args:
@@ -247,14 +197,7 @@
 
         return number_true_division_operation(self, +other).guess_type()
 
-<<<<<<< HEAD
     def __rtruediv__(self, other: number_types) -> NumberVar:
-=======
-    @overload
-    def __rtruediv__(self, other: NoReturn) -> NoReturn: ...  # pyright: ignore [reportOverlappingOverload]
-
-    def __rtruediv__(self, other: Any):
->>>>>>> 8663dbcb
         """Divide two numbers.
 
         Args:
@@ -268,14 +211,7 @@
 
         return number_true_division_operation(+other, self).guess_type()
 
-<<<<<<< HEAD
     def __floordiv__(self, other: number_types) -> NumberVar:
-=======
-    @overload
-    def __floordiv__(self, other: NoReturn) -> NoReturn: ...  # pyright: ignore [reportOverlappingOverload]
-
-    def __floordiv__(self, other: Any):
->>>>>>> 8663dbcb
         """Floor divide two numbers.
 
         Args:
@@ -287,17 +223,7 @@
         if not isinstance(other, NUMBER_TYPES):
             raise_unsupported_operand_types("//", (type(self), type(other)))
 
-<<<<<<< HEAD
         return number_floor_division_operation(self, +other).guess_type()
-=======
-        return number_floor_division_operation(self, +other)
-
-    @overload
-    def __rfloordiv__(self, other: number_types) -> NumberVar: ...
-
-    @overload
-    def __rfloordiv__(self, other: NoReturn) -> NoReturn: ...  # pyright: ignore [reportOverlappingOverload]
->>>>>>> 8663dbcb
 
     def __rfloordiv__(self, other: number_types) -> NumberVar:
         """Floor divide two numbers.
@@ -311,17 +237,7 @@
         if not isinstance(other, NUMBER_TYPES):
             raise_unsupported_operand_types("//", (type(other), type(self)))
 
-<<<<<<< HEAD
         return number_floor_division_operation(+other, self).guess_type()
-=======
-        return number_floor_division_operation(+other, self)
-
-    @overload
-    def __mod__(self, other: number_types) -> NumberVar: ...
-
-    @overload
-    def __mod__(self, other: NoReturn) -> NoReturn: ...  # pyright: ignore [reportOverlappingOverload]
->>>>>>> 8663dbcb
 
     def __mod__(self, other: number_types) -> NumberVar:
         """Modulo two numbers.
@@ -337,17 +253,7 @@
 
         return number_modulo_operation(self, +other).guess_type()
 
-<<<<<<< HEAD
     def __rmod__(self, other: number_types) -> NumberVar:
-=======
-    @overload
-    def __rmod__(self, other: number_types) -> NumberVar: ...
-
-    @overload
-    def __rmod__(self, other: NoReturn) -> NoReturn: ...  # pyright: ignore [reportOverlappingOverload]
-
-    def __rmod__(self, other: Any):
->>>>>>> 8663dbcb
         """Modulo two numbers.
 
         Args:
@@ -359,17 +265,7 @@
         if not isinstance(other, NUMBER_TYPES):
             raise_unsupported_operand_types("%", (type(other), type(self)))
 
-<<<<<<< HEAD
         return number_modulo_operation(+other, self).guess_type()
-=======
-        return number_modulo_operation(+other, self)
-
-    @overload
-    def __pow__(self, other: number_types) -> NumberVar: ...
-
-    @overload
-    def __pow__(self, other: NoReturn) -> NoReturn: ...  # pyright: ignore [reportOverlappingOverload]
->>>>>>> 8663dbcb
 
     def __pow__(self, other: number_types) -> NumberVar:
         """Exponentiate two numbers.
@@ -383,17 +279,7 @@
         if not isinstance(other, NUMBER_TYPES):
             raise_unsupported_operand_types("**", (type(self), type(other)))
 
-<<<<<<< HEAD
         return number_exponent_operation(self, +other).guess_type()
-=======
-        return number_exponent_operation(self, +other)
-
-    @overload
-    def __rpow__(self, other: number_types) -> NumberVar: ...
-
-    @overload
-    def __rpow__(self, other: NoReturn) -> NoReturn: ...  # pyright: ignore [reportOverlappingOverload]
->>>>>>> 8663dbcb
 
     def __rpow__(self, other: number_types) -> NumberVar:
         """Exponentiate two numbers.
@@ -463,17 +349,7 @@
         Returns:
             The number trunc operation.
         """
-<<<<<<< HEAD
         return number_trunc_operation(self).guess_type()
-=======
-        return number_trunc_operation(self)
-
-    @overload
-    def __lt__(self, other: number_types) -> BooleanVar: ...
-
-    @overload
-    def __lt__(self, other: NoReturn) -> NoReturn: ...  # pyright: ignore [reportOverlappingOverload]
->>>>>>> 8663dbcb
 
     def __lt__(self, other: number_types) -> BooleanVar:
         """Less than comparison.
@@ -486,17 +362,7 @@
         """
         if not isinstance(other, NUMBER_TYPES):
             raise_unsupported_operand_types("<", (type(self), type(other)))
-<<<<<<< HEAD
         return less_than_operation(+self, +other).guess_type()
-=======
-        return less_than_operation(+self, +other)
-
-    @overload
-    def __le__(self, other: number_types) -> BooleanVar: ...
-
-    @overload
-    def __le__(self, other: NoReturn) -> NoReturn: ...  # pyright: ignore [reportOverlappingOverload]
->>>>>>> 8663dbcb
 
     def __le__(self, other: number_types) -> BooleanVar:
         """Less than or equal comparison.
@@ -537,14 +403,7 @@
             return not_equal_operation(+self, +other).guess_type()
         return not_equal_operation(self, other).guess_type()
 
-<<<<<<< HEAD
     def __gt__(self, other: number_types) -> BooleanVar:
-=======
-    @overload
-    def __gt__(self, other: NoReturn) -> NoReturn: ...  # pyright: ignore [reportOverlappingOverload]
-
-    def __gt__(self, other: Any):
->>>>>>> 8663dbcb
         """Greater than comparison.
 
         Args:
@@ -557,14 +416,7 @@
             raise_unsupported_operand_types(">", (type(self), type(other)))
         return greater_than_operation(+self, +other).guess_type()
 
-<<<<<<< HEAD
     def __ge__(self, other: number_types) -> BooleanVar:
-=======
-    @overload
-    def __ge__(self, other: NoReturn) -> NoReturn: ...  # pyright: ignore [reportOverlappingOverload]
-
-    def __ge__(self, other: Any):
->>>>>>> 8663dbcb
         """Greater than or equal comparison.
 
         Args:
@@ -632,16 +484,7 @@
 
     operation.__name__ = func.__name__
 
-<<<<<<< HEAD
     return var_operation(operation)
-=======
-        Returns:
-            The binary number operation.
-        """
-        return operation(lhs, rhs)  # pyright: ignore [reportReturnType, reportArgumentType]
-
-    return wrapper
->>>>>>> 8663dbcb
 
 
 @binary_number_operation
