"""Immutable number vars."""

from __future__ import annotations

import dataclasses
import json
import math
import sys
from typing import (
    TYPE_CHECKING,
    Any,
    Callable,
    ClassVar,
    NoReturn,
    Type,
    TypeVar,
    Union,
    overload,
)

<<<<<<< HEAD
from reflex.utils.exceptions import PrimitiveUnserializableToJSON, VarTypeError
=======
from reflex.constants.base import Dirs
from reflex.utils.exceptions import VarTypeError
from reflex.utils.imports import ImportDict, ImportVar
>>>>>>> d81faf7d

from .base import (
    CustomVarOperationReturn,
    LiteralNoneVar,
    LiteralVar,
    ToOperation,
    Var,
    VarData,
    unionize,
    var_operation,
    var_operation_return,
)

NUMBER_T = TypeVar("NUMBER_T", int, float, Union[int, float], bool)

if TYPE_CHECKING:
    from .sequence import ArrayVar


def raise_unsupported_operand_types(
    operator: str, operands_types: tuple[type, ...]
) -> NoReturn:
    """Raise an unsupported operand types error.

    Args:
        operator: The operator.
        operands_types: The types of the operands.

    Raises:
        VarTypeError: The operand types are unsupported.
    """
    raise VarTypeError(
        f"Unsupported Operand type(s) for {operator}: {', '.join(map(lambda t: t.__name__, operands_types))}"
    )


class NumberVar(Var[NUMBER_T]):
    """Base class for immutable number vars."""

    @overload
    def __add__(self, other: number_types) -> NumberVar: ...

    @overload
    def __add__(self, other: NoReturn) -> NoReturn: ...

    def __add__(self, other: Any):
        """Add two numbers.

        Args:
            other: The other number.

        Returns:
            The number addition operation.
        """
        if not isinstance(other, NUMBER_TYPES):
            raise_unsupported_operand_types("+", (type(self), type(other)))
        return number_add_operation(self, +other)

    @overload
    def __radd__(self, other: number_types) -> NumberVar: ...

    @overload
    def __radd__(self, other: NoReturn) -> NoReturn: ...

    def __radd__(self, other: Any):
        """Add two numbers.

        Args:
            other: The other number.

        Returns:
            The number addition operation.
        """
        if not isinstance(other, NUMBER_TYPES):
            raise_unsupported_operand_types("+", (type(other), type(self)))
        return number_add_operation(+other, self)

    @overload
    def __sub__(self, other: number_types) -> NumberVar: ...

    @overload
    def __sub__(self, other: NoReturn) -> NoReturn: ...

    def __sub__(self, other: Any):
        """Subtract two numbers.

        Args:
            other: The other number.

        Returns:
            The number subtraction operation.
        """
        if not isinstance(other, NUMBER_TYPES):
            raise_unsupported_operand_types("-", (type(self), type(other)))

        return number_subtract_operation(self, +other)

    @overload
    def __rsub__(self, other: number_types) -> NumberVar: ...

    @overload
    def __rsub__(self, other: NoReturn) -> NoReturn: ...

    def __rsub__(self, other: Any):
        """Subtract two numbers.

        Args:
            other: The other number.

        Returns:
            The number subtraction operation.
        """
        if not isinstance(other, NUMBER_TYPES):
            raise_unsupported_operand_types("-", (type(other), type(self)))

        return number_subtract_operation(+other, self)

    def __abs__(self):
        """Get the absolute value of the number.

        Returns:
            The number absolute operation.
        """
        return number_abs_operation(self)

    @overload
    def __mul__(self, other: number_types | boolean_types) -> NumberVar: ...

    @overload
    def __mul__(self, other: list | tuple | set | ArrayVar) -> ArrayVar: ...

    def __mul__(self, other: Any):
        """Multiply two numbers.

        Args:
            other: The other number.

        Returns:
            The number multiplication operation.
        """
        from .sequence import ArrayVar, LiteralArrayVar

        if isinstance(other, (list, tuple, set, ArrayVar)):
            if isinstance(other, ArrayVar):
                return other * self
            return LiteralArrayVar.create(other) * self

        if not isinstance(other, NUMBER_TYPES):
            raise_unsupported_operand_types("*", (type(self), type(other)))

        return number_multiply_operation(self, +other)

    @overload
    def __rmul__(self, other: number_types | boolean_types) -> NumberVar: ...

    @overload
    def __rmul__(self, other: list | tuple | set | ArrayVar) -> ArrayVar: ...

    def __rmul__(self, other: Any):
        """Multiply two numbers.

        Args:
            other: The other number.

        Returns:
            The number multiplication operation.
        """
        from .sequence import ArrayVar, LiteralArrayVar

        if isinstance(other, (list, tuple, set, ArrayVar)):
            if isinstance(other, ArrayVar):
                return other * self
            return LiteralArrayVar.create(other) * self

        if not isinstance(other, NUMBER_TYPES):
            raise_unsupported_operand_types("*", (type(other), type(self)))

        return number_multiply_operation(+other, self)

    @overload
    def __truediv__(self, other: number_types) -> NumberVar: ...

    @overload
    def __truediv__(self, other: NoReturn) -> NoReturn: ...

    def __truediv__(self, other: Any):
        """Divide two numbers.

        Args:
            other: The other number.

        Returns:
            The number true division operation.
        """
        if not isinstance(other, NUMBER_TYPES):
            raise_unsupported_operand_types("/", (type(self), type(other)))

        return number_true_division_operation(self, +other)

    @overload
    def __rtruediv__(self, other: number_types) -> NumberVar: ...

    @overload
    def __rtruediv__(self, other: NoReturn) -> NoReturn: ...

    def __rtruediv__(self, other: Any):
        """Divide two numbers.

        Args:
            other: The other number.

        Returns:
            The number true division operation.
        """
        if not isinstance(other, NUMBER_TYPES):
            raise_unsupported_operand_types("/", (type(other), type(self)))

        return number_true_division_operation(+other, self)

    @overload
    def __floordiv__(self, other: number_types) -> NumberVar: ...

    @overload
    def __floordiv__(self, other: NoReturn) -> NoReturn: ...

    def __floordiv__(self, other: Any):
        """Floor divide two numbers.

        Args:
            other: The other number.

        Returns:
            The number floor division operation.
        """
        if not isinstance(other, NUMBER_TYPES):
            raise_unsupported_operand_types("//", (type(self), type(other)))

        return number_floor_division_operation(self, +other)

    @overload
    def __rfloordiv__(self, other: number_types) -> NumberVar: ...

    @overload
    def __rfloordiv__(self, other: NoReturn) -> NoReturn: ...

    def __rfloordiv__(self, other: Any):
        """Floor divide two numbers.

        Args:
            other: The other number.

        Returns:
            The number floor division operation.
        """
        if not isinstance(other, NUMBER_TYPES):
            raise_unsupported_operand_types("//", (type(other), type(self)))

        return number_floor_division_operation(+other, self)

    @overload
    def __mod__(self, other: number_types) -> NumberVar: ...

    @overload
    def __mod__(self, other: NoReturn) -> NoReturn: ...

    def __mod__(self, other: Any):
        """Modulo two numbers.

        Args:
            other: The other number.

        Returns:
            The number modulo operation.
        """
        if not isinstance(other, NUMBER_TYPES):
            raise_unsupported_operand_types("%", (type(self), type(other)))

        return number_modulo_operation(self, +other)

    @overload
    def __rmod__(self, other: number_types) -> NumberVar: ...

    @overload
    def __rmod__(self, other: NoReturn) -> NoReturn: ...

    def __rmod__(self, other: Any):
        """Modulo two numbers.

        Args:
            other: The other number.

        Returns:
            The number modulo operation.
        """
        if not isinstance(other, NUMBER_TYPES):
            raise_unsupported_operand_types("%", (type(other), type(self)))

        return number_modulo_operation(+other, self)

    @overload
    def __pow__(self, other: number_types) -> NumberVar: ...

    @overload
    def __pow__(self, other: NoReturn) -> NoReturn: ...

    def __pow__(self, other: Any):
        """Exponentiate two numbers.

        Args:
            other: The other number.

        Returns:
            The number exponent operation.
        """
        if not isinstance(other, NUMBER_TYPES):
            raise_unsupported_operand_types("**", (type(self), type(other)))

        return number_exponent_operation(self, +other)

    @overload
    def __rpow__(self, other: number_types) -> NumberVar: ...

    @overload
    def __rpow__(self, other: NoReturn) -> NoReturn: ...

    def __rpow__(self, other: Any):
        """Exponentiate two numbers.

        Args:
            other: The other number.

        Returns:
            The number exponent operation.
        """
        if not isinstance(other, NUMBER_TYPES):
            raise_unsupported_operand_types("**", (type(other), type(self)))

        return number_exponent_operation(+other, self)

    def __neg__(self):
        """Negate the number.

        Returns:
            The number negation operation.
        """
        return number_negate_operation(self)

    def __invert__(self):
        """Boolean NOT the number.

        Returns:
            The boolean NOT operation.
        """
        return boolean_not_operation(self.bool())

    def __pos__(self) -> NumberVar:
        """Positive the number.

        Returns:
            The number.
        """
        return self

    def __round__(self):
        """Round the number.

        Returns:
            The number round operation.
        """
        return number_round_operation(self)

    def __ceil__(self):
        """Ceil the number.

        Returns:
            The number ceil operation.
        """
        return number_ceil_operation(self)

    def __floor__(self):
        """Floor the number.

        Returns:
            The number floor operation.
        """
        return number_floor_operation(self)

    def __trunc__(self):
        """Trunc the number.

        Returns:
            The number trunc operation.
        """
        return number_trunc_operation(self)

    @overload
    def __lt__(self, other: number_types) -> BooleanVar: ...

    @overload
    def __lt__(self, other: NoReturn) -> NoReturn: ...

    def __lt__(self, other: Any):
        """Less than comparison.

        Args:
            other: The other number.

        Returns:
            The result of the comparison.
        """
        if not isinstance(other, NUMBER_TYPES):
            raise_unsupported_operand_types("<", (type(self), type(other)))
        return less_than_operation(self, +other)

    @overload
    def __le__(self, other: number_types) -> BooleanVar: ...

    @overload
    def __le__(self, other: NoReturn) -> NoReturn: ...

    def __le__(self, other: Any):
        """Less than or equal comparison.

        Args:
            other: The other number.

        Returns:
            The result of the comparison.
        """
        if not isinstance(other, NUMBER_TYPES):
            raise_unsupported_operand_types("<=", (type(self), type(other)))
        return less_than_or_equal_operation(self, +other)

    def __eq__(self, other: Any):
        """Equal comparison.

        Args:
            other: The other number.

        Returns:
            The result of the comparison.
        """
        if isinstance(other, NUMBER_TYPES):
            return equal_operation(self, +other)
        return equal_operation(self, other)

    def __ne__(self, other: Any):
        """Not equal comparison.

        Args:
            other: The other number.

        Returns:
            The result of the comparison.
        """
        if isinstance(other, NUMBER_TYPES):
            return not_equal_operation(self, +other)
        return not_equal_operation(self, other)

    @overload
    def __gt__(self, other: number_types) -> BooleanVar: ...

    @overload
    def __gt__(self, other: NoReturn) -> NoReturn: ...

    def __gt__(self, other: Any):
        """Greater than comparison.

        Args:
            other: The other number.

        Returns:
            The result of the comparison.
        """
        if not isinstance(other, NUMBER_TYPES):
            raise_unsupported_operand_types(">", (type(self), type(other)))
        return greater_than_operation(self, +other)

    @overload
    def __ge__(self, other: number_types) -> BooleanVar: ...

    @overload
    def __ge__(self, other: NoReturn) -> NoReturn: ...

    def __ge__(self, other: Any):
        """Greater than or equal comparison.

        Args:
            other: The other number.

        Returns:
            The result of the comparison.
        """
        if not isinstance(other, NUMBER_TYPES):
            raise_unsupported_operand_types(">=", (type(self), type(other)))
        return greater_than_or_equal_operation(self, +other)

    def bool(self):
        """Boolean conversion.

        Returns:
            The boolean value of the number.
        """
        return self != 0

    def _is_strict_float(self) -> bool:
        """Check if the number is a float.

        Returns:
            bool: True if the number is a float.
        """
        return issubclass(self._var_type, float)

    def _is_strict_int(self) -> bool:
        """Check if the number is an int.

        Returns:
            bool: True if the number is an int.
        """
        return issubclass(self._var_type, int)


def binary_number_operation(
    func: Callable[[NumberVar, NumberVar], str],
) -> Callable[[number_types, number_types], NumberVar]:
    """Decorator to create a binary number operation.

    Args:
        func: The binary number operation function.

    Returns:
        The binary number operation.
    """

    @var_operation
    def operation(lhs: NumberVar, rhs: NumberVar):
        return var_operation_return(
            js_expression=func(lhs, rhs),
            var_type=unionize(lhs._var_type, rhs._var_type),
        )

    def wrapper(lhs: number_types, rhs: number_types) -> NumberVar:
        """Create the binary number operation.

        Args:
            lhs: The first number.
            rhs: The second number.

        Returns:
            The binary number operation.
        """
        return operation(lhs, rhs)  # type: ignore

    return wrapper


@binary_number_operation
def number_add_operation(lhs: NumberVar, rhs: NumberVar):
    """Add two numbers.

    Args:
        lhs: The first number.
        rhs: The second number.

    Returns:
        The number addition operation.
    """
    return f"({lhs} + {rhs})"


@binary_number_operation
def number_subtract_operation(lhs: NumberVar, rhs: NumberVar):
    """Subtract two numbers.

    Args:
        lhs: The first number.
        rhs: The second number.

    Returns:
        The number subtraction operation.
    """
    return f"({lhs} - {rhs})"


@var_operation
def number_abs_operation(value: NumberVar):
    """Get the absolute value of the number.

    Args:
        value: The number.

    Returns:
        The number absolute operation.
    """
    return var_operation_return(
        js_expression=f"Math.abs({value})", var_type=value._var_type
    )


@binary_number_operation
def number_multiply_operation(lhs: NumberVar, rhs: NumberVar):
    """Multiply two numbers.

    Args:
        lhs: The first number.
        rhs: The second number.

    Returns:
        The number multiplication operation.
    """
    return f"({lhs} * {rhs})"


@var_operation
def number_negate_operation(
    value: NumberVar[NUMBER_T],
) -> CustomVarOperationReturn[NUMBER_T]:
    """Negate the number.

    Args:
        value: The number.

    Returns:
        The number negation operation.
    """
    return var_operation_return(js_expression=f"-({value})", var_type=value._var_type)


@binary_number_operation
def number_true_division_operation(lhs: NumberVar, rhs: NumberVar):
    """Divide two numbers.

    Args:
        lhs: The first number.
        rhs: The second number.

    Returns:
        The number true division operation.
    """
    return f"({lhs} / {rhs})"


@binary_number_operation
def number_floor_division_operation(lhs: NumberVar, rhs: NumberVar):
    """Floor divide two numbers.

    Args:
        lhs: The first number.
        rhs: The second number.

    Returns:
        The number floor division operation.
    """
    return f"Math.floor({lhs} / {rhs})"


@binary_number_operation
def number_modulo_operation(lhs: NumberVar, rhs: NumberVar):
    """Modulo two numbers.

    Args:
        lhs: The first number.
        rhs: The second number.

    Returns:
        The number modulo operation.
    """
    return f"({lhs} % {rhs})"


@binary_number_operation
def number_exponent_operation(lhs: NumberVar, rhs: NumberVar):
    """Exponentiate two numbers.

    Args:
        lhs: The first number.
        rhs: The second number.

    Returns:
        The number exponent operation.
    """
    return f"({lhs} ** {rhs})"


@var_operation
def number_round_operation(value: NumberVar):
    """Round the number.

    Args:
        value: The number.

    Returns:
        The number round operation.
    """
    return var_operation_return(js_expression=f"Math.round({value})", var_type=int)


@var_operation
def number_ceil_operation(value: NumberVar):
    """Ceil the number.

    Args:
        value: The number.

    Returns:
        The number ceil operation.
    """
    return var_operation_return(js_expression=f"Math.ceil({value})", var_type=int)


@var_operation
def number_floor_operation(value: NumberVar):
    """Floor the number.

    Args:
        value: The number.

    Returns:
        The number floor operation.
    """
    return var_operation_return(js_expression=f"Math.floor({value})", var_type=int)


@var_operation
def number_trunc_operation(value: NumberVar):
    """Trunc the number.

    Args:
        value: The number.

    Returns:
        The number trunc operation.
    """
    return var_operation_return(js_expression=f"Math.trunc({value})", var_type=int)


class BooleanVar(NumberVar[bool]):
    """Base class for immutable boolean vars."""

    def __invert__(self):
        """NOT the boolean.

        Returns:
            The boolean NOT operation.
        """
        return boolean_not_operation(self)

    def __int__(self):
        """Convert the boolean to an int.

        Returns:
            The boolean to int operation.
        """
        return boolean_to_number_operation(self)

    def __pos__(self):
        """Convert the boolean to an int.

        Returns:
            The boolean to int operation.
        """
        return boolean_to_number_operation(self)

    def bool(self) -> BooleanVar:
        """Boolean conversion.

        Returns:
            The boolean value of the boolean.
        """
        return self

    def __lt__(self, other: Any):
        """Less than comparison.

        Args:
            other: The other boolean.

        Returns:
            The result of the comparison.
        """
        return +self < other

    def __le__(self, other: Any):
        """Less than or equal comparison.

        Args:
            other: The other boolean.

        Returns:
            The result of the comparison.
        """
        return +self <= other

    def __gt__(self, other: Any):
        """Greater than comparison.

        Args:
            other: The other boolean.

        Returns:
            The result of the comparison.
        """
        return +self > other

    def __ge__(self, other: Any):
        """Greater than or equal comparison.

        Args:
            other: The other boolean.

        Returns:
            The result of the comparison.
        """
        return +self >= other


@var_operation
def boolean_to_number_operation(value: BooleanVar):
    """Convert the boolean to a number.

    Args:
        value: The boolean.

    Returns:
        The boolean to number operation.
    """
    return var_operation_return(js_expression=f"Number({value})", var_type=int)


def comparison_operator(
    func: Callable[[Var, Var], str],
) -> Callable[[Var | Any, Var | Any], BooleanVar]:
    """Decorator to create a comparison operation.

    Args:
        func: The comparison operation function.

    Returns:
        The comparison operation.
    """

    @var_operation
    def operation(lhs: Var, rhs: Var):
        return var_operation_return(
            js_expression=func(lhs, rhs),
            var_type=bool,
        )

    def wrapper(lhs: Var | Any, rhs: Var | Any) -> BooleanVar:
        """Create the comparison operation.

        Args:
            lhs: The first value.
            rhs: The second value.

        Returns:
            The comparison operation.
        """
        return operation(lhs, rhs)

    return wrapper


@comparison_operator
def greater_than_operation(lhs: Var, rhs: Var):
    """Greater than comparison.

    Args:
        lhs: The first value.
        rhs: The second value.

    Returns:
        The result of the comparison.
    """
    return f"({lhs} > {rhs})"


@comparison_operator
def greater_than_or_equal_operation(lhs: Var, rhs: Var):
    """Greater than or equal comparison.

    Args:
        lhs: The first value.
        rhs: The second value.

    Returns:
        The result of the comparison.
    """
    return f"({lhs} >= {rhs})"


@comparison_operator
def less_than_operation(lhs: Var, rhs: Var):
    """Less than comparison.

    Args:
        lhs: The first value.
        rhs: The second value.

    Returns:
        The result of the comparison.
    """
    return f"({lhs} < {rhs})"


@comparison_operator
def less_than_or_equal_operation(lhs: Var, rhs: Var):
    """Less than or equal comparison.

    Args:
        lhs: The first value.
        rhs: The second value.

    Returns:
        The result of the comparison.
    """
    return f"({lhs} <= {rhs})"


@comparison_operator
def equal_operation(lhs: Var, rhs: Var):
    """Equal comparison.

    Args:
        lhs: The first value.
        rhs: The second value.

    Returns:
        The result of the comparison.
    """
    return f"({lhs} === {rhs})"


@comparison_operator
def not_equal_operation(lhs: Var, rhs: Var):
    """Not equal comparison.

    Args:
        lhs: The first value.
        rhs: The second value.

    Returns:
        The result of the comparison.
    """
    return f"({lhs} !== {rhs})"


@var_operation
def boolean_not_operation(value: BooleanVar):
    """Boolean NOT the boolean.

    Args:
        value: The boolean.

    Returns:
        The boolean NOT operation.
    """
    return var_operation_return(js_expression=f"!({value})", var_type=bool)


@dataclasses.dataclass(
    eq=False,
    frozen=True,
    **{"slots": True} if sys.version_info >= (3, 10) else {},
)
class LiteralBooleanVar(LiteralVar, BooleanVar):
    """Base class for immutable literal boolean vars."""

    _var_value: bool = dataclasses.field(default=False)

    def json(self) -> str:
        """Get the JSON representation of the var.

        Returns:
            The JSON representation of the var.
        """
        return "true" if self._var_value else "false"

    def __hash__(self) -> int:
        """Calculate the hash value of the object.

        Returns:
            int: The hash value of the object.
        """
        return hash((self.__class__.__name__, self._var_value))

    @classmethod
    def create(cls, value: bool, _var_data: VarData | None = None):
        """Create the boolean var.

        Args:
            value: The value of the var.
            _var_data: Additional hooks and imports associated with the Var.

        Returns:
            The boolean var.
        """
        return cls(
            _js_expr="true" if value else "false",
            _var_type=bool,
            _var_data=_var_data,
            _var_value=value,
        )


@dataclasses.dataclass(
    eq=False,
    frozen=True,
    **{"slots": True} if sys.version_info >= (3, 10) else {},
)
class LiteralNumberVar(LiteralVar, NumberVar):
    """Base class for immutable literal number vars."""

    _var_value: float | int = dataclasses.field(default=0)

    def json(self) -> str:
        """Get the JSON representation of the var.

        Returns:
            The JSON representation of the var.

        Raises:
            PrimitiveUnserializableToJSON: If the var is unserializable to JSON.
        """
        if math.isinf(self._var_value) or math.isnan(self._var_value):
            raise PrimitiveUnserializableToJSON(
                f"No valid JSON representation for {self}"
            )
        return json.dumps(self._var_value)

    def __hash__(self) -> int:
        """Calculate the hash value of the object.

        Returns:
            int: The hash value of the object.
        """
        return hash((self.__class__.__name__, self._var_value))

    @classmethod
    def create(cls, value: float | int, _var_data: VarData | None = None):
        """Create the number var.

        Args:
            value: The value of the var.
            _var_data: Additional hooks and imports associated with the Var.

        Returns:
            The number var.
        """
        if math.isinf(value):
            js_expr = "Infinity" if value > 0 else "-Infinity"
        elif math.isnan(value):
            js_expr = "NaN"
        else:
            js_expr = str(value)

        return cls(
            _js_expr=js_expr,
            _var_type=type(value),
            _var_data=_var_data,
            _var_value=value,
        )


number_types = Union[NumberVar, int, float]
boolean_types = Union[BooleanVar, bool]


@dataclasses.dataclass(
    eq=False,
    frozen=True,
    **{"slots": True} if sys.version_info >= (3, 10) else {},
)
class ToNumberVarOperation(ToOperation, NumberVar):
    """Base class for immutable number vars that are the result of a number operation."""

    _original: Var = dataclasses.field(default_factory=lambda: LiteralNoneVar.create())

    _default_var_type: ClassVar[Type] = float


@dataclasses.dataclass(
    eq=False,
    frozen=True,
    **{"slots": True} if sys.version_info >= (3, 10) else {},
)
class ToBooleanVarOperation(ToOperation, BooleanVar):
    """Base class for immutable boolean vars that are the result of a boolean operation."""

    _original: Var = dataclasses.field(default_factory=lambda: LiteralNoneVar.create())

    _default_var_type: ClassVar[Type] = bool


_IS_TRUE_IMPORT: ImportDict = {
    f"/{Dirs.STATE_PATH}": [ImportVar(tag="isTrue")],
}


@var_operation
def boolify(value: Var):
    """Convert the value to a boolean.

    Args:
        value: The value.

    Returns:
        The boolean value.
    """
    return var_operation_return(
        js_expression=f"isTrue({value})",
        var_type=bool,
        var_data=VarData(imports=_IS_TRUE_IMPORT),
    )


@var_operation
def ternary_operation(condition: BooleanVar, if_true: Var, if_false: Var):
    """Create a ternary operation.

    Args:
        condition: The condition.
        if_true: The value if the condition is true.
        if_false: The value if the condition is false.

    Returns:
        The ternary operation.
    """
    return var_operation_return(
        js_expression=f"({condition} ? {if_true} : {if_false})",
        var_type=unionize(if_true._var_type, if_false._var_type),
    )


NUMBER_TYPES = (int, float, NumberVar)<|MERGE_RESOLUTION|>--- conflicted
+++ resolved
@@ -18,13 +18,9 @@
     overload,
 )
 
-<<<<<<< HEAD
+from reflex.constants.base import Dirs
 from reflex.utils.exceptions import PrimitiveUnserializableToJSON, VarTypeError
-=======
-from reflex.constants.base import Dirs
-from reflex.utils.exceptions import VarTypeError
 from reflex.utils.imports import ImportDict, ImportVar
->>>>>>> d81faf7d
 
 from .base import (
     CustomVarOperationReturn,
