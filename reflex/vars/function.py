"""Immutable function vars."""

from __future__ import annotations

import dataclasses
import inspect
import sys
from typing import (
    Any,
    Callable,
    NoReturn,
    Optional,
    Sequence,
    Tuple,
    Type,
    Union,
    overload,
)

from typing_extensions import Concatenate, Generic, ParamSpec, TypeVar

from reflex.utils import format
from reflex.utils.exceptions import VarTypeError
from reflex.utils.types import GenericType, Unset, get_origin

from .base import (
    CachedVarOperation,
    LiteralVar,
    ReflexCallable,
    TypeComputer,
    Var,
    VarData,
    VarWithDefault,
    cached_property_no_lock,
    unwrap_reflex_callalbe,
)

P = ParamSpec("P")
R = TypeVar("R")
R2 = TypeVar("R2")
V1 = TypeVar("V1")
V2 = TypeVar("V2")
V3 = TypeVar("V3")
V4 = TypeVar("V4")
V5 = TypeVar("V5")
V6 = TypeVar("V6")


CALLABLE_TYPE = TypeVar("CALLABLE_TYPE", bound=ReflexCallable, infer_variance=True)
OTHER_CALLABLE_TYPE = TypeVar(
    "OTHER_CALLABLE_TYPE", bound=ReflexCallable, infer_variance=True
)


class FunctionVar(Var[CALLABLE_TYPE], default_type=ReflexCallable[Any, Any]):
    """Base class for immutable function vars."""

    @overload
    def partial(self) -> FunctionVar[CALLABLE_TYPE]: ...

    @overload
    def partial(
        self: FunctionVar[ReflexCallable[Concatenate[VarWithDefault[V1], P], R]]
        | FunctionVar[ReflexCallable[Concatenate[V1, P], R]],
        arg1: Union[V1, Var[V1]],
    ) -> FunctionVar[ReflexCallable[P, R]]: ...

    @overload
    def partial(
        self: FunctionVar[
            ReflexCallable[Concatenate[VarWithDefault[V1], VarWithDefault[V2], P], R]
        ]
        | FunctionVar[ReflexCallable[Concatenate[V1, VarWithDefault[V2], P], R]]
        | FunctionVar[ReflexCallable[Concatenate[V1, V2, P], R]],
        arg1: Union[V1, Var[V1]],
        arg2: Union[V2, Var[V2]],
    ) -> FunctionVar[ReflexCallable[P, R]]: ...

    @overload
    def partial(
        self: FunctionVar[
            ReflexCallable[
                Concatenate[
                    VarWithDefault[V1], VarWithDefault[V2], VarWithDefault[V3], P
                ],
                R,
            ]
        ]
        | FunctionVar[
            ReflexCallable[
                Concatenate[V1, VarWithDefault[V2], VarWithDefault[V3], P], R
            ]
        ]
        | FunctionVar[ReflexCallable[Concatenate[V1, V2, VarWithDefault[V3], P], R]]
        | FunctionVar[ReflexCallable[Concatenate[V1, V2, V3, P], R]],
        arg1: Union[V1, Var[V1]],
        arg2: Union[V2, Var[V2]],
        arg3: Union[V3, Var[V3]],
    ) -> FunctionVar[ReflexCallable[P, R]]: ...

    @overload
    def partial(
        self: FunctionVar[ReflexCallable[Concatenate[V1, V2, V3, V4, P], R]],
        arg1: Union[V1, Var[V1]],
        arg2: Union[V2, Var[V2]],
        arg3: Union[V3, Var[V3]],
        arg4: Union[V4, Var[V4]],
    ) -> FunctionVar[ReflexCallable[P, R]]: ...

    @overload
    def partial(
        self: FunctionVar[ReflexCallable[Concatenate[V1, V2, V3, V4, V5, P], R]],
        arg1: Union[V1, Var[V1]],
        arg2: Union[V2, Var[V2]],
        arg3: Union[V3, Var[V3]],
        arg4: Union[V4, Var[V4]],
        arg5: Union[V5, Var[V5]],
    ) -> FunctionVar[ReflexCallable[P, R]]: ...

    @overload
    def partial(
        self: FunctionVar[ReflexCallable[Concatenate[V1, V2, V3, V4, V5, V6, P], R]],
        arg1: Union[V1, Var[V1]],
        arg2: Union[V2, Var[V2]],
        arg3: Union[V3, Var[V3]],
        arg4: Union[V4, Var[V4]],
        arg5: Union[V5, Var[V5]],
        arg6: Union[V6, Var[V6]],
    ) -> FunctionVar[ReflexCallable[P, R]]: ...

    @overload
    def partial(
        self: FunctionVar[ReflexCallable[P, R]], *args: Var | Any
    ) -> FunctionVar[ReflexCallable[P, R]]: ...

    @overload
    def partial(self, *args: Var | Any) -> FunctionVar: ...

    def partial(self, *args: Var | Any) -> FunctionVar:  # type: ignore
        """Partially apply the function with the given arguments.

        Args:
            *args: The arguments to partially apply the function with.

        Returns:
            The partially applied function.
        """
        if not args:
            return self

        args = tuple(map(LiteralVar.create, args))

        remaining_validators = self._pre_check(*args)

        partial_types, type_computer = self._partial_type(*args)

        if self.__call__ is self.partial:
            # if the default behavior is partial, we should return a new partial function
            return ArgsFunctionOperationBuilder.create(
                (),
                VarOperationCall.create(
                    self,
                    *args,
                    Var(_js_expr="...args"),
                    _var_type=self._return_type(*args),
                ),
                rest="args",
                validators=remaining_validators,
                type_computer=type_computer,
                _var_type=partial_types,
            )
        return ArgsFunctionOperation.create(
            (),
            VarOperationCall.create(
                self, *args, Var(_js_expr="...args"), _var_type=self._return_type(*args)
            ),
            rest="args",
            validators=remaining_validators,
            type_computer=type_computer,
            _var_type=partial_types,
        )

    @overload
    def call(self: FunctionVar[ReflexCallable[[], R]]) -> Var[R]: ...

    @overload
    def call(
        self: FunctionVar[ReflexCallable[[VarWithDefault[V1]], R]],
        arg1: Union[V1, Var[V1], Unset] = Unset(),
    ) -> Var[R]: ...

    @overload
    def call(
        self: FunctionVar[ReflexCallable[[VarWithDefault[V1], VarWithDefault[V2]], R]],
        arg1: Union[V1, Var[V1], Unset] = Unset(),
        arg2: Union[V2, Var[V2], Unset] = Unset(),
    ) -> Var[R]: ...

    @overload
    def call(
        self: FunctionVar[
            ReflexCallable[
                [VarWithDefault[V1], VarWithDefault[V2], VarWithDefault[V3]], R
            ]
        ],
        arg1: Union[V1, Var[V1], Unset] = Unset(),
        arg2: Union[V2, Var[V2], Unset] = Unset(),
        arg3: Union[V3, Var[V3], Unset] = Unset(),
    ) -> Var[R]: ...

    @overload
    def call(
        self: FunctionVar[ReflexCallable[[V1], R]], arg1: Union[V1, Var[V1]]
    ) -> Var[R]: ...

    @overload
    def call(
        self: FunctionVar[ReflexCallable[[V1, VarWithDefault[V2]], R]],
        arg1: Union[V1, Var[V1]],
        arg2: Union[V2, Var[V2], Unset] = Unset(),
    ) -> Var[R]: ...

    @overload
    def call(
        self: FunctionVar[
            ReflexCallable[[V1, VarWithDefault[V2], VarWithDefault[V3]], R]
        ],
        arg1: Union[V1, Var[V1]],
        arg2: Union[V2, Var[V2], Unset] = Unset(),
        arg3: Union[V3, Var[V3], Unset] = Unset(),
    ) -> Var[R]: ...

    @overload
    def call(
        self: FunctionVar[ReflexCallable[[V1, V2], R]],
        arg1: Union[V1, Var[V1]],
        arg2: Union[V2, Var[V2]],
    ) -> VarOperationCall[[V1, V2], R]: ...

    @overload
    def call(
        self: FunctionVar[ReflexCallable[[V1, V2, VarWithDefault[V3]], R]],
        arg1: Union[V1, Var[V1]],
        arg2: Union[V2, Var[V2]],
        arg3: Union[V3, Var[V3], Unset] = Unset(),
    ) -> Var[R]: ...

    @overload
    def call(
        self: FunctionVar[ReflexCallable[[V1, V2, V3], R]],
        arg1: Union[V1, Var[V1]],
        arg2: Union[V2, Var[V2]],
        arg3: Union[V3, Var[V3]],
    ) -> Var[R]: ...

    @overload
    def call(
        self: FunctionVar[ReflexCallable[[V1, V2, V3, V4], R]],
        arg1: Union[V1, Var[V1]],
        arg2: Union[V2, Var[V2]],
        arg3: Union[V3, Var[V3]],
        arg4: Union[V4, Var[V4]],
    ) -> Var[R]: ...

    @overload
    def call(
        self: FunctionVar[ReflexCallable[[V1, V2, V3, V4, V5], R]],
        arg1: Union[V1, Var[V1]],
        arg2: Union[V2, Var[V2]],
        arg3: Union[V3, Var[V3]],
        arg4: Union[V4, Var[V4]],
        arg5: Union[V5, Var[V5]],
    ) -> Var[R]: ...

    @overload
    def call(
        self: FunctionVar[ReflexCallable[[V1, V2, V3, V4, V5, V6], R]],
        arg1: Union[V1, Var[V1]],
        arg2: Union[V2, Var[V2]],
        arg3: Union[V3, Var[V3]],
        arg4: Union[V4, Var[V4]],
        arg5: Union[V5, Var[V5]],
        arg6: Union[V6, Var[V6]],
    ) -> Var[R]: ...

    # Capture Any to allow for arbitrary number of arguments
    @overload
    def call(self: FunctionVar[NoReturn], *args: Var | Any) -> Var: ...

    def call(self, *args: Var | Any) -> Var:  # pyright: ignore [reportInconsistentOverload]
        """Call the function with the given arguments.

        Args:
            *args: The arguments to call the function with.

        Returns:
            The function call operation.

        Raises:
            VarTypeError: If the number of arguments is invalid
        """
        required_arg_len = self._required_arg_len()
        arg_len = self._arg_len()
        if arg_len is not None:
            if len(args) < required_arg_len:
                raise VarTypeError(
                    f"Passed {len(args)} arguments, expected at least {required_arg_len} for {str(self)}"
                )
            if len(args) > arg_len:
                raise VarTypeError(
                    f"Passed {len(args)} arguments, expected at most {arg_len} for {str(self)}"
                )
        args = tuple(map(LiteralVar.create, args))
        self._pre_check(*args)
        return_type = self._return_type(*args)
        return VarOperationCall.create(self, *args, _var_type=return_type).guess_type()

    def chain(
        self: FunctionVar[ReflexCallable[P, R]],
        other: FunctionVar[ReflexCallable[[R], R2]]
        | FunctionVar[ReflexCallable[[R, VarWithDefault[Any]], R2]]
        | FunctionVar[
            ReflexCallable[[R, VarWithDefault[Any], VarWithDefault[Any]], R2]
        ],
    ) -> FunctionVar[ReflexCallable[P, R2]]:
        """Chain two functions together.

        Args:
            other: The other function to chain.

        Returns:
            The chained function.
        """
        self_arg_type, self_return_type = unwrap_reflex_callalbe(self._var_type)
        _, other_return_type = unwrap_reflex_callalbe(other._var_type)

        return ArgsFunctionOperationBuilder.create(
            (),
            VarOperationCall.create(
                other,
                VarOperationCall.create(
                    self, Var(_js_expr="...args"), _var_type=self_return_type
                ),
                _var_type=other_return_type,
            ),
            rest="arg",
            _var_type=ReflexCallable[self_arg_type, other_return_type],  # pyright: ignore [reportInvalidTypeArguments]
        )

    def _partial_type(
        self, *args: Var | Any
    ) -> Tuple[GenericType, Optional[TypeComputer]]:
        """Override the type of the function call with the given arguments.

        Args:
            *args: The arguments to call the function with.

        Returns:
            The overridden type of the function call.
        """
        args_types, return_type = unwrap_reflex_callalbe(self._var_type)
        if isinstance(args_types, tuple):
            return ReflexCallable[[*args_types[len(args) :]], return_type], None  # type: ignore
        return ReflexCallable[..., return_type], None

    def _arg_len(self) -> int | None:
        """Get the number of arguments the function takes.

        Returns:
            The number of arguments the function takes.
        """
        args_types, _ = unwrap_reflex_callalbe(self._var_type)
        if isinstance(args_types, tuple):
            return len(args_types)
        return None

    def _required_arg_len(self) -> int:
        """Get the number of required arguments the function takes.

        Returns:
            The number of required arguments the function takes.
        """
        args_types, _ = unwrap_reflex_callalbe(self._var_type)
        if isinstance(args_types, tuple):
            return sum(
                1
                for arg_type in args_types
                if get_origin(arg_type) is not VarWithDefault
            )
        return 0

    def _return_type(self, *args: Var | Any) -> GenericType:
        """Override the type of the function call with the given arguments.

        Args:
            *args: The arguments to call the function with.

        Returns:
            The overridden type of the function call.
        """
        partial_types, _ = self._partial_type(*args)
        return unwrap_reflex_callalbe(partial_types)[1]

    def _pre_check(
        self, *args: Var | Any
    ) -> Tuple[Callable[[Any], Optional[str]], ...]:
        """Check if the function can be called with the given arguments.

        Args:
            *args: The arguments to call the function with.

        Returns:
            True if the function can be called with the given arguments.
        """
        return tuple()

    @overload
    def __get__(self, instance: None, owner: Any) -> FunctionVar[CALLABLE_TYPE]: ...

    @overload
    def __get__(
        self: FunctionVar[ReflexCallable[Concatenate[V1, P], R]],
        instance: Var[V1],
        owner: Any,
    ) -> FunctionVar[ReflexCallable[P, R]]: ...

    def __get__(self, instance: Any, owner: Any):
        """Get the function var.

        Args:
            instance: The instance of the class.
            owner: The owner of the class.

        Returns:
            The function var.
        """
        if instance is None:
            return self
        return self.partial(instance)

    __call__ = call


class BuilderFunctionVar(
    FunctionVar[CALLABLE_TYPE], default_type=ReflexCallable[Any, Any]
):
    """Base class for immutable function vars with the builder pattern."""

    __call__ = FunctionVar.partial


class FunctionStringVar(FunctionVar[CALLABLE_TYPE]):
    """Base class for immutable function vars from a string."""

    @classmethod
    def create(
        cls,
        func: str,
        _var_type: Type[OTHER_CALLABLE_TYPE] = ReflexCallable[Any, Any],
        _var_data: VarData | None = None,
    ) -> FunctionStringVar[OTHER_CALLABLE_TYPE]:
        """Create a new function var from a string.

        Args:
            func: The function to call.
            _var_data: Additional hooks and imports associated with the Var.

        Returns:
            The function var.
        """
        return FunctionStringVar(
            _js_expr=func,
            _var_type=_var_type,
            _var_data=_var_data,
        )


@dataclasses.dataclass(
    eq=False,
    frozen=True,
    **{"slots": True} if sys.version_info >= (3, 10) else {},
)
class VarOperationCall(Generic[P, R], CachedVarOperation, Var[R]):
    """Base class for immutable vars that are the result of a function call."""

    _func: Optional[FunctionVar[ReflexCallable[..., R]]] = dataclasses.field(
        default=None
    )
    _args: Tuple[Union[Var, Any], ...] = dataclasses.field(default_factory=tuple)

    @cached_property_no_lock
    def _cached_var_name(self) -> str:
        """The name of the var.

        Returns:
            The name of the var.
        """
<<<<<<< HEAD
        func_str = str(self._func)
        return f"({func_str}({', '.join([str(LiteralVar.create(arg)) for arg in self._args])}))"
=======
        return f"({self._func!s}({', '.join([str(LiteralVar.create(arg)) for arg in self._args])}))"
>>>>>>> a86d2c61

    @cached_property_no_lock
    def _cached_get_all_var_data(self) -> VarData | None:
        """Get all the var data associated with the var.

        Returns:
            All the var data associated with the var.
        """
        return VarData.merge(
            self._func._get_all_var_data() if self._func is not None else None,
            *[LiteralVar.create(arg)._get_all_var_data() for arg in self._args],
            self._var_data,
        )

    @classmethod
    def create(
        cls,
        func: FunctionVar[ReflexCallable[P, R]],
        *args: Var | Any,
        _var_type: GenericType = Any,
        _var_data: VarData | None = None,
    ) -> VarOperationCall:
        """Create a new function call var.

        Args:
            func: The function to call.
            *args: The arguments to call the function with.
            _var_data: Additional hooks and imports associated with the Var.

        Returns:
            The function call var.
        """
        function_return_type = (
            func._var_type.__args__[1]
            if getattr(func._var_type, "__args__", None)
            else Any
        )
        var_type = _var_type if _var_type is not Any else function_return_type
        return cls(
            _js_expr="",
            _var_type=var_type,
            _var_data=_var_data,
            _func=func,
            _args=args,
        )


@dataclasses.dataclass(frozen=True)
class DestructuredArg:
    """Class for destructured arguments."""

    fields: Tuple[str, ...] = tuple()
    rest: Optional[str] = None

    def to_javascript(self) -> str:
        """Convert the destructured argument to JavaScript.

        Returns:
            The destructured argument in JavaScript.
        """
        return format.wrap(
            ", ".join(self.fields) + (f", ...{self.rest}" if self.rest else ""),
            "{",
            "}",
        )


@dataclasses.dataclass(
    frozen=True,
)
class FunctionArgs:
    """Class for function arguments."""

    args: Tuple[Union[str, DestructuredArg], ...] = tuple()
    rest: Optional[str] = None


def format_args_function_operation(
    self: ArgsFunctionOperation | ArgsFunctionOperationBuilder,
) -> str:
    """Format an args function operation.

    Args:
        self: The function operation.

    Returns:
        The formatted args function operation.
    """
    arg_names_str = ", ".join(
        [
            (arg if isinstance(arg, str) else arg.to_javascript())
            + (
                f" = {str(default_value.default)}"
                if i < len(self._default_values)
                and not isinstance(
                    (default_value := self._default_values[i]), inspect.Parameter.empty
                )
                else ""
            )
            for i, arg in enumerate(self._args.args)
        ]
        + ([f"...{self._args.rest}"] if self._args.rest else [])
    )

    return_expr_str = str(LiteralVar.create(self._return_expr))

    # Wrap return expression in curly braces if explicit return syntax is used.
    return_expr_str_wrapped = (
        format.wrap(return_expr_str, "{", "}")
        if self._explicit_return
        else return_expr_str
    )

    return f"(({arg_names_str}) => {return_expr_str_wrapped})"


def pre_check_args(
    self: ArgsFunctionOperation | ArgsFunctionOperationBuilder, *args: Var | Any
) -> Tuple[Callable[[Any], Optional[str]], ...]:
    """Check if the function can be called with the given arguments.

    Args:
        self: The function operation.
        *args: The arguments to call the function with.

    Returns:
        True if the function can be called with the given arguments.

    Raises:
        VarTypeError: If the arguments are invalid.
    """
    for i, (validator, arg) in enumerate(zip(self._validators, args)):
        if (validation_message := validator(arg)) is not None:
            arg_name = self._args.args[i] if i < len(self._args.args) else None
            if arg_name is not None:
                raise VarTypeError(
                    f"Invalid argument {str(arg)} provided to {arg_name} in {self._function_name or 'var operation'}. {validation_message}"
                )
            raise VarTypeError(
                f"Invalid argument {str(arg)} provided to argument {i} in {self._function_name or 'var operation'}. {validation_message}"
            )
    return self._validators[len(args) :]


def figure_partial_type(
    self: ArgsFunctionOperation | ArgsFunctionOperationBuilder,
    *args: Var | Any,
) -> Tuple[GenericType, Optional[TypeComputer]]:
    """Figure out the return type of the function.

    Args:
        self: The function operation.
        *args: The arguments to call the function with.

    Returns:
        The return type of the function.
    """
    return (
        self._type_computer(*args)
        if self._type_computer is not None
        else FunctionVar._partial_type(self, *args)
    )


@dataclasses.dataclass(
    eq=False,
    frozen=True,
    **{"slots": True} if sys.version_info >= (3, 10) else {},
)
class ArgsFunctionOperation(CachedVarOperation, FunctionVar[CALLABLE_TYPE]):
    """Base class for immutable function defined via arguments and return expression."""

    _args: FunctionArgs = dataclasses.field(default_factory=FunctionArgs)
    _default_values: Tuple[VarWithDefault | inspect.Parameter.empty, ...] = (
        dataclasses.field(default_factory=tuple)
    )
    _validators: Tuple[Callable[[Any], Optional[str]], ...] = dataclasses.field(
        default_factory=tuple
    )
    _return_expr: Union[Var, Any] = dataclasses.field(default=None)
    _function_name: str = dataclasses.field(default="")
    _type_computer: Optional[TypeComputer] = dataclasses.field(default=None)
    _explicit_return: bool = dataclasses.field(default=False)

    _cached_var_name = cached_property_no_lock(format_args_function_operation)

    _pre_check = pre_check_args  # type: ignore

    _partial_type = figure_partial_type  # type: ignore

    @classmethod
    def create(
        cls,
        args_names: Sequence[Union[str, DestructuredArg]],
        return_expr: Var | Any,
        /,
        default_values: Sequence[VarWithDefault | inspect.Parameter.empty] = (),
        rest: str | None = None,
        validators: Sequence[Callable[[Any], Optional[str]]] = (),
        function_name: str = "",
        explicit_return: bool = False,
        type_computer: Optional[TypeComputer] = None,
        _var_type: GenericType = Callable,
        _var_data: VarData | None = None,
    ):
        """Create a new function var.

        Args:
            args_names: The names of the arguments.
            return_expr: The return expression of the function.
            default_values: The default values of the arguments.
            rest: The name of the rest argument.
            validators: The validators for the arguments.
            function_name: The name of the function.
            explicit_return: Whether to use explicit return syntax.
            type_computer: A function to compute the return type.
            _var_type: The type of the var.
            _var_data: Additional hooks and imports associated with the Var.

        Returns:
            The function var.
        """
        return cls(
            _js_expr="",
            _var_type=_var_type,
            _var_data=_var_data,
            _args=FunctionArgs(args=tuple(args_names), rest=rest),
            _default_values=tuple(default_values),
            _function_name=function_name,
            _validators=tuple(validators),
            _return_expr=return_expr,
            _explicit_return=explicit_return,
            _type_computer=type_computer,
        )


@dataclasses.dataclass(
    eq=False,
    frozen=True,
    **{"slots": True} if sys.version_info >= (3, 10) else {},
)
class ArgsFunctionOperationBuilder(
    CachedVarOperation, BuilderFunctionVar[CALLABLE_TYPE]
):
    """Base class for immutable function defined via arguments and return expression with the builder pattern."""

    _args: FunctionArgs = dataclasses.field(default_factory=FunctionArgs)
    _default_values: Tuple[VarWithDefault | inspect.Parameter.empty, ...] = (
        dataclasses.field(default_factory=tuple)
    )
    _validators: Tuple[Callable[[Any], Optional[str]], ...] = dataclasses.field(
        default_factory=tuple
    )
    _return_expr: Union[Var, Any] = dataclasses.field(default=None)
    _function_name: str = dataclasses.field(default="")
    _type_computer: Optional[TypeComputer] = dataclasses.field(default=None)
    _explicit_return: bool = dataclasses.field(default=False)

    _cached_var_name = cached_property_no_lock(format_args_function_operation)

    _pre_check = pre_check_args  # type: ignore

    _partial_type = figure_partial_type  # type: ignore

    @classmethod
    def create(
        cls,
        args_names: Sequence[Union[str, DestructuredArg]],
        return_expr: Var | Any,
        /,
        default_values: Sequence[VarWithDefault | inspect.Parameter.empty] = (),
        rest: str | None = None,
        validators: Sequence[Callable[[Any], Optional[str]]] = (),
        function_name: str = "",
        explicit_return: bool = False,
        type_computer: Optional[TypeComputer] = None,
        _var_type: GenericType = Callable,
        _var_data: VarData | None = None,
    ):
        """Create a new function var.

        Args:
            args_names: The names of the arguments.
            return_expr: The return expression of the function.
            default_values: The default values of the arguments.
            rest: The name of the rest argument.
            validators: The validators for the arguments.
            function_name: The name of the function.
            explicit_return: Whether to use explicit return syntax.
            type_computer: A function to compute the return type.
            _var_type: The type of the var.
            _var_data: Additional hooks and imports associated with the Var.

        Returns:
            The function var.
        """
        return cls(
            _js_expr="",
            _var_type=_var_type,
            _var_data=_var_data,
            _args=FunctionArgs(args=tuple(args_names), rest=rest),
            _default_values=tuple(default_values),
            _function_name=function_name,
            _validators=tuple(validators),
            _return_expr=return_expr,
            _explicit_return=explicit_return,
            _type_computer=type_computer,
        )


if python_version := sys.version_info[:2] >= (3, 10):
    JSON_STRINGIFY = FunctionStringVar.create(
        "JSON.stringify", _var_type=ReflexCallable[[Any], str]
    )
    ARRAY_ISARRAY = FunctionStringVar.create(
        "Array.isArray", _var_type=ReflexCallable[[Any], bool]
    )
    PROTOTYPE_TO_STRING = FunctionStringVar.create(
        "((__to_string) => __to_string.toString())",
        _var_type=ReflexCallable[[Any], str],
    )
else:
    JSON_STRINGIFY = FunctionStringVar.create(
        "JSON.stringify", _var_type=ReflexCallable[Any, str]
    )
    ARRAY_ISARRAY = FunctionStringVar.create(
        "Array.isArray", _var_type=ReflexCallable[Any, bool]
    )
    PROTOTYPE_TO_STRING = FunctionStringVar.create(
        "((__to_string) => __to_string.toString())",
        _var_type=ReflexCallable[Any, str],
    )<|MERGE_RESOLUTION|>--- conflicted
+++ resolved
@@ -495,12 +495,7 @@
         Returns:
             The name of the var.
         """
-<<<<<<< HEAD
-        func_str = str(self._func)
-        return f"({func_str}({', '.join([str(LiteralVar.create(arg)) for arg in self._args])}))"
-=======
         return f"({self._func!s}({', '.join([str(LiteralVar.create(arg)) for arg in self._args])}))"
->>>>>>> a86d2c61
 
     @cached_property_no_lock
     def _cached_get_all_var_data(self) -> VarData | None:
