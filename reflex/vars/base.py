--- conflicted
+++ resolved
@@ -116,13 +116,11 @@
     # Hooks that need to be present in the component to render this var
     hooks: Tuple[str, ...] = dataclasses.field(default_factory=tuple)
 
-<<<<<<< HEAD
+    # Dependencies of the var
+    deps: Tuple[Var, ...] = dataclasses.field(default_factory=tuple)
+
     # Position of the hook in the component
     position: Hooks.HookPosition | None = None
-=======
-    # Dependencies of the var
-    deps: Tuple[Var, ...] = dataclasses.field(default_factory=tuple)
->>>>>>> bf347841
 
     def __init__(
         self,
@@ -130,11 +128,8 @@
         field_name: str = "",
         imports: ImportDict | ParsedImportDict | None = None,
         hooks: dict[str, None] | None = None,
-<<<<<<< HEAD
+        deps: list[Var] | None = None,
         position: Hooks.HookPosition | None = None,
-=======
-        deps: list[Var] | None = None,
->>>>>>> bf347841
     ):
         """Initialize the var data.
 
@@ -143,11 +138,8 @@
             field_name: The name of the field in the state.
             imports: Imports needed to render this var.
             hooks: Hooks that need to be present in the component to render this var.
-<<<<<<< HEAD
+            deps: Dependencies of the var for useCallback.
             position: Position of the hook in the component.
-=======
-            deps: Dependencies of the var for useCallback.
->>>>>>> bf347841
         """
         immutable_imports: ImmutableParsedImportDict = tuple(
             sorted(
@@ -158,11 +150,8 @@
         object.__setattr__(self, "field_name", field_name)
         object.__setattr__(self, "imports", immutable_imports)
         object.__setattr__(self, "hooks", tuple(hooks or {}))
-<<<<<<< HEAD
         object.__setattr__(self, "position", position or None)
-=======
         object.__setattr__(self, "deps", tuple(deps or []))
->>>>>>> bf347841
 
     def old_school_imports(self) -> ImportDict:
         """Return the imports as a mutable dict.
@@ -211,7 +200,8 @@
             *(var_data.imports for var_data in all_var_datas)
         )
 
-<<<<<<< HEAD
+        deps = [dep for var_data in all_var_datas for dep in var_data.deps]
+
         positions = list(
             {
                 var_data.position
@@ -228,22 +218,14 @@
         else:
             position = None
 
-        if state or _imports or hooks or field_name or position:
-=======
-        deps = [dep for var_data in all_var_datas for dep in var_data.deps]
-
-        if state or _imports or hooks or field_name or deps:
->>>>>>> bf347841
+        if state or _imports or hooks or field_name or deps or position:
             return VarData(
                 state=state,
                 field_name=field_name,
                 imports=_imports,
                 hooks=hooks,
-<<<<<<< HEAD
+                deps=deps,
                 position=position,
-=======
-                deps=deps,
->>>>>>> bf347841
             )
 
         return None
@@ -255,11 +237,12 @@
             True if any field is set to a non-default value.
         """
         return bool(
-<<<<<<< HEAD
-            self.state or self.imports or self.hooks or self.field_name or self.position
-=======
-            self.state or self.imports or self.hooks or self.field_name or self.deps
->>>>>>> bf347841
+            self.state
+            or self.imports
+            or self.hooks
+            or self.field_name
+            or self.deps
+            or self.position
         )
 
     @classmethod
