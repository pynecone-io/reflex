--- conflicted
+++ resolved
@@ -2603,6 +2603,7 @@
     Raises:
         ValueError: If caching is disabled and an update interval is set.
         VarDependencyError: If user supplies dependencies without caching.
+        ComputedVarSignatureError: If the getter function has more than one argument.
     """
     if cache is False and interval is not None:
         raise ValueError("Cannot set update interval without caching.")
@@ -2611,13 +2612,10 @@
         raise VarDependencyError("Cannot track dependencies without caching.")
 
     if fget is not None:
-<<<<<<< HEAD
         sign = inspect.signature(fget)
         if len(sign.parameters) != 1:
             raise ComputedVarSignatureError(fget.__name__, signature=str(sign))
 
-        return ComputedVar(fget, cache=cache)
-=======
         if inspect.iscoroutinefunction(fget):
             computed_var_cls = AsyncComputedVar
         else:
@@ -2632,7 +2630,6 @@
             backend=backend,
             **kwargs,
         )
->>>>>>> c3ac051b
 
     def wrapper(fget: Callable[[BASE_STATE], Any]) -> ComputedVar:
         if inspect.iscoroutinefunction(fget):
