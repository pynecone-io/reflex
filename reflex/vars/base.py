"""Collection of base classes."""

from __future__ import annotations

import contextlib
import dataclasses
import datetime
import functools
import inspect
import json
import random
import re
import string
import sys
import warnings
from types import CodeType, FunctionType
from typing import (
    TYPE_CHECKING,
    Any,
    Callable,
    ClassVar,
    Coroutine,
    Dict,
    FrozenSet,
    Generic,
    Iterable,
    List,
    Literal,
    Mapping,
    NoReturn,
    Optional,
    Set,
    Tuple,
    Type,
    TypeVar,
    Union,
    cast,
    get_args,
    overload,
)

from typing_extensions import ParamSpec, TypeGuard, deprecated, get_type_hints, override

from reflex import constants
from reflex.base import Base
from reflex.constants.compiler import Hooks
from reflex.utils import console, exceptions, imports, serializers, types
from reflex.utils.exceptions import (
    UntypedComputedVarError,
    VarAttributeError,
    VarDependencyError,
    VarTypeError,
)
from reflex.utils.format import format_state_name
from reflex.utils.imports import (
    ImmutableParsedImportDict,
    ImportDict,
    ImportVar,
    ParsedImportDict,
    parse_imports,
)
from reflex.utils.types import (
    GenericType,
    Self,
    _isinstance,
    get_origin,
    has_args,
    safe_issubclass,
    unionize,
)

if TYPE_CHECKING:
    from reflex.state import BaseState

    from .number import BooleanVar, NumberVar
    from .object import ObjectVar
    from .sequence import ArrayVar, StringVar


VAR_TYPE = TypeVar("VAR_TYPE", covariant=True)
OTHER_VAR_TYPE = TypeVar("OTHER_VAR_TYPE")
STRING_T = TypeVar("STRING_T", bound=str)

warnings.filterwarnings("ignore", message="fields may not start with an underscore")


@dataclasses.dataclass(
    eq=False,
    frozen=True,
)
class VarSubclassEntry:
    """Entry for a Var subclass."""

    var_subclass: Type[Var]
    to_var_subclass: Type[ToOperation]
    python_types: Tuple[GenericType, ...]


_var_subclasses: List[VarSubclassEntry] = []
_var_literal_subclasses: List[Tuple[Type[LiteralVar], VarSubclassEntry]] = []


@dataclasses.dataclass(
    eq=True,
    frozen=True,
)
class VarData:
    """Metadata associated with a x."""

    # The name of the enclosing state.
    state: str = dataclasses.field(default="")

    # The name of the field in the state.
    field_name: str = dataclasses.field(default="")

    # Imports needed to render this var
    imports: ImmutableParsedImportDict = dataclasses.field(default_factory=tuple)

    # Hooks that need to be present in the component to render this var
    hooks: Tuple[str, ...] = dataclasses.field(default_factory=tuple)

    # Dependencies of the var
    deps: Tuple[Var, ...] = dataclasses.field(default_factory=tuple)

    # Position of the hook in the component
    position: Hooks.HookPosition | None = None

    def __init__(
        self,
        state: str = "",
        field_name: str = "",
        imports: ImportDict | ParsedImportDict | None = None,
        hooks: Mapping[str, VarData | None] | None = None,
        deps: list[Var] | None = None,
        position: Hooks.HookPosition | None = None,
    ):
        """Initialize the var data.

        Args:
            state: The name of the enclosing state.
            field_name: The name of the field in the state.
            imports: Imports needed to render this var.
            hooks: Hooks that need to be present in the component to render this var.
            deps: Dependencies of the var for useCallback.
            position: Position of the hook in the component.
        """
        immutable_imports: ImmutableParsedImportDict = tuple(
            (k, tuple(v)) for k, v in parse_imports(imports or {}).items()
        )
        object.__setattr__(self, "state", state)
        object.__setattr__(self, "field_name", field_name)
        object.__setattr__(self, "imports", immutable_imports)
        object.__setattr__(self, "hooks", tuple(hooks or {}))
        object.__setattr__(self, "deps", tuple(deps or []))
        object.__setattr__(self, "position", position or None)

    def old_school_imports(self) -> ImportDict:
        """Return the imports as a mutable dict.

        Returns:
            The imports as a mutable dict.
        """
        return {k: list(v) for k, v in self.imports}

    def merge(*all: VarData | None) -> VarData | None:
        """Merge multiple var data objects.

        Args:
            *all: The var data objects to merge.

        Raises:
            ReflexError: If trying to merge VarData with different positions.

        Returns:
            The merged var data object.

        # noqa: DAR102 *all
        """
        all_var_datas = list(filter(None, all))

        if not all_var_datas:
            return None

        if len(all_var_datas) == 1:
            return all_var_datas[0]

        # Get the first non-empty field name or default to empty string.
        field_name = next(
            (var_data.field_name for var_data in all_var_datas if var_data.field_name),
            "",
        )

        # Get the first non-empty state or default to empty string.
        state = next(
            (var_data.state for var_data in all_var_datas if var_data.state), ""
        )

        hooks: dict[str, VarData | None] = {
            hook: None for var_data in all_var_datas for hook in var_data.hooks
        }

        _imports = imports.merge_imports(
            *(var_data.imports for var_data in all_var_datas)
        )

        deps = [dep for var_data in all_var_datas for dep in var_data.deps]

        positions = list(
            {
                var_data.position
                for var_data in all_var_datas
                if var_data.position is not None
            }
        )
        if positions:
            if len(positions) > 1:
                raise exceptions.ReflexError(
                    f"Cannot merge var data with different positions: {positions}"
                )
            position = positions[0]
        else:
            position = None

        if state or _imports or hooks or field_name or deps or position:
            return VarData(
                state=state,
                field_name=field_name,
                imports=_imports,
                hooks=hooks,
                deps=deps,
                position=position,
            )

        return None

    def __bool__(self) -> bool:
        """Check if the var data is non-empty.

        Returns:
            True if any field is set to a non-default value.
        """
        return bool(
            self.state
            or self.imports
            or self.hooks
            or self.field_name
            or self.deps
            or self.position
        )

    @classmethod
    def from_state(cls, state: Type[BaseState] | str, field_name: str = "") -> VarData:
        """Set the state of the var.

        Args:
            state: The state to set or the full name of the state.
            field_name: The name of the field in the state. Optional.

        Returns:
            The var with the set state.
        """
        from reflex.utils import format

        state_name = state if isinstance(state, str) else state.get_full_name()
        return VarData(
            state=state_name,
            field_name=field_name,
            hooks={
                "const {0} = useContext(StateContexts.{0})".format(
                    format.format_state_name(state_name)
                ): None
            },
            imports={
                f"$/{constants.Dirs.CONTEXTS_PATH}": [ImportVar(tag="StateContexts")],
                "react": [ImportVar(tag="useContext")],
            },
        )


def _decode_var_immutable(value: str) -> tuple[VarData | None, str]:
    """Decode the state name from a formatted var.

    Args:
        value: The value to extract the state name from.

    Returns:
        The extracted state name and the value without the state name.
    """
    var_datas = []
    if isinstance(value, str):
        # fast path if there is no encoded VarData
        if constants.REFLEX_VAR_OPENING_TAG not in value:
            return None, value

        offset = 0

        # Find all tags.
        while m := _decode_var_pattern.search(value):
            start, end = m.span()
            value = value[:start] + value[end:]

            serialized_data = m.group(1)

            if serialized_data.isnumeric() or (
                serialized_data[0] == "-" and serialized_data[1:].isnumeric()
            ):
                # This is a global immutable var.
                var = _global_vars[int(serialized_data)]
                var_data = var._get_all_var_data()

                if var_data is not None:
                    var_datas.append(var_data)
            offset += end - start

    return VarData.merge(*var_datas) if var_datas else None, value


def can_use_in_object_var(cls: GenericType) -> bool:
    """Check if the class can be used in an ObjectVar.

    Args:
        cls: The class to check.

    Returns:
        Whether the class can be used in an ObjectVar.
    """
    if types.is_union(cls):
        return all(can_use_in_object_var(t) for t in types.get_args(cls))
    return (
        inspect.isclass(cls)
        and not issubclass(cls, Var)
        and serializers.can_serialize(cls, dict)
    )


@dataclasses.dataclass(
    eq=False,
    frozen=True,
)
class Var(Generic[VAR_TYPE]):
    """Base class for immutable vars."""

    # The name of the var.
    _js_expr: str = dataclasses.field()

    # The type of the var.
    _var_type: types.GenericType = dataclasses.field(default=Any)

    # Extra metadata associated with the Var
    _var_data: Optional[VarData] = dataclasses.field(default=None)

    def __str__(self) -> str:
        """String representation of the var. Guaranteed to be a valid Javascript expression.

        Returns:
            The name of the var.
        """
        return self._js_expr

    @property
    def _var_is_local(self) -> bool:
        """Whether this is a local javascript variable.

        Returns:
            False
        """
        return False

    @property
    @deprecated("Use `_js_expr` instead.")
    def _var_name(self) -> str:
        """The name of the var.

        Returns:
            The name of the var.
        """
        return self._js_expr

    @property
    def _var_field_name(self) -> str:
        """The name of the field.

        Returns:
            The name of the field.
        """
        var_data = self._get_all_var_data()
        field_name = var_data.field_name if var_data else None
        return field_name or self._js_expr

    @property
    @deprecated("Use `_js_expr` instead.")
    def _var_name_unwrapped(self) -> str:
        """The name of the var without extra curly braces.

        Returns:
            The name of the var.
        """
        return self._js_expr

    @property
    def _var_is_string(self) -> bool:
        """Whether the var is a string literal.

        Returns:
            False
        """
        return False

    def __init_subclass__(
        cls,
        python_types: Tuple[GenericType, ...] | GenericType = types.Unset(),
        default_type: GenericType = types.Unset(),
        **kwargs,
    ):
        """Initialize the subclass.

        Args:
            python_types: The python types that the var represents.
            default_type: The default type of the var. Defaults to the first python type.
            **kwargs: Additional keyword arguments.
        """
        super().__init_subclass__(**kwargs)

        if python_types or default_type:
            python_types = (
                (python_types if isinstance(python_types, tuple) else (python_types,))
                if python_types
                else ()
            )

            default_type = default_type or (python_types[0] if python_types else Any)

            @dataclasses.dataclass(
                eq=False,
                frozen=True,
                **{"slots": True} if sys.version_info >= (3, 10) else {},
            )
            class ToVarOperation(ToOperation, cls):
                """Base class of converting a var to another var type."""

                _original: Var = dataclasses.field(
                    default=Var(_js_expr="null", _var_type=None),
                )

                _default_var_type: ClassVar[GenericType] = default_type

            ToVarOperation.__name__ = f'To{cls.__name__.removesuffix("Var")}Operation'

            _var_subclasses.append(VarSubclassEntry(cls, ToVarOperation, python_types))

    def __post_init__(self):
        """Post-initialize the var."""
        # Decode any inline Var markup and apply it to the instance
        _var_data, _js_expr = _decode_var_immutable(self._js_expr)

        if _var_data or _js_expr != self._js_expr:
            self.__init__(
                _js_expr=_js_expr,
                _var_type=self._var_type,
                _var_data=VarData.merge(self._var_data, _var_data),
            )

    def __hash__(self) -> int:
        """Define a hash function for the var.

        Returns:
            The hash of the var.
        """
        return hash((self._js_expr, self._var_type, self._var_data))

    def _get_all_var_data(self) -> VarData | None:
        """Get all VarData associated with the Var.

        Returns:
            The VarData of the components and all of its children.
        """
        return self._var_data

    def equals(self, other: Var) -> bool:
        """Check if two vars are equal.

        Args:
            other: The other var to compare.

        Returns:
            Whether the vars are equal.
        """
        return (
            self._js_expr == other._js_expr
            and self._var_type == other._var_type
            and self._get_all_var_data() == other._get_all_var_data()
        )

    @overload
    def _replace(
        self,
        _var_type: Type[OTHER_VAR_TYPE],
        merge_var_data: VarData | None = None,
        **kwargs: Any,
    ) -> Var[OTHER_VAR_TYPE]: ...

    @overload
    def _replace(
        self,
        _var_type: GenericType | None = None,
        merge_var_data: VarData | None = None,
        **kwargs: Any,
    ) -> Self: ...

    def _replace(
        self,
        _var_type: GenericType | None = None,
        merge_var_data: VarData | None = None,
        **kwargs: Any,
    ) -> Self | Var:
        """Make a copy of this Var with updated fields.

        Args:
            _var_type: The new type of the Var.
            merge_var_data: VarData to merge into the existing VarData.
            **kwargs: Var fields to update.

        Returns:
            A new Var with the updated fields overwriting the corresponding fields in this Var.

        Raises:
            TypeError: If _var_is_local, _var_is_string, or _var_full_name_needs_state_prefix is not None.
        """
        if kwargs.get("_var_is_local", False) is not False:
            raise TypeError("The _var_is_local argument is not supported for Var.")

        if kwargs.get("_var_is_string", False) is not False:
            raise TypeError("The _var_is_string argument is not supported for Var.")

        if kwargs.get("_var_full_name_needs_state_prefix", False) is not False:
            raise TypeError(
                "The _var_full_name_needs_state_prefix argument is not supported for Var."
            )
        value_with_replaced = dataclasses.replace(
            self,
            _var_type=_var_type or self._var_type,
            _var_data=VarData.merge(
                kwargs.get("_var_data", self._var_data), merge_var_data
            ),
            **kwargs,
        )

        if (js_expr := kwargs.get("_js_expr")) is not None:
            object.__setattr__(value_with_replaced, "_js_expr", js_expr)

        return value_with_replaced

    @overload
    @classmethod
    def create(  # type: ignore[override]
        cls,
        value: bool,
        _var_data: VarData | None = None,
    ) -> BooleanVar: ...

    @overload
    @classmethod
    def create(  # type: ignore[override]
        cls,
        value: int,
        _var_data: VarData | None = None,
    ) -> NumberVar[int]: ...

    @overload
    @classmethod
    def create(
        cls,
        value: float,
        _var_data: VarData | None = None,
    ) -> NumberVar[float]: ...

    @overload
    @classmethod
    def create(
        cls,
        value: STRING_T,
        _var_data: VarData | None = None,
    ) -> StringVar[STRING_T]: ...

    @overload
    @classmethod
    def create(
        cls,
        value: None,
        _var_data: VarData | None = None,
    ) -> NoneVar: ...

    @overload
    @classmethod
    def create(
        cls,
        value: OTHER_VAR_TYPE,
        _var_data: VarData | None = None,
    ) -> Var[OTHER_VAR_TYPE]: ...

    @classmethod
    def create(
        cls,
        value: OTHER_VAR_TYPE,
        _var_data: VarData | None = None,
    ) -> Var[OTHER_VAR_TYPE]:
        """Create a var from a value.

        Args:
            value: The value to create the var from.
            _var_data: Additional hooks and imports associated with the Var.

        Returns:
            The var.
        """
        # If the value is already a var, do nothing.
        if isinstance(value, Var):
            return value

        return LiteralVar.create(value, _var_data=_var_data)

    @classmethod
    @deprecated("Use `.create()` instead.")
    def create_safe(
        cls,
        *args: Any,
        **kwargs: Any,
    ) -> Var:
        """Create a var from a value.

        Args:
            *args: The arguments to create the var from.
            **kwargs: The keyword arguments to create the var from.

        Returns:
            The var.
        """
        return cls.create(*args, **kwargs)

    def __format__(self, format_spec: str) -> str:
        """Format the var into a Javascript equivalent to an f-string.

        Args:
            format_spec: The format specifier (Ignored for now).

        Returns:
            The formatted var.
        """
        hashed_var = hash(self)

        _global_vars[hashed_var] = self

        # Encode the _var_data into the formatted output for tracking purposes.
        return f"{constants.REFLEX_VAR_OPENING_TAG}{hashed_var}{constants.REFLEX_VAR_CLOSING_TAG}{self._js_expr}"

    @overload
    def to(self, output: Type[str]) -> StringVar: ...

    @overload
    def to(self, output: Type[bool]) -> BooleanVar: ...

    @overload
    def to(self, output: type[int] | type[float]) -> NumberVar: ...

    @overload
    def to(
        self,
        output: type[list] | type[tuple] | type[set],
    ) -> ArrayVar: ...

    @overload
    def to(
        self,
        output: type[Mapping],
    ) -> ObjectVar[Mapping]: ...

    @overload
    def to(
        self, output: Type[ObjectVar], var_type: Type[VAR_INSIDE]
    ) -> ObjectVar[VAR_INSIDE]: ...

    @overload
    def to(
        self, output: Type[ObjectVar], var_type: None = None
    ) -> ObjectVar[VAR_TYPE]: ...

    @overload
    def to(self, output: VAR_SUBCLASS, var_type: None = None) -> VAR_SUBCLASS: ...

    @overload
    def to(
        self,
        output: Type[OUTPUT] | types.GenericType,
        var_type: types.GenericType | None = None,
    ) -> OUTPUT: ...

    def to(
        self,
        output: Type[OUTPUT] | types.GenericType,
        var_type: types.GenericType | None = None,
    ) -> Var:
        """Convert the var to a different type.

        Args:
            output: The output type.
            var_type: The type of the var.

        Returns:
            The converted var.
        """
        from .object import ObjectVar

        fixed_output_type = get_origin(output) or output

        # If the first argument is a python type, we map it to the corresponding Var type.
        for var_subclass in _var_subclasses[::-1]:
            if fixed_output_type in var_subclass.python_types or safe_issubclass(
                fixed_output_type, var_subclass.python_types
            ):
                return self.to(var_subclass.var_subclass, output)

        if fixed_output_type is None:
            return get_to_operation(NoneVar).create(self)  # pyright: ignore [reportReturnType]

        # Handle fixed_output_type being Base or a dataclass.
        if can_use_in_object_var(fixed_output_type):
            return self.to(ObjectVar, output)

        if inspect.isclass(output):
            for var_subclass in _var_subclasses[::-1]:
                if issubclass(output, var_subclass.var_subclass):
                    current_var_type = self._var_type
                    if current_var_type is Any:
                        new_var_type = var_type
                    else:
                        new_var_type = var_type or current_var_type
                    to_operation_return = var_subclass.to_var_subclass.create(
                        value=self, _var_type=new_var_type
                    )
                    return to_operation_return  # pyright: ignore [reportReturnType]

            # If we can't determine the first argument, we just replace the _var_type.
            if not issubclass(output, Var) or var_type is None:
                return dataclasses.replace(
                    self,
                    _var_type=output,
                )

        # We couldn't determine the output type to be any other Var type, so we replace the _var_type.
        if var_type is not None:
            return dataclasses.replace(
                self,
                _var_type=var_type,
            )

        return self

    @overload
    def guess_type(self: Var[str]) -> StringVar: ...

    @overload
    def guess_type(self: Var[bool]) -> BooleanVar: ...

    @overload
    def guess_type(self: Var[int] | Var[float] | Var[int | float]) -> NumberVar: ...

    @overload
    def guess_type(self) -> Self: ...

    def guess_type(self) -> Var:
        """Guesses the type of the variable based on its `_var_type` attribute.

        Returns:
            Var: The guessed type of the variable.

        Raises:
            TypeError: If the type is not supported for guessing.
        """
        from .number import NumberVar
        from .object import ObjectVar

        var_type = self._var_type
        if var_type is None:
            return self.to(None)
        if types.is_optional(var_type):
            var_type = types.get_args(var_type)[0]

        if var_type is Any:
            return self

        fixed_type = get_origin(var_type) or var_type

        if fixed_type in types.UnionTypes:
            inner_types = get_args(var_type)

            if all(
                inspect.isclass(t) and issubclass(t, (int, float)) for t in inner_types
            ):
                return self.to(NumberVar, self._var_type)

            if can_use_in_object_var(var_type):
                return self.to(ObjectVar, self._var_type)

            return self

        if fixed_type is Literal:
            args = get_args(var_type)
            fixed_type = unionize(*(type(arg) for arg in args))

        if not inspect.isclass(fixed_type):
            raise TypeError(f"Unsupported type {var_type} for guess_type.")

        if fixed_type is None:
            return self.to(None)

        for var_subclass in _var_subclasses[::-1]:
            if issubclass(fixed_type, var_subclass.python_types):
                return self.to(var_subclass.var_subclass, self._var_type)

        if can_use_in_object_var(fixed_type):
            return self.to(ObjectVar, self._var_type)

        return self

    def _get_default_value(self) -> Any:
        """Get the default value of the var.

        Returns:
            The default value of the var.

        Raises:
            ImportError: If the var is a dataframe and pandas is not installed.
        """
        if types.is_optional(self._var_type):
            return None

        type_ = (
            get_origin(self._var_type)
            if types.is_generic_alias(self._var_type)
            else self._var_type
        )
        if type_ is Literal:
            args = get_args(self._var_type)
            return args[0] if args else None
        if issubclass(type_, str):
            return ""
        if issubclass(type_, types.get_args(Union[int, float])):
            return 0
        if issubclass(type_, bool):
            return False
        if issubclass(type_, list):
            return []
        if issubclass(type_, Mapping):
            return {}
        if issubclass(type_, tuple):
            return ()
        if types.is_dataframe(type_):
            try:
                import pandas as pd

                return pd.DataFrame()
            except ImportError as e:
                raise ImportError(
                    "Please install pandas to use dataframes in your app."
                ) from e
        return set() if issubclass(type_, set) else None

    def _get_setter_name(self, include_state: bool = True) -> str:
        """Get the name of the var's generated setter function.

        Args:
            include_state: Whether to include the state name in the setter name.

        Returns:
            The name of the setter function.
        """
        setter = constants.SETTER_PREFIX + self._var_field_name
        var_data = self._get_all_var_data()
        if var_data is None:
            return setter
        if not include_state or var_data.state == "":
            return setter
        return ".".join((var_data.state, setter))

    def _get_setter(self) -> Callable[[BaseState, Any], None]:
        """Get the var's setter function.

        Returns:
            A function that that creates a setter for the var.
        """
        actual_name = self._var_field_name

        def setter(state: BaseState, value: Any):
            """Get the setter for the var.

            Args:
                state: The state within which we add the setter function.
                value: The value to set.
            """
            if self._var_type in [int, float]:
                try:
                    value = self._var_type(value)
                    setattr(state, actual_name, value)
                except ValueError:
                    console.debug(
                        f"{type(state).__name__}.{self._js_expr}: Failed conversion of {value} to '{self._var_type.__name__}'. Value not set.",
                    )
            else:
                setattr(state, actual_name, value)

        setter.__qualname__ = self._get_setter_name()

        return setter

    def _var_set_state(self, state: type[BaseState] | str):
        """Set the state of the var.

        Args:
            state: The state to set.

        Returns:
            The var with the state set.
        """
        formatted_state_name = (
            state
            if isinstance(state, str)
            else format_state_name(state.get_full_name())
        )

        return StateOperation.create(
            formatted_state_name,
            self,
            _var_data=VarData.merge(
                VarData.from_state(state, self._js_expr), self._var_data
            ),
        ).guess_type()

    def __eq__(self, other: Var | Any) -> BooleanVar:
        """Check if the current variable is equal to the given variable.

        Args:
            other (Var | Any): The variable to compare with.

        Returns:
            BooleanVar: A BooleanVar object representing the result of the equality check.
        """
        from .number import equal_operation

        return equal_operation(self, other)

    def __ne__(self, other: Var | Any) -> BooleanVar:
        """Check if the current object is not equal to the given object.

        Parameters:
            other (Var | Any): The object to compare with.

        Returns:
            BooleanVar: A BooleanVar object representing the result of the comparison.
        """
        from .number import equal_operation

        return ~equal_operation(self, other)

    def bool(self) -> BooleanVar:
        """Convert the var to a boolean.

        Returns:
            The boolean var.
        """
        from .number import boolify

        return boolify(self)

    def __and__(self, other: Var | Any) -> Var:
        """Perform a logical AND operation on the current instance and another variable.

        Args:
            other: The variable to perform the logical AND operation with.

        Returns:
            A `BooleanVar` object representing the result of the logical AND operation.
        """
        return and_operation(self, other)

    def __rand__(self, other: Var | Any) -> Var:
        """Perform a logical AND operation on the current instance and another variable.

        Args:
            other: The variable to perform the logical AND operation with.

        Returns:
            A `BooleanVar` object representing the result of the logical AND operation.
        """
        return and_operation(other, self)

    def __or__(self, other: Var | Any) -> Var:
        """Perform a logical OR operation on the current instance and another variable.

        Args:
            other: The variable to perform the logical OR operation with.

        Returns:
            A `BooleanVar` object representing the result of the logical OR operation.
        """
        return or_operation(self, other)

    def __ror__(self, other: Var | Any) -> Var:
        """Perform a logical OR operation on the current instance and another variable.

        Args:
            other: The variable to perform the logical OR operation with.

        Returns:
            A `BooleanVar` object representing the result of the logical OR operation.
        """
        return or_operation(other, self)

    def __invert__(self) -> BooleanVar:
        """Perform a logical NOT operation on the current instance.

        Returns:
            A `BooleanVar` object representing the result of the logical NOT operation.
        """
        return ~self.bool()

    def to_string(self, use_json: bool = True) -> StringVar:
        """Convert the var to a string.

        Args:
            use_json: Whether to use JSON stringify. If False, uses Object.prototype.toString.

        Returns:
            The string var.
        """
        from .function import JSON_STRINGIFY, PROTOTYPE_TO_STRING
        from .sequence import StringVar

        return (
            JSON_STRINGIFY.call(self).to(StringVar)
            if use_json
            else PROTOTYPE_TO_STRING.call(self).to(StringVar)
        )

    def _as_ref(self) -> Var:
        """Get a reference to the var.

        Returns:
            The reference to the var.
        """
        from .object import ObjectVar

        refs = Var(
            _js_expr="refs",
            _var_data=VarData(
                imports={
                    f"$/{constants.Dirs.STATE_PATH}": [imports.ImportVar(tag="refs")]
                }
            ),
        ).to(ObjectVar, Mapping[str, str])
        return refs[LiteralVar.create(str(self))]

    @deprecated("Use `.js_type()` instead.")
    def _type(self) -> StringVar:
        """Returns the type of the object.

        This method uses the `typeof` function from the `FunctionStringVar` class
        to determine the type of the object.

        Returns:
            StringVar: A string variable representing the type of the object.
        """
        return self.js_type()

    def js_type(self) -> StringVar:
        """Returns the javascript type of the object.

        This method uses the `typeof` function from the `FunctionStringVar` class
        to determine the type of the object.

        Returns:
            StringVar: A string variable representing the type of the object.
        """
        from .function import FunctionStringVar
        from .sequence import StringVar

        type_of = FunctionStringVar("typeof")
        return type_of.call(self).to(StringVar)

    def _without_data(self):
        """Create a copy of the var without the data.

        Returns:
            The var without the data.
        """
        return dataclasses.replace(self, _var_data=None)

    def __get__(self, instance: Any, owner: Any):
        """Get the var.

        Args:
            instance: The instance to get the var from.
            owner: The owner of the var.

        Returns:
            The var.
        """
        return self

    def __getattr__(self, name: str):
        """Get an attribute of the var.

        Args:
            name: The name of the attribute.

        Returns:
            The attribute.

        Raises:
            VarAttributeError: If the attribute does not exist.
            TypeError: If the var type is Any.
        """
        if name.startswith("_"):
            return self.__getattribute__(name)

        if name == "contains":
            raise TypeError(
                f"Var of type {self._var_type} does not support contains check."
            )
        if name == "reverse":
            raise TypeError("Cannot reverse non-list var.")

        if self._var_type is Any:
            raise TypeError(
                f"You must provide an annotation for the state var `{self!s}`. Annotation cannot be `{self._var_type}`."
            )

        if name in REPLACED_NAMES:
            raise VarAttributeError(
                f"Field {name!r} was renamed to {REPLACED_NAMES[name]!r}"
            )

        raise VarAttributeError(
            f"The State var has no attribute '{name}' or may have been annotated wrongly.",
        )

    def _decode(self) -> Any:
        """Decode Var as a python value.

        Note that Var with state set cannot be decoded python-side and will be
        returned as full_name.

        Returns:
            The decoded value or the Var name.
        """
        if isinstance(self, LiteralVar):
            return self._var_value
        try:
            return json.loads(str(self))
        except ValueError:
            return str(self)

    @property
    def _var_state(self) -> str:
        """Compat method for getting the state.

        Returns:
            The state name associated with the var.
        """
        var_data = self._get_all_var_data()
        return var_data.state if var_data else ""

    @overload
    @classmethod
    def range(cls, stop: int | NumberVar, /) -> ArrayVar[List[int]]: ...

    @overload
    @classmethod
    def range(
        cls,
        start: int | NumberVar,
        end: int | NumberVar,
        step: int | NumberVar = 1,
        /,
    ) -> ArrayVar[List[int]]: ...

    @classmethod
    def range(
        cls,
        first_endpoint: int | NumberVar,
        second_endpoint: int | NumberVar | None = None,
        step: int | NumberVar | None = None,
    ) -> ArrayVar[List[int]]:
        """Create a range of numbers.

        Args:
            first_endpoint: The end of the range if second_endpoint is not provided, otherwise the start of the range.
            second_endpoint: The end of the range.
            step: The step of the range.

        Returns:
            The range of numbers.
        """
        from .sequence import ArrayVar

        return ArrayVar.range(first_endpoint, second_endpoint, step)

    def __bool__(self) -> bool:
        """Raise exception if using Var in a boolean context.

        Raises:
            VarTypeError: when attempting to bool-ify the Var.
        """
        raise VarTypeError(
            f"Cannot convert Var {str(self)!r} to bool for use with `if`, `and`, `or`, and `not`. "
            "Instead use `rx.cond` and bitwise operators `&` (and), `|` (or), `~` (invert)."
        )

    def __iter__(self) -> Any:
        """Raise exception if using Var in an iterable context.

        Raises:
            VarTypeError: when attempting to iterate over the Var.
        """
        raise VarTypeError(
            f"Cannot iterate over Var {str(self)!r}. Instead use `rx.foreach`."
        )

    def __contains__(self, _: Any) -> Var:
        """Override the 'in' operator to alert the user that it is not supported.

        Raises:
            VarTypeError: the operation is not supported
        """
        raise VarTypeError(
            "'in' operator not supported for Var types, use Var.contains() instead."
        )


OUTPUT = TypeVar("OUTPUT", bound=Var)

VAR_SUBCLASS = TypeVar("VAR_SUBCLASS", bound=Var)
VAR_INSIDE = TypeVar("VAR_INSIDE")


class ToOperation:
    """A var operation that converts a var to another type."""

    def __getattr__(self, name: str) -> Any:
        """Get an attribute of the var.

        Args:
            name: The name of the attribute.

        Returns:
            The attribute of the var.
        """
        from .object import ObjectVar

        if isinstance(self, ObjectVar) and name != "_js_expr":
            return ObjectVar.__getattr__(self, name)
        return getattr(self._original, name)

    def __post_init__(self):
        """Post initialization."""
        object.__delattr__(self, "_js_expr")

    def __hash__(self) -> int:
        """Calculate the hash value of the object.

        Returns:
            int: The hash value of the object.
        """
        return hash(self._original)

    def _get_all_var_data(self) -> VarData | None:
        """Get all the var data.

        Returns:
            The var data.
        """
        return VarData.merge(
            self._original._get_all_var_data(),
            self._var_data,
        )

    @classmethod
    def create(
        cls,
        value: Var,
        _var_type: GenericType | None = None,
        _var_data: VarData | None = None,
    ):
        """Create a ToOperation.

        Args:
            value: The value of the var.
            _var_type: The type of the Var.
            _var_data: Additional hooks and imports associated with the Var.

        Returns:
            The ToOperation.
        """
        return cls(
            _js_expr="",  # pyright: ignore [reportCallIssue]
            _var_data=_var_data,  # pyright: ignore [reportCallIssue]
            _var_type=_var_type or cls._default_var_type,  # pyright: ignore [reportCallIssue, reportAttributeAccessIssue]
            _original=value,  # pyright: ignore [reportCallIssue]
        )


class LiteralVar(Var):
    """Base class for immutable literal vars."""

    def __init_subclass__(cls, **kwargs):
        """Initialize the subclass.

        Args:
            **kwargs: Additional keyword arguments.

        Raises:
            TypeError: If the LiteralVar subclass does not have a corresponding Var subclass.
        """
        super().__init_subclass__(**kwargs)

        bases = cls.__bases__

        bases_normalized = [
            base if inspect.isclass(base) else get_origin(base) for base in bases
        ]

        possible_bases = [
            base
            for base in bases_normalized
            if issubclass(base, Var) and base != LiteralVar
        ]

        if not possible_bases:
            raise TypeError(
                f"LiteralVar subclass {cls} must have a base class that is a subclass of Var and not LiteralVar."
            )

        var_subclasses = [
            var_subclass
            for var_subclass in _var_subclasses
            if var_subclass.var_subclass in possible_bases
        ]

        if not var_subclasses:
            raise TypeError(
                f"LiteralVar {cls} must have a base class annotated with `python_types`."
            )

        if len(var_subclasses) != 1:
            raise TypeError(
                f"LiteralVar {cls} must have exactly one base class annotated with `python_types`."
            )

        var_subclass = var_subclasses[0]

        # Remove the old subclass, happens because __init_subclass__ is called twice
        # for each subclass. This is because of __slots__ in dataclasses.
        for var_literal_subclass in list(_var_literal_subclasses):
            if var_literal_subclass[1] is var_subclass:
                _var_literal_subclasses.remove(var_literal_subclass)

        _var_literal_subclasses.append((cls, var_subclass))

    @classmethod
    def create(  # pyright: ignore [reportArgumentType]
        cls,
        value: Any,
        _var_data: VarData | None = None,
    ) -> Var:
        """Create a var from a value.

        Args:
            value: The value to create the var from.
            _var_data: Additional hooks and imports associated with the Var.

        Returns:
            The var.

        Raises:
            TypeError: If the value is not a supported type for LiteralVar.
        """
        from .object import LiteralObjectVar
        from .sequence import LiteralStringVar

        if isinstance(value, Var):
            if _var_data is None:
                return value
            return value._replace(merge_var_data=_var_data)

        for literal_subclass, var_subclass in _var_literal_subclasses[::-1]:
            if isinstance(value, var_subclass.python_types):
                return literal_subclass.create(value, _var_data=_var_data)

        from reflex.event import EventHandler
        from reflex.utils.format import get_event_handler_parts

        if isinstance(value, EventHandler):
            return Var(_js_expr=".".join(filter(None, get_event_handler_parts(value))))

        serialized_value = serializers.serialize(value)
        if serialized_value is not None:
            if isinstance(serialized_value, Mapping):
                return LiteralObjectVar.create(
                    serialized_value,
                    _var_type=type(value),
                    _var_data=_var_data,
                )
            if isinstance(serialized_value, str):
                return LiteralStringVar.create(
                    serialized_value, _var_type=type(value), _var_data=_var_data
                )
            return LiteralVar.create(serialized_value, _var_data=_var_data)

        if isinstance(value, Base):
            # get the fields of the pydantic class
            fields = value.__fields__.keys()
            one_level_dict = {field: getattr(value, field) for field in fields}

            return LiteralObjectVar.create(
                {
                    field: value
                    for field, value in one_level_dict.items()
                    if not callable(value)
                },
                _var_type=type(value),
                _var_data=_var_data,
            )

        if dataclasses.is_dataclass(value) and not isinstance(value, type):
            return LiteralObjectVar.create(
                {
                    k: (None if callable(v) else v)
                    for k, v in dataclasses.asdict(value).items()
                },
                _var_type=type(value),
                _var_data=_var_data,
            )

        raise TypeError(
            f"Unsupported type {type(value)} for LiteralVar. Tried to create a LiteralVar from {value}."
        )

    def __post_init__(self):
        """Post-initialize the var."""

    def json(self) -> str:
        """Serialize the var to a JSON string.

        Raises:
            NotImplementedError: If the method is not implemented.
        """
        raise NotImplementedError(
            "LiteralVar subclasses must implement the json method."
        )


@serializers.serializer
def serialize_literal(value: LiteralVar):
    """Serialize a Literal type.

    Args:
        value: The Literal to serialize.

    Returns:
        The serialized Literal.
    """
    return value._var_value


def get_python_literal(value: Union[LiteralVar, Any]) -> Any | None:
    """Get the Python literal value.

    Args:
        value: The value to get the Python literal value of.

    Returns:
        The Python literal value.
    """
    if isinstance(value, LiteralVar):
        return value._var_value
    if isinstance(value, Var):
        return None
    return value


P = ParamSpec("P")
T = TypeVar("T")


# NoReturn is used to match CustomVarOperationReturn with no type hint.
@overload
def var_operation(  # pyright: ignore [reportOverlappingOverload]
    func: Callable[P, CustomVarOperationReturn[NoReturn]],
) -> Callable[P, Var]: ...


@overload
def var_operation(
    func: Callable[P, CustomVarOperationReturn[bool]],
) -> Callable[P, BooleanVar]: ...


NUMBER_T = TypeVar("NUMBER_T", int, float, Union[int, float])


@overload
def var_operation(
    func: Callable[P, CustomVarOperationReturn[NUMBER_T]],
) -> Callable[P, NumberVar[NUMBER_T]]: ...


@overload
def var_operation(
    func: Callable[P, CustomVarOperationReturn[str]],
) -> Callable[P, StringVar]: ...


LIST_T = TypeVar("LIST_T", bound=Union[List[Any], Tuple, Set])


@overload
def var_operation(
    func: Callable[P, CustomVarOperationReturn[LIST_T]],
) -> Callable[P, ArrayVar[LIST_T]]: ...


OBJECT_TYPE = TypeVar("OBJECT_TYPE", bound=Mapping)


@overload
def var_operation(
    func: Callable[P, CustomVarOperationReturn[OBJECT_TYPE]],
) -> Callable[P, ObjectVar[OBJECT_TYPE]]: ...


@overload
def var_operation(
    func: Callable[P, CustomVarOperationReturn[T]],
) -> Callable[P, Var[T]]: ...


def var_operation(  # pyright: ignore [reportInconsistentOverload]
    func: Callable[P, CustomVarOperationReturn[T]],
) -> Callable[P, Var[T]]:
    """Decorator for creating a var operation.

    Example:
    ```python
    @var_operation
    def add(a: NumberVar, b: NumberVar):
        return custom_var_operation(f"{a} + {b}")
    ```

    Args:
        func: The function to decorate.

    Returns:
        The decorated function.
    """

    @functools.wraps(func)
    def wrapper(*args: P.args, **kwargs: P.kwargs) -> Var[T]:
        func_args = list(inspect.signature(func).parameters)
        args_vars = {
            func_args[i]: (LiteralVar.create(arg) if not isinstance(arg, Var) else arg)
            for i, arg in enumerate(args)
        }
        kwargs_vars = {
            key: LiteralVar.create(value) if not isinstance(value, Var) else value
            for key, value in kwargs.items()
        }

        return CustomVarOperation.create(
            name=func.__name__,
            args=tuple(list(args_vars.items()) + list(kwargs_vars.items())),
            return_var=func(*args_vars.values(), **kwargs_vars),  # pyright: ignore [reportCallIssue, reportReturnType]
        ).guess_type()

    return wrapper


def figure_out_type(value: Any) -> types.GenericType:
    """Figure out the type of the value.

    Args:
        value: The value to figure out the type of.

    Returns:
        The type of the value.
    """
    if isinstance(value, Var):
        return value._var_type
    type_ = type(value)
    if has_args(type_):
        return type_
    if isinstance(value, list):
        return List[unionize(*(figure_out_type(v) for v in value))]
    if isinstance(value, set):
        return Set[unionize(*(figure_out_type(v) for v in value))]
    if isinstance(value, tuple):
        return Tuple[unionize(*(figure_out_type(v) for v in value)), ...]
    if isinstance(value, Mapping):
        return Mapping[
            unionize(*(figure_out_type(k) for k in value)),
            unionize(*(figure_out_type(v) for v in value.values())),
        ]
    return type(value)


class cached_property_no_lock(functools.cached_property):  # noqa: N801
    """A special version of functools.cached_property that does not use a lock."""

    def __init__(self, func: Callable):
        """Initialize the cached_property_no_lock.

        Args:
            func: The function to cache.
        """
        super().__init__(func)
        self.lock = contextlib.nullcontext()


class CachedVarOperation:
    """Base class for cached var operations to lower boilerplate code."""

    def __post_init__(self):
        """Post-initialize the CachedVarOperation."""
        object.__delattr__(self, "_js_expr")

    def __getattr__(self, name: str) -> Any:
        """Get an attribute of the var.

        Args:
            name: The name of the attribute.

        Returns:
            The attribute.
        """
        if name == "_js_expr":
            return self._cached_var_name

        parent_classes = inspect.getmro(type(self))

        next_class = parent_classes[parent_classes.index(CachedVarOperation) + 1]

        return next_class.__getattr__(self, name)

    def _get_all_var_data(self) -> VarData | None:
        """Get all VarData associated with the Var.

        Returns:
            The VarData of the components and all of its children.
        """
        return self._cached_get_all_var_data

    @cached_property_no_lock
    def _cached_get_all_var_data(self) -> VarData | None:
        """Get the cached VarData.

        Returns:
            The cached VarData.
        """
        return VarData.merge(
            *(
                value._get_all_var_data() if isinstance(value, Var) else None
                for value in (
                    getattr(self, field.name)
                    for field in dataclasses.fields(self)  # pyright: ignore [reportArgumentType]
                )
            ),
            self._var_data,
        )

    def __hash__(self) -> int:
        """Calculate the hash of the object.

        Returns:
            The hash of the object.
        """
        return hash(
            (
                type(self).__name__,
                *[
                    getattr(self, field.name)
                    for field in dataclasses.fields(self)  # pyright: ignore [reportArgumentType]
                    if field.name not in ["_js_expr", "_var_data", "_var_type"]
                ],
            )
        )


def and_operation(a: Var | Any, b: Var | Any) -> Var:
    """Perform a logical AND operation on two variables.

    Args:
        a: The first variable.
        b: The second variable.

    Returns:
        The result of the logical AND operation.
    """
    return _and_operation(a, b)


@var_operation
def _and_operation(a: Var, b: Var):
    """Perform a logical AND operation on two variables.

    Args:
        a: The first variable.
        b: The second variable.

    Returns:
        The result of the logical AND operation.
    """
    return var_operation_return(
        js_expression=f"({a} && {b})",
        var_type=unionize(a._var_type, b._var_type),
    )


def or_operation(a: Var | Any, b: Var | Any) -> Var:
    """Perform a logical OR operation on two variables.

    Args:
        a: The first variable.
        b: The second variable.

    Returns:
        The result of the logical OR operation.
    """
    return _or_operation(a, b)


@var_operation
def _or_operation(a: Var, b: Var):
    """Perform a logical OR operation on two variables.

    Args:
        a: The first variable.
        b: The second variable.

    Returns:
        The result of the logical OR operation.
    """
    return var_operation_return(
        js_expression=f"({a} || {b})",
        var_type=unionize(a._var_type, b._var_type),
    )


@dataclasses.dataclass(
    eq=False,
    frozen=True,
    **{"slots": True} if sys.version_info >= (3, 10) else {},
)
class CallableVar(Var):
    """Decorate a Var-returning function to act as both a Var and a function.

    This is used as a compatibility shim for replacing Var objects in the
    API with functions that return a family of Var.
    """

    fn: Callable[..., Var] = dataclasses.field(
        default_factory=lambda: lambda: Var(_js_expr="undefined")
    )
    original_var: Var = dataclasses.field(
        default_factory=lambda: Var(_js_expr="undefined")
    )

    def __init__(self, fn: Callable[..., Var]):
        """Initialize a CallableVar.

        Args:
            fn: The function to decorate (must return Var)
        """
        original_var = fn()
        super(CallableVar, self).__init__(
            _js_expr=original_var._js_expr,
            _var_type=original_var._var_type,
            _var_data=VarData.merge(original_var._get_all_var_data()),
        )
        object.__setattr__(self, "fn", fn)
        object.__setattr__(self, "original_var", original_var)

    def __call__(self, *args: Any, **kwargs: Any) -> Var:
        """Call the decorated function.

        Args:
            *args: The args to pass to the function.
            **kwargs: The kwargs to pass to the function.

        Returns:
            The Var returned from calling the function.
        """
        return self.fn(*args, **kwargs)

    def __hash__(self) -> int:
        """Calculate the hash of the object.

        Returns:
            The hash of the object.
        """
        return hash((type(self).__name__, self.original_var))


RETURN_TYPE = TypeVar("RETURN_TYPE")

DICT_KEY = TypeVar("DICT_KEY")
DICT_VAL = TypeVar("DICT_VAL")

LIST_INSIDE = TypeVar("LIST_INSIDE")


class FakeComputedVarBaseClass(property):
    """A fake base class for ComputedVar to avoid inheriting from property."""

    __pydantic_run_validation__ = False


def is_computed_var(obj: Any) -> TypeGuard[ComputedVar]:
    """Check if the object is a ComputedVar.

    Args:
        obj: The object to check.

    Returns:
        Whether the object is a ComputedVar.
    """
    return isinstance(obj, FakeComputedVarBaseClass)


@dataclasses.dataclass(
    eq=False,
    frozen=True,
    **{"slots": True} if sys.version_info >= (3, 10) else {},
)
class ComputedVar(Var[RETURN_TYPE]):
    """A field with computed getters."""

    # Whether to track dependencies and cache computed values
    _cache: bool = dataclasses.field(default=False)

    # Whether the computed var is a backend var
    _backend: bool = dataclasses.field(default=False)

    # The initial value of the computed var
    _initial_value: RETURN_TYPE | types.Unset = dataclasses.field(default=types.Unset())

    # Explicit var dependencies to track
    _static_deps: dict[str, set[str]] = dataclasses.field(default_factory=dict)

    # Whether var dependencies should be auto-determined
    _auto_deps: bool = dataclasses.field(default=True)

    # Interval at which the computed var should be updated
    _update_interval: Optional[datetime.timedelta] = dataclasses.field(default=None)

    _fget: Callable[[BaseState], RETURN_TYPE] = dataclasses.field(
        default_factory=lambda: lambda _: None
    )  # pyright: ignore [reportAssignmentType]

    def __init__(
        self,
        fget: Callable[[BASE_STATE], RETURN_TYPE],
        initial_value: RETURN_TYPE | types.Unset = types.Unset(),
        cache: bool = True,
        deps: Optional[List[Union[str, Var]]] = None,
        auto_deps: bool = True,
        interval: Optional[Union[int, datetime.timedelta]] = None,
        backend: bool | None = None,
        **kwargs,
    ):
        """Initialize a ComputedVar.

        Args:
            fget: The getter function.
            initial_value: The initial value of the computed var.
            cache: Whether to cache the computed value.
            deps: Explicit var dependencies to track.
            auto_deps: Whether var dependencies should be auto-determined.
            interval: Interval at which the computed var should be updated.
            backend: Whether the computed var is a backend var.
            **kwargs: additional attributes to set on the instance

        Raises:
            TypeError: If the computed var dependencies are not Var instances or var names.
            UntypedComputedVarError: If the computed var is untyped.
        """
        hint = kwargs.pop("return_type", None) or get_type_hints(fget).get(
            "return", Any
        )

        if hint is Any:
            raise UntypedComputedVarError(var_name=fget.__name__)
        kwargs.setdefault("_js_expr", fget.__name__)
        kwargs.setdefault("_var_type", hint)

        Var.__init__(
            self,
            _js_expr=kwargs.pop("_js_expr"),
            _var_type=kwargs.pop("_var_type"),
            _var_data=kwargs.pop("_var_data", None),
        )

        if kwargs:
            raise TypeError(f"Unexpected keyword arguments: {tuple(kwargs)}")

        if backend is None:
            backend = fget.__name__.startswith("_")

        object.__setattr__(self, "_backend", backend)
        object.__setattr__(self, "_initial_value", initial_value)
        object.__setattr__(self, "_cache", cache)

        if isinstance(interval, int):
            interval = datetime.timedelta(seconds=interval)

        object.__setattr__(self, "_update_interval", interval)

        _static_deps = {}
        if isinstance(deps, dict):
            # Assume a dict is coming from _replace, so no special processing.
            _static_deps = deps
        elif deps is not None:
            for dep in deps:
                if isinstance(dep, Var):
                    state_name = (
                        all_var_data.state
                        if (all_var_data := dep._get_all_var_data())
                        and all_var_data.state
                        else None
                    )
                    if all_var_data is not None:
                        var_name = all_var_data.field_name
                    else:
                        var_name = dep._js_expr
                    _static_deps.setdefault(state_name, set()).add(var_name)
                elif isinstance(dep, str) and dep != "":
                    _static_deps.setdefault(None, set()).add(dep)
                else:
                    raise TypeError(
                        "ComputedVar dependencies must be Var instances or var names (non-empty strings)."
                    )
        object.__setattr__(
            self,
            "_static_deps",
            _static_deps,
        )
        object.__setattr__(self, "_auto_deps", auto_deps)

        object.__setattr__(self, "_fget", fget)

    @override
    def _replace(
        self,
        _var_type: Any = None,
        merge_var_data: VarData | None = None,
        **kwargs: Any,
    ) -> Self:
        """Replace the attributes of the ComputedVar.

        Args:
            _var_type: ignored in ComputedVar.
            merge_var_data: VarData to merge into the existing VarData.
            **kwargs: Var fields to update.

        Returns:
            The new ComputedVar instance.

        Raises:
            TypeError: If kwargs contains keys that are not allowed.
        """
        field_values = {
            "fget": kwargs.pop("fget", self._fget),
            "initial_value": kwargs.pop("initial_value", self._initial_value),
            "cache": kwargs.pop("cache", self._cache),
            "deps": kwargs.pop("deps", self._static_deps),
            "auto_deps": kwargs.pop("auto_deps", self._auto_deps),
            "interval": kwargs.pop("interval", self._update_interval),
            "backend": kwargs.pop("backend", self._backend),
            "_js_expr": kwargs.pop("_js_expr", self._js_expr),
            "_var_type": kwargs.pop("_var_type", self._var_type),
            "_var_data": kwargs.pop(
                "_var_data", VarData.merge(self._var_data, merge_var_data)
            ),
            "return_type": kwargs.pop("return_type", self._var_type),
        }

        if kwargs:
            unexpected_kwargs = ", ".join(kwargs.keys())
            raise TypeError(f"Unexpected keyword arguments: {unexpected_kwargs}")

        return type(self)(**field_values)

    @property
    def _cache_attr(self) -> str:
        """Get the attribute used to cache the value on the instance.

        Returns:
            An attribute name.
        """
        return f"__cached_{self._js_expr}"

    @property
    def _last_updated_attr(self) -> str:
        """Get the attribute used to store the last updated timestamp.

        Returns:
            An attribute name.
        """
        return f"__last_updated_{self._js_expr}"

    def needs_update(self, instance: BaseState) -> bool:
        """Check if the computed var needs to be updated.

        Args:
            instance: The state instance that the computed var is attached to.

        Returns:
            True if the computed var needs to be updated, False otherwise.
        """
        if self._update_interval is None:
            return False
        last_updated = getattr(instance, self._last_updated_attr, None)
        if last_updated is None:
            return True
        return datetime.datetime.now() - last_updated > self._update_interval

    @overload
    def __get__(
        self: ComputedVar[int] | ComputedVar[float],
        instance: None,
        owner: Type,
    ) -> NumberVar: ...

    @overload
    def __get__(
        self: ComputedVar[str],
        instance: None,
        owner: Type,
    ) -> StringVar: ...

    @overload
    def __get__(
        self: ComputedVar[Mapping[DICT_KEY, DICT_VAL]],
        instance: None,
        owner: Type,
    ) -> ObjectVar[Mapping[DICT_KEY, DICT_VAL]]: ...

    @overload
    def __get__(
        self: ComputedVar[list[LIST_INSIDE]],
        instance: None,
        owner: Type,
    ) -> ArrayVar[list[LIST_INSIDE]]: ...

    @overload
    def __get__(
        self: ComputedVar[set[LIST_INSIDE]],
        instance: None,
        owner: Type,
    ) -> ArrayVar[set[LIST_INSIDE]]: ...

    @overload
    def __get__(
        self: ComputedVar[tuple[LIST_INSIDE, ...]],
        instance: None,
        owner: Type,
    ) -> ArrayVar[tuple[LIST_INSIDE, ...]]: ...

    @overload
    def __get__(self, instance: None, owner: Type) -> ComputedVar[RETURN_TYPE]: ...

    @overload
    def __get__(self, instance: BaseState, owner: Type) -> RETURN_TYPE: ...

    def __get__(self, instance: BaseState | None, owner: Type):
        """Get the ComputedVar value.

        If the value is already cached on the instance, return the cached value.

        Args:
            instance: the instance of the class accessing this computed var.
            owner: the class that this descriptor is attached to.

        Returns:
            The value of the var for the given instance.
        """
        if instance is None:
            state_where_defined = owner
            while self._js_expr in state_where_defined.inherited_vars:
                state_where_defined = state_where_defined.get_parent_state()

            field_name = (
                format_state_name(state_where_defined.get_full_name())
                + "."
                + self._js_expr
            )

            return dispatch(
                field_name,
                var_data=VarData.from_state(state_where_defined, self._js_expr),
                result_var_type=self._var_type,
                existing_var=self,
            )

        if not self._cache:
            value = self.fget(instance)
        else:
            # handle caching
            if not hasattr(instance, self._cache_attr) or self.needs_update(instance):
                # Set cache attr on state instance.
                setattr(instance, self._cache_attr, self.fget(instance))
                # Ensure the computed var gets serialized to redis.
                instance._was_touched = True
                # Set the last updated timestamp on the state instance.
                setattr(instance, self._last_updated_attr, datetime.datetime.now())
            value = getattr(instance, self._cache_attr)

        self._check_deprecated_return_type(instance, value)

        return value

    def _check_deprecated_return_type(self, instance, value) -> None:
        if not _isinstance(value, self._var_type):
            console.error(
                f"Computed var '{type(instance).__name__}.{self._js_expr}' must return"
                f" type '{self._var_type}', got '{type(value)}'."
            )

    def _deps(
        self,
        objclass: Type[BaseState],
        obj: FunctionType | CodeType | None = None,
    ) -> dict[str, set[str]]:
        """Determine var dependencies of this ComputedVar.

        Save references to attributes accessed on "self" or other fetched states.

        Recursively called when the function makes a method call on "self" or
        define comprehensions or nested functions that may reference "self".

        Args:
            objclass: the class obj this ComputedVar is attached to.
            obj: the object to disassemble (defaults to the fget function).

        Returns:
            A dictionary mapping state names to the set of variable names
            accessed by the given obj.
        """
        from .dep_tracking import DependencyTracker

        d = {}
        if self._static_deps:
            d.update(self._static_deps)
            # None is a placeholder for the current state class.
            if None in d:
                d[objclass.get_full_name()] = d.pop(None)

        if not self._auto_deps:
            return d

        if obj is None:
            fget = self._fget
            if fget is not None:
                obj = cast(FunctionType, fget)
            else:
<<<<<<< HEAD
                return d

        try:
            return DependencyTracker(
                func=obj, state_cls=objclass, dependencies=d
            ).dependencies
        except Exception as e:
            console.warn(
                "Failed to automatically determine dependencies for computed var "
                f"{objclass.__name__}.{self._js_expr}: {e}. "
                "Provide static_deps and set auto_deps=False to suppress this warning."
            )
            return d
=======
                return set()
        with contextlib.suppress(AttributeError):
            # unbox functools.partial
            obj = cast(FunctionType, obj.func)  # pyright: ignore [reportAttributeAccessIssue]
        with contextlib.suppress(AttributeError):
            # unbox EventHandler
            obj = cast(FunctionType, obj.fn)  # pyright: ignore [reportAttributeAccessIssue]

        if self_name is None and isinstance(obj, FunctionType):
            try:
                # the first argument to the function is the name of "self" arg
                self_name = obj.__code__.co_varnames[0]
            except (AttributeError, IndexError):
                self_name = None
        if self_name is None:
            # cannot reference attributes on self if method takes no args
            return set()

        invalid_names = ["get_state", "parent_state", "substates", "get_substate"]
        self_is_top_of_stack = False
        for instruction in dis.get_instructions(obj):
            if (
                instruction.opname in ("LOAD_FAST", "LOAD_DEREF")
                and instruction.argval == self_name
            ):
                # bytecode loaded the class instance to the top of stack, next load instruction
                # is referencing an attribute on self
                self_is_top_of_stack = True
                continue
            if self_is_top_of_stack and instruction.opname in (
                "LOAD_ATTR",
                "LOAD_METHOD",
            ):
                try:
                    ref_obj = getattr(objclass, instruction.argval)
                except Exception:
                    ref_obj = None
                if instruction.argval in invalid_names:
                    raise VarValueError(
                        f"Cached var {self!s} cannot access arbitrary state via `{instruction.argval}`."
                    )
                if callable(ref_obj):
                    # recurse into callable attributes
                    d.update(
                        self._deps(
                            objclass=objclass,
                            obj=ref_obj,  # pyright: ignore [reportArgumentType]
                        )
                    )
                # recurse into property fget functions
                elif isinstance(ref_obj, property) and not isinstance(
                    ref_obj, ComputedVar
                ):
                    d.update(
                        self._deps(
                            objclass=objclass,
                            obj=ref_obj.fget,  # pyright: ignore [reportArgumentType]
                        )
                    )
                elif (
                    instruction.argval in objclass.backend_vars
                    or instruction.argval in objclass.vars
                ):
                    # var access
                    d.add(instruction.argval)
            elif instruction.opname == "LOAD_CONST" and isinstance(
                instruction.argval, CodeType
            ):
                # recurse into nested functions / comprehensions, which can reference
                # instance attributes from the outer scope
                d.update(
                    self._deps(
                        objclass=objclass,
                        obj=instruction.argval,
                        self_name=self_name,
                    )
                )
            self_is_top_of_stack = False
        return d
>>>>>>> 1e8e82ec

    def mark_dirty(self, instance: BaseState) -> None:
        """Mark this ComputedVar as dirty.

        Args:
            instance: the state instance that needs to recompute the value.
        """
        with contextlib.suppress(AttributeError):
            delattr(instance, self._cache_attr)

    def add_dependency(self, objclass: Type[BaseState], dep: Var):
        """Explicitly add a dependency to the ComputedVar.

        After adding the dependency, when the `dep` changes, this computed var
        will be marked dirty.

        Args:
            objclass: The class obj this ComputedVar is attached to.
            dep: The dependency to add.

        Raises:
            VarDependencyError: If the dependency is not a Var instance with a
                state and field name
        """
        if all_var_data := dep._get_all_var_data():
            state_name = all_var_data.state
            if state_name:
                var_name = all_var_data.field_name
                if var_name:
                    self._static_deps.setdefault(state_name, set()).add(var_name)
                    objclass.get_root_state().get_class_substate(
                        state_name
                    )._var_dependencies.setdefault(var_name, set()).add(
                        (objclass.get_full_name(), self._js_expr)
                    )
                    return
        raise VarDependencyError(
            "ComputedVar dependencies must be Var instances with a state and "
            f"field name, got {dep!r}."
        )

    def _determine_var_type(self) -> Type:
        """Get the type of the var.

        Returns:
            The type of the var.
        """
        hints = get_type_hints(self._fget)
        if "return" in hints:
            return hints["return"]
        return Any  # pyright: ignore [reportReturnType]

    @property
    def __class__(self) -> Type:
        """Get the class of the var.

        Returns:
            The class of the var.
        """
        return FakeComputedVarBaseClass

    @property
    def fget(self) -> Callable[[BaseState], RETURN_TYPE]:
        """Get the getter function.

        Returns:
            The getter function.
        """
        return self._fget


class DynamicRouteVar(ComputedVar[Union[str, List[str]]]):
    """A ComputedVar that represents a dynamic route."""

    pass


@dataclasses.dataclass(
    eq=False,
    frozen=True,
    init=False,
    **{"slots": True} if sys.version_info >= (3, 10) else {},
)
class AsyncComputedVar(ComputedVar[RETURN_TYPE]):
    """A computed var that wraps a coroutinefunction."""

    _fget: Callable[[BaseState], Coroutine[None, None, RETURN_TYPE]] = (
        dataclasses.field()
    )

    @overload
    def __get__(
        self: AsyncComputedVar[int] | AsyncComputedVar[float],
        instance: None,
        owner: Type,
    ) -> NumberVar: ...

    @overload
    def __get__(
        self: AsyncComputedVar[str],
        instance: None,
        owner: Type,
    ) -> StringVar: ...

    @overload
    def __get__(
        self: AsyncComputedVar[Mapping[DICT_KEY, DICT_VAL]],
        instance: None,
        owner: Type,
    ) -> ObjectVar[Mapping[DICT_KEY, DICT_VAL]]: ...

    @overload
    def __get__(
        self: AsyncComputedVar[list[LIST_INSIDE]],
        instance: None,
        owner: Type,
    ) -> ArrayVar[list[LIST_INSIDE]]: ...

    @overload
    def __get__(
        self: AsyncComputedVar[set[LIST_INSIDE]],
        instance: None,
        owner: Type,
    ) -> ArrayVar[set[LIST_INSIDE]]: ...

    @overload
    def __get__(
        self: AsyncComputedVar[tuple[LIST_INSIDE, ...]],
        instance: None,
        owner: Type,
    ) -> ArrayVar[tuple[LIST_INSIDE, ...]]: ...

    @overload
    def __get__(self, instance: None, owner: Type) -> AsyncComputedVar[RETURN_TYPE]: ...

    @overload
    def __get__(
        self, instance: BaseState, owner: Type
    ) -> Coroutine[None, None, RETURN_TYPE]: ...

    def __get__(
        self, instance: BaseState | None, owner
    ) -> Var | Coroutine[None, None, RETURN_TYPE]:
        """Get the ComputedVar value.

        If the value is already cached on the instance, return the cached value.

        Args:
            instance: the instance of the class accessing this computed var.
            owner: the class that this descriptor is attached to.

        Returns:
            The value of the var for the given instance.
        """
        if instance is None:
            return super(AsyncComputedVar, self).__get__(instance, owner)

        if not self._cache:

            async def _awaitable_result(instance=instance) -> RETURN_TYPE:
                value = await self.fget(instance)
                self._check_deprecated_return_type(instance, value)
                return value

            return _awaitable_result()
        else:
            # handle caching
            async def _awaitable_result(instance=instance) -> RETURN_TYPE:
                if not hasattr(instance, self._cache_attr) or self.needs_update(
                    instance
                ):
                    # Set cache attr on state instance.
                    setattr(instance, self._cache_attr, await self.fget(instance))
                    # Ensure the computed var gets serialized to redis.
                    instance._was_touched = True
                    # Set the last updated timestamp on the state instance.
                    setattr(instance, self._last_updated_attr, datetime.datetime.now())
                value = getattr(instance, self._cache_attr)
                self._check_deprecated_return_type(instance, value)
                return value

            return _awaitable_result()

    @property
    def fget(self) -> Callable[[BaseState], Coroutine[None, None, RETURN_TYPE]]:
        """Get the getter function.

        Returns:
            The getter function.
        """
        return self._fget


if TYPE_CHECKING:
    BASE_STATE = TypeVar("BASE_STATE", bound=BaseState)


@overload
def computed_var(
    fget: None = None,
    initial_value: Any | types.Unset = types.Unset(),
    cache: bool = True,
    deps: Optional[List[Union[str, Var]]] = None,
    auto_deps: bool = True,
    interval: Optional[Union[datetime.timedelta, int]] = None,
    backend: bool | None = None,
    **kwargs,
) -> Callable[[Callable[[BASE_STATE], RETURN_TYPE]], ComputedVar[RETURN_TYPE]]: ...  # pyright: ignore [reportInvalidTypeVarUse]


@overload
def computed_var(
    fget: Callable[[BASE_STATE], RETURN_TYPE],
    initial_value: RETURN_TYPE | types.Unset = types.Unset(),
    cache: bool = True,
    deps: Optional[List[Union[str, Var]]] = None,
    auto_deps: bool = True,
    interval: Optional[Union[datetime.timedelta, int]] = None,
    backend: bool | None = None,
    **kwargs,
) -> ComputedVar[RETURN_TYPE]: ...


def computed_var(
    fget: Callable[[BASE_STATE], Any] | None = None,
    initial_value: Any | types.Unset = types.Unset(),
    cache: bool = True,
    deps: Optional[List[Union[str, Var]]] = None,
    auto_deps: bool = True,
    interval: Optional[Union[datetime.timedelta, int]] = None,
    backend: bool | None = None,
    **kwargs,
) -> ComputedVar | Callable[[Callable[[BASE_STATE], Any]], ComputedVar]:
    """A ComputedVar decorator with or without kwargs.

    Args:
        fget: The getter function.
        initial_value: The initial value of the computed var.
        cache: Whether to cache the computed value.
        deps: Explicit var dependencies to track.
        auto_deps: Whether var dependencies should be auto-determined.
        interval: Interval at which the computed var should be updated.
        backend: Whether the computed var is a backend var.
        **kwargs: additional attributes to set on the instance

    Returns:
        A ComputedVar instance.

    Raises:
        ValueError: If caching is disabled and an update interval is set.
        VarDependencyError: If user supplies dependencies without caching.
    """
    if cache is False and interval is not None:
        raise ValueError("Cannot set update interval without caching.")

    if cache is False and (deps is not None or auto_deps is False):
        raise VarDependencyError("Cannot track dependencies without caching.")

    if fget is not None:
        if inspect.iscoroutinefunction(fget):
            computed_var_cls = AsyncComputedVar
        else:
            computed_var_cls = ComputedVar
        return computed_var_cls(
            fget,
            initial_value=initial_value,
            cache=cache,
            deps=deps,
            auto_deps=auto_deps,
            interval=interval,
            backend=backend,
            **kwargs,
        )

    def wrapper(fget: Callable[[BASE_STATE], Any]) -> ComputedVar:
        if inspect.iscoroutinefunction(fget):
            computed_var_cls = AsyncComputedVar
        else:
            computed_var_cls = ComputedVar
        return computed_var_cls(
            fget,
            initial_value=initial_value,
            cache=cache,
            deps=deps,
            auto_deps=auto_deps,
            interval=interval,
            backend=backend,
            **kwargs,
        )

    return wrapper


RETURN = TypeVar("RETURN")


class CustomVarOperationReturn(Var[RETURN]):
    """Base class for custom var operations."""

    @classmethod
    def create(
        cls,
        js_expression: str,
        _var_type: Type[RETURN] | None = None,
        _var_data: VarData | None = None,
    ) -> CustomVarOperationReturn[RETURN]:
        """Create a CustomVarOperation.

        Args:
            js_expression: The JavaScript expression to evaluate.
            _var_type: The type of the var.
            _var_data: Additional hooks and imports associated with the Var.

        Returns:
            The CustomVarOperation.
        """
        return CustomVarOperationReturn(
            _js_expr=js_expression,
            _var_type=_var_type or Any,
            _var_data=_var_data,
        )


def var_operation_return(
    js_expression: str,
    var_type: Type[RETURN] | None = None,
    var_data: VarData | None = None,
) -> CustomVarOperationReturn[RETURN]:
    """Shortcut for creating a CustomVarOperationReturn.

    Args:
        js_expression: The JavaScript expression to evaluate.
        var_type: The type of the var.
        var_data: Additional hooks and imports associated with the Var.

    Returns:
        The CustomVarOperationReturn.
    """
    return CustomVarOperationReturn.create(
        js_expression,
        var_type,
        var_data,
    )


@dataclasses.dataclass(
    eq=False,
    frozen=True,
    **{"slots": True} if sys.version_info >= (3, 10) else {},
)
class CustomVarOperation(CachedVarOperation, Var[T]):
    """Base class for custom var operations."""

    _name: str = dataclasses.field(default="")

    _args: Tuple[Tuple[str, Var], ...] = dataclasses.field(default_factory=tuple)

    _return: CustomVarOperationReturn[T] = dataclasses.field(
        default_factory=lambda: CustomVarOperationReturn.create("")
    )

    @cached_property_no_lock
    def _cached_var_name(self) -> str:
        """Get the cached var name.

        Returns:
            The cached var name.
        """
        return str(self._return)

    @cached_property_no_lock
    def _cached_get_all_var_data(self) -> VarData | None:
        """Get the cached VarData.

        Returns:
            The cached VarData.
        """
        return VarData.merge(
            *(arg[1]._get_all_var_data() for arg in self._args),
            self._return._get_all_var_data(),
            self._var_data,
        )

    @classmethod
    def create(
        cls,
        name: str,
        args: Tuple[Tuple[str, Var], ...],
        return_var: CustomVarOperationReturn[T],
        _var_data: VarData | None = None,
    ) -> CustomVarOperation[T]:
        """Create a CustomVarOperation.

        Args:
            name: The name of the operation.
            args: The arguments to the operation.
            return_var: The return var.
            _var_data: Additional hooks and imports associated with the Var.

        Returns:
            The CustomVarOperation.
        """
        return CustomVarOperation(
            _js_expr="",
            _var_type=return_var._var_type,
            _var_data=_var_data,
            _name=name,
            _args=args,
            _return=return_var,
        )


class NoneVar(Var[None], python_types=type(None)):
    """A var representing None."""


@dataclasses.dataclass(
    eq=False,
    frozen=True,
    **{"slots": True} if sys.version_info >= (3, 10) else {},
)
class LiteralNoneVar(LiteralVar, NoneVar):
    """A var representing None."""

    _var_value: None = None

    def json(self) -> str:
        """Serialize the var to a JSON string.

        Returns:
            The JSON string.
        """
        return "null"

    @classmethod
    def create(
        cls,
        value: None = None,
        _var_data: VarData | None = None,
    ) -> LiteralNoneVar:
        """Create a var from a value.

        Args:
            value: The value of the var. Must be None. Existed for compatibility with LiteralVar.
            _var_data: Additional hooks and imports associated with the Var.

        Returns:
            The var.
        """
        return LiteralNoneVar(
            _js_expr="null",
            _var_type=None,
            _var_data=_var_data,
        )


def get_to_operation(var_subclass: Type[Var]) -> Type[ToOperation]:
    """Get the ToOperation class for a given Var subclass.

    Args:
        var_subclass: The Var subclass.

    Returns:
        The ToOperation class.

    Raises:
        ValueError: If the ToOperation class cannot be found.
    """
    possible_classes = [
        saved_var_subclass.to_var_subclass
        for saved_var_subclass in _var_subclasses
        if saved_var_subclass.var_subclass is var_subclass
    ]
    if not possible_classes:
        raise ValueError(f"Could not find ToOperation for {var_subclass}.")
    return possible_classes[0]


@dataclasses.dataclass(
    eq=False,
    frozen=True,
    **{"slots": True} if sys.version_info >= (3, 10) else {},
)
class StateOperation(CachedVarOperation, Var):
    """A var operation that accesses a field on an object."""

    _state_name: str = dataclasses.field(default="")
    _field: Var = dataclasses.field(default_factory=lambda: LiteralNoneVar.create())

    @cached_property_no_lock
    def _cached_var_name(self) -> str:
        """Get the cached var name.

        Returns:
            The cached var name.
        """
        return f"{self._state_name!s}.{self._field!s}"

    def __getattr__(self, name: str) -> Any:
        """Get an attribute of the var.

        Args:
            name: The name of the attribute.

        Returns:
            The attribute.
        """
        if name == "_js_expr":
            return self._cached_var_name

        return getattr(self._field, name)

    @classmethod
    def create(
        cls,
        state_name: str,
        field: Var,
        _var_data: VarData | None = None,
    ) -> StateOperation:
        """Create a DotOperation.

        Args:
            state_name: The name of the state.
            field: The field of the state.
            _var_data: Additional hooks and imports associated with the Var.

        Returns:
            The DotOperation.
        """
        return StateOperation(
            _js_expr="",
            _var_type=field._var_type,
            _var_data=_var_data,
            _state_name=state_name,
            _field=field,
        )


def get_uuid_string_var() -> Var:
    """Return a Var that generates a single memoized UUID via .web/utils/state.js.

    useMemo with an empty dependency array ensures that the generated UUID is
    consistent across re-renders of the component.

    Returns:
        A Var that generates a UUID at runtime.
    """
    from reflex.utils.imports import ImportVar
    from reflex.vars import Var

    unique_uuid_var = get_unique_variable_name()
    unique_uuid_var_data = VarData(
        imports={
            f"$/{constants.Dirs.STATE_PATH}": {ImportVar(tag="generateUUID")},  # pyright: ignore [reportArgumentType]
            "react": "useMemo",
        },
        hooks={f"const {unique_uuid_var} = useMemo(generateUUID, [])": None},
    )

    return Var(
        _js_expr=unique_uuid_var,
        _var_type=str,
        _var_data=unique_uuid_var_data,
    )


# Set of unique variable names.
USED_VARIABLES = set()


def get_unique_variable_name() -> str:
    """Get a unique variable name.

    Returns:
        The unique variable name.
    """
    name = "".join([random.choice(string.ascii_lowercase) for _ in range(8)])
    if name not in USED_VARIABLES:
        USED_VARIABLES.add(name)
        return name
    return get_unique_variable_name()


# Compile regex for finding reflex var tags.
_decode_var_pattern_re = (
    rf"{constants.REFLEX_VAR_OPENING_TAG}(.*?){constants.REFLEX_VAR_CLOSING_TAG}"
)
_decode_var_pattern = re.compile(_decode_var_pattern_re, flags=re.DOTALL)

# Defined global immutable vars.
_global_vars: Dict[int, Var] = {}


def _extract_var_data(value: Iterable) -> list[VarData | None]:
    """Extract the var imports and hooks from an iterable containing a Var.

    Args:
        value: The iterable to extract the VarData from

    Returns:
        The extracted VarDatas.
    """
    from reflex.style import Style
    from reflex.vars import Var

    var_datas = []
    with contextlib.suppress(TypeError):
        for sub in value:
            if isinstance(sub, Var):
                var_datas.append(sub._var_data)
            elif not isinstance(sub, str):
                # Recurse into dict values.
                if hasattr(sub, "values") and callable(sub.values):
                    var_datas.extend(_extract_var_data(sub.values()))  # pyright: ignore [reportArgumentType]
                # Recurse into iterable values (or dict keys).
                var_datas.extend(_extract_var_data(sub))

    # Style objects should already have _var_data.
    if isinstance(value, Style):
        var_datas.append(value._var_data)
    else:
        # Recurse when value is a dict itself.
        values = getattr(value, "values", None)
        if callable(values):
            var_datas.extend(_extract_var_data(values()))  # pyright: ignore [reportArgumentType]
    return var_datas


# These names were changed in reflex 0.3.0
REPLACED_NAMES = {
    "full_name": "_var_full_name",
    "name": "_js_expr",
    "state": "_var_data.state",
    "type_": "_var_type",
    "is_local": "_var_is_local",
    "is_string": "_var_is_string",
    "set_state": "_var_set_state",
    "deps": "_deps",
}


dispatchers: Dict[GenericType, Callable[[Var], Var]] = {}


def transform(fn: Callable[[Var], Var]) -> Callable[[Var], Var]:
    """Register a function to transform a Var.

    Args:
        fn: The function to register.

    Returns:
        The decorator.

    Raises:
        TypeError: If the return type of the function is not a Var.
        TypeError: If the Var return type does not have a generic type.
        ValueError: If a function for the generic type is already registered.
    """
    return_type = fn.__annotations__["return"]

    origin = get_origin(return_type)

    if origin is not Var:
        raise TypeError(
            f"Expected return type of {fn.__name__} to be a Var, got {origin}."
        )

    generic_args = get_args(return_type)

    if not generic_args:
        raise TypeError(
            f"Expected Var return type of {fn.__name__} to have a generic type."
        )

    generic_type = get_origin(generic_args[0]) or generic_args[0]

    if generic_type in dispatchers:
        raise ValueError(f"Function for {generic_type} already registered.")

    dispatchers[generic_type] = fn

    return fn


def generic_type_to_actual_type_map(
    generic_type: GenericType, actual_type: GenericType
) -> Dict[TypeVar, GenericType]:
    """Map the generic type to the actual type.

    Args:
        generic_type: The generic type.
        actual_type: The actual type.

    Returns:
        The mapping of type variables to actual types.

    Raises:
        TypeError: If the generic type and actual type do not match.
        TypeError: If the number of generic arguments and actual arguments do not match.
    """
    generic_origin = get_origin(generic_type) or generic_type
    actual_origin = get_origin(actual_type) or actual_type

    if generic_origin is not actual_origin:
        if isinstance(generic_origin, TypeVar):
            return {generic_origin: actual_origin}
        raise TypeError(
            f"Type mismatch: expected {generic_origin}, got {actual_origin}."
        )

    generic_args = get_args(generic_type)
    actual_args = get_args(actual_type)

    if len(generic_args) != len(actual_args):
        raise TypeError(
            f"Number of generic arguments mismatch: expected {len(generic_args)}, got {len(actual_args)}."
        )

    # call recursively for nested generic types and merge the results
    return {
        k: v
        for generic_arg, actual_arg in zip(generic_args, actual_args, strict=True)
        for k, v in generic_type_to_actual_type_map(generic_arg, actual_arg).items()
    }


def resolve_generic_type_with_mapping(
    generic_type: GenericType, type_mapping: Dict[TypeVar, GenericType]
):
    """Resolve a generic type with a type mapping.

    Args:
        generic_type: The generic type.
        type_mapping: The type mapping.

    Returns:
        The resolved generic type.
    """
    if isinstance(generic_type, TypeVar):
        return type_mapping.get(generic_type, generic_type)

    generic_origin = get_origin(generic_type) or generic_type

    generic_args = get_args(generic_type)

    if not generic_args:
        return generic_type

    mapping_for_older_python = {
        list: List,
        set: Set,
        dict: Dict,
        tuple: Tuple,
        frozenset: FrozenSet,
    }

    return mapping_for_older_python.get(generic_origin, generic_origin)[
        tuple(
            resolve_generic_type_with_mapping(arg, type_mapping) for arg in generic_args
        )
    ]


def resolve_arg_type_from_return_type(
    arg_type: GenericType, return_type: GenericType, actual_return_type: GenericType
) -> GenericType:
    """Resolve the argument type from the return type.

    Args:
        arg_type: The argument type.
        return_type: The return type.
        actual_return_type: The requested return type.

    Returns:
        The argument type without the generics that are resolved.
    """
    return resolve_generic_type_with_mapping(
        arg_type, generic_type_to_actual_type_map(return_type, actual_return_type)
    )


def dispatch(
    field_name: str,
    var_data: VarData,
    result_var_type: GenericType,
    existing_var: Var | None = None,
) -> Var:
    """Dispatch a Var to the appropriate transformation function.

    Args:
        field_name: The name of the field.
        var_data: The VarData associated with the Var.
        result_var_type: The type of the Var.
        existing_var: The existing Var to transform. Optional.

    Returns:
        The transformed Var.

    Raises:
        TypeError: If the return type of the function is not a Var.
        TypeError: If the Var return type does not have a generic type.
        TypeError: If the first argument of the function is not a Var.
        TypeError: If the first argument of the function does not have a generic type
    """
    result_origin_var_type = get_origin(result_var_type) or result_var_type

    if result_origin_var_type in dispatchers:
        fn = dispatchers[result_origin_var_type]
        fn_first_arg_type = next(
            iter(inspect.signature(fn).parameters.values())
        ).annotation

        fn_return = inspect.signature(fn).return_annotation

        fn_return_origin = get_origin(fn_return) or fn_return

        if fn_return_origin is not Var:
            raise TypeError(
                f"Expected return type of {fn.__name__} to be a Var, got {fn_return}."
            )

        fn_return_generic_args = get_args(fn_return)

        if not fn_return_generic_args:
            raise TypeError(f"Expected generic type of {fn_return} to be a type.")

        arg_origin = get_origin(fn_first_arg_type) or fn_first_arg_type

        if arg_origin is not Var:
            raise TypeError(
                f"Expected first argument of {fn.__name__} to be a Var, got {fn_first_arg_type}."
            )

        arg_generic_args = get_args(fn_first_arg_type)

        if not arg_generic_args:
            raise TypeError(
                f"Expected generic type of {fn_first_arg_type} to be a type."
            )

        arg_type = arg_generic_args[0]
        fn_return_type = fn_return_generic_args[0]

        var = (
            Var(
                field_name,
                _var_data=var_data,
                _var_type=resolve_arg_type_from_return_type(
                    arg_type, fn_return_type, result_var_type
                ),
            ).guess_type()
            if existing_var is None
            else existing_var._replace(
                _var_type=resolve_arg_type_from_return_type(
                    arg_type, fn_return_type, result_var_type
                ),
                _var_data=var_data,
                _js_expr=field_name,
            ).guess_type()
        )

        return fn(var)

    if existing_var is not None:
        return existing_var._replace(
            _js_expr=field_name,
            _var_data=var_data,
            _var_type=result_var_type,
        ).guess_type()
    return Var(
        field_name,
        _var_data=var_data,
        _var_type=result_var_type,
    ).guess_type()


V = TypeVar("V")

BASE_TYPE = TypeVar("BASE_TYPE", bound=Base)

FIELD_TYPE = TypeVar("FIELD_TYPE")
MAPPING_TYPE = TypeVar("MAPPING_TYPE", bound=Mapping)


class Field(Generic[FIELD_TYPE]):
    """Shadow class for Var to allow for type hinting in the IDE."""

    def __set__(self, instance: Any, value: FIELD_TYPE):
        """Set the Var.

        Args:
            instance: The instance of the class setting the Var.
            value: The value to set the Var to.
        """

    @overload
    def __get__(self: Field[bool], instance: None, owner: Any) -> BooleanVar: ...

    @overload
    def __get__(
        self: Field[int] | Field[float] | Field[int | float], instance: None, owner: Any
    ) -> NumberVar: ...

    @overload
    def __get__(self: Field[str], instance: None, owner: Any) -> StringVar: ...

    @overload
    def __get__(self: Field[None], instance: None, owner: Any) -> NoneVar: ...

    @overload
    def __get__(
        self: Field[List[V]] | Field[Set[V]] | Field[Tuple[V, ...]],
        instance: None,
        owner: Any,
    ) -> ArrayVar[List[V]]: ...

    @overload
    def __get__(
        self: Field[MAPPING_TYPE], instance: None, owner: Any
    ) -> ObjectVar[MAPPING_TYPE]: ...

    @overload
    def __get__(
        self: Field[BASE_TYPE], instance: None, owner: Any
    ) -> ObjectVar[BASE_TYPE]: ...

    @overload
    def __get__(self, instance: None, owner: Any) -> Var[FIELD_TYPE]: ...

    @overload
    def __get__(self, instance: Any, owner: Any) -> FIELD_TYPE: ...

    def __get__(self, instance: Any, owner: Any):  # pyright: ignore [reportInconsistentOverload]
        """Get the Var.

        Args:
            instance: The instance of the class accessing the Var.
            owner: The class that the Var is attached to.
        """


def field(value: FIELD_TYPE) -> Field[FIELD_TYPE]:
    """Create a Field with a value.

    Args:
        value: The value of the Field.

    Returns:
        The Field.
    """
    return value  # pyright: ignore [reportReturnType]<|MERGE_RESOLUTION|>--- conflicted
+++ resolved
@@ -2126,7 +2126,7 @@
 
         return value
 
-    def _check_deprecated_return_type(self, instance, value) -> None:
+    def _check_deprecated_return_type(self, instance: BaseState, value: Any) -> None:
         if not _isinstance(value, self._var_type):
             console.error(
                 f"Computed var '{type(instance).__name__}.{self._js_expr}' must return"
@@ -2170,7 +2170,6 @@
             if fget is not None:
                 obj = cast(FunctionType, fget)
             else:
-<<<<<<< HEAD
                 return d
 
         try:
@@ -2184,87 +2183,6 @@
                 "Provide static_deps and set auto_deps=False to suppress this warning."
             )
             return d
-=======
-                return set()
-        with contextlib.suppress(AttributeError):
-            # unbox functools.partial
-            obj = cast(FunctionType, obj.func)  # pyright: ignore [reportAttributeAccessIssue]
-        with contextlib.suppress(AttributeError):
-            # unbox EventHandler
-            obj = cast(FunctionType, obj.fn)  # pyright: ignore [reportAttributeAccessIssue]
-
-        if self_name is None and isinstance(obj, FunctionType):
-            try:
-                # the first argument to the function is the name of "self" arg
-                self_name = obj.__code__.co_varnames[0]
-            except (AttributeError, IndexError):
-                self_name = None
-        if self_name is None:
-            # cannot reference attributes on self if method takes no args
-            return set()
-
-        invalid_names = ["get_state", "parent_state", "substates", "get_substate"]
-        self_is_top_of_stack = False
-        for instruction in dis.get_instructions(obj):
-            if (
-                instruction.opname in ("LOAD_FAST", "LOAD_DEREF")
-                and instruction.argval == self_name
-            ):
-                # bytecode loaded the class instance to the top of stack, next load instruction
-                # is referencing an attribute on self
-                self_is_top_of_stack = True
-                continue
-            if self_is_top_of_stack and instruction.opname in (
-                "LOAD_ATTR",
-                "LOAD_METHOD",
-            ):
-                try:
-                    ref_obj = getattr(objclass, instruction.argval)
-                except Exception:
-                    ref_obj = None
-                if instruction.argval in invalid_names:
-                    raise VarValueError(
-                        f"Cached var {self!s} cannot access arbitrary state via `{instruction.argval}`."
-                    )
-                if callable(ref_obj):
-                    # recurse into callable attributes
-                    d.update(
-                        self._deps(
-                            objclass=objclass,
-                            obj=ref_obj,  # pyright: ignore [reportArgumentType]
-                        )
-                    )
-                # recurse into property fget functions
-                elif isinstance(ref_obj, property) and not isinstance(
-                    ref_obj, ComputedVar
-                ):
-                    d.update(
-                        self._deps(
-                            objclass=objclass,
-                            obj=ref_obj.fget,  # pyright: ignore [reportArgumentType]
-                        )
-                    )
-                elif (
-                    instruction.argval in objclass.backend_vars
-                    or instruction.argval in objclass.vars
-                ):
-                    # var access
-                    d.add(instruction.argval)
-            elif instruction.opname == "LOAD_CONST" and isinstance(
-                instruction.argval, CodeType
-            ):
-                # recurse into nested functions / comprehensions, which can reference
-                # instance attributes from the outer scope
-                d.update(
-                    self._deps(
-                        objclass=objclass,
-                        obj=instruction.argval,
-                        self_name=self_name,
-                    )
-                )
-            self_is_top_of_stack = False
-        return d
->>>>>>> 1e8e82ec
 
     def mark_dirty(self, instance: BaseState) -> None:
         """Mark this ComputedVar as dirty.
@@ -2424,7 +2342,7 @@
 
         if not self._cache:
 
-            async def _awaitable_result(instance=instance) -> RETURN_TYPE:
+            async def _awaitable_result(instance: BaseState = instance) -> RETURN_TYPE:
                 value = await self.fget(instance)
                 self._check_deprecated_return_type(instance, value)
                 return value
@@ -2432,7 +2350,7 @@
             return _awaitable_result()
         else:
             # handle caching
-            async def _awaitable_result(instance=instance) -> RETURN_TYPE:
+            async def _awaitable_result(instance: BaseState = instance) -> RETURN_TYPE:
                 if not hasattr(instance, self._cache_attr) or self.needs_update(
                     instance
                 ):
