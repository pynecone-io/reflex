--- conflicted
+++ resolved
@@ -2278,11 +2278,7 @@
 def computed_var(
     fget: Callable[[BASE_STATE], Any] | None = None,
     initial_value: Any | types.Unset = types.Unset(),
-<<<<<<< HEAD
     cache: bool = True,
-=======
-    cache: Optional[bool] = None,
->>>>>>> c8de356d
     deps: Optional[List[Union[str, Var]]] = None,
     auto_deps: bool = True,
     interval: Optional[Union[datetime.timedelta, int]] = None,
@@ -2308,15 +2304,6 @@
         ValueError: If caching is disabled and an update interval is set.
         VarDependencyError: If user supplies dependencies without caching.
     """
-    if cache is None:
-        cache = False
-        console.deprecate(
-            "Default non-cached rx.var",
-            "the default value will be `@rx.var(cache=True)` in a future release. "
-            "To retain uncached var, explicitly pass `@rx.var(cache=False)`",
-            deprecation_version="0.6.8",
-            removal_version="0.7.0",
-        )
     if cache is False and interval is not None:
         raise ValueError("Cannot set update interval without caching.")
 
