"""Collection of base classes."""

from __future__ import annotations

import contextlib
import dataclasses
import datetime
import dis
import functools
import inspect
import json
import random
import re
import string
import sys
import warnings
from types import CodeType, FunctionType
from typing import (
    TYPE_CHECKING,
    Any,
    Callable,
    Dict,
    FrozenSet,
    Generic,
    Iterable,
    List,
    Literal,
    NoReturn,
    Optional,
    Set,
    Tuple,
    Type,
    TypeVar,
    Union,
    cast,
    get_args,
    overload,
)

from typing_extensions import ParamSpec, TypeGuard, deprecated, get_type_hints, override

from reflex import constants
from reflex.base import Base
from reflex.utils import console, imports, serializers, types
from reflex.utils.exceptions import (
    VarAttributeError,
    VarDependencyError,
    VarTypeError,
    VarValueError,
)
from reflex.utils.format import format_state_name
from reflex.utils.imports import (
    ImmutableParsedImportDict,
    ImportDict,
    ImportVar,
    ParsedImportDict,
    parse_imports,
)
from reflex.utils.types import GenericType, Self, get_origin

if TYPE_CHECKING:
    from reflex.state import BaseState

    from .function import FunctionVar, ToFunctionOperation
    from .number import (
        BooleanVar,
        NumberVar,
        ToBooleanVarOperation,
        ToNumberVarOperation,
    )
    from .object import ObjectVar, ToObjectOperation
    from .sequence import ArrayVar, StringVar, ToArrayOperation, ToStringOperation


VAR_TYPE = TypeVar("VAR_TYPE", covariant=True)
OTHER_VAR_TYPE = TypeVar("OTHER_VAR_TYPE")

warnings.filterwarnings("ignore", message="fields may not start with an underscore")


@dataclasses.dataclass(
    eq=False,
    frozen=True,
)
class Var(Generic[VAR_TYPE]):
    """Base class for immutable vars."""

    # The name of the var.
    _js_expr: str = dataclasses.field()

    # The type of the var.
    _var_type: types.GenericType = dataclasses.field(default=Any)

    # Extra metadata associated with the Var
    _var_data: Optional[VarData] = dataclasses.field(default=None)

    def __str__(self) -> str:
        """String representation of the var. Guaranteed to be a valid Javascript expression.

        Returns:
            The name of the var.
        """
        return self._js_expr

    @property
    def _var_is_local(self) -> bool:
        """Whether this is a local javascript variable.

        Returns:
            False
        """
        return False

    @property
    @deprecated("Use `_js_expr` instead.")
    def _var_name(self) -> str:
        """The name of the var.

        Returns:
            The name of the var.
        """
        return self._js_expr

    @property
    def _var_field_name(self) -> str:
        """The name of the field.

        Returns:
            The name of the field.
        """
        var_data = self._get_all_var_data()
        field_name = var_data.field_name if var_data else None
        return field_name or self._js_expr

    @property
    @deprecated("Use `_js_expr` instead.")
    def _var_name_unwrapped(self) -> str:
        """The name of the var without extra curly braces.

        Returns:
            The name of the var.
        """
        return self._js_expr

    @property
    def _var_is_string(self) -> bool:
        """Whether the var is a string literal.

        Returns:
            False
        """
        return False

    def __post_init__(self):
        """Post-initialize the var."""
        # Decode any inline Var markup and apply it to the instance
        _var_data, _js_expr = _decode_var_immutable(self._js_expr)

        if _var_data or _js_expr != self._js_expr:
            self.__init__(
                _js_expr=_js_expr,
                _var_type=self._var_type,
                _var_data=VarData.merge(self._var_data, _var_data),
            )

    def __hash__(self) -> int:
        """Define a hash function for the var.

        Returns:
            The hash of the var.
        """
        return hash((self._js_expr, self._var_type, self._var_data))

    def _get_all_var_data(self) -> VarData | None:
        """Get all VarData associated with the Var.

        Returns:
            The VarData of the components and all of its children.
        """
        return self._var_data

    def equals(self, other: Var) -> bool:
        """Check if two vars are equal.

        Args:
            other: The other var to compare.

        Returns:
            Whether the vars are equal.
        """
        return (
            self._js_expr == other._js_expr
            and self._var_type == other._var_type
            and self._get_all_var_data() == other._get_all_var_data()
        )

    @overload
    def _replace(
        self, _var_type: Type[OTHER_VAR_TYPE], merge_var_data=None, **kwargs: Any
    ) -> Var[OTHER_VAR_TYPE]: ...

    @overload
    def _replace(
        self, _var_type: GenericType | None = None, merge_var_data=None, **kwargs: Any
    ) -> Self: ...

    def _replace(
        self, _var_type: GenericType | None = None, merge_var_data=None, **kwargs: Any
    ) -> Self | Var:
        """Make a copy of this Var with updated fields.

        Args:
            merge_var_data: VarData to merge into the existing VarData.
            **kwargs: Var fields to update.

        Returns:
            A new Var with the updated fields overwriting the corresponding fields in this Var.

        Raises:
            TypeError: If _var_is_local, _var_is_string, or _var_full_name_needs_state_prefix is not None.
        """
        if kwargs.get("_var_is_local", False) is not False:
            raise TypeError("The _var_is_local argument is not supported for Var.")

        if kwargs.get("_var_is_string", False) is not False:
            raise TypeError("The _var_is_string argument is not supported for Var.")

        if kwargs.get("_var_full_name_needs_state_prefix", False) is not False:
            raise TypeError(
                "The _var_full_name_needs_state_prefix argument is not supported for Var."
            )

        value_with_replaced = dataclasses.replace(
            self,
            _var_type=_var_type or self._var_type,
            _var_data=VarData.merge(
                kwargs.get("_var_data", self._var_data), merge_var_data
            ),
            **kwargs,
        )

        if (js_expr := kwargs.get("_js_expr")) is not None:
            object.__setattr__(value_with_replaced, "_js_expr", js_expr)

        return value_with_replaced

    @classmethod
    def create(
        cls,
        value: Any,
        _var_is_local: bool | None = None,
        _var_is_string: bool | None = None,
        _var_data: VarData | None = None,
    ) -> Var:
        """Create a var from a value.

        Args:
            value: The value to create the var from.
            _var_is_local: Whether the var is local. Deprecated.
            _var_is_string: Whether the var is a string literal. Deprecated.
            _var_data: Additional hooks and imports associated with the Var.

        Returns:
            The var.
        """
        if _var_is_local is not None:
            console.deprecate(
                feature_name="_var_is_local",
                reason="The _var_is_local argument is not supported for Var."
                "If you want to create a Var from a raw Javascript expression, use the constructor directly",
                deprecation_version="0.6.0",
                removal_version="0.7.0",
            )
        if _var_is_string is not None:
            console.deprecate(
                feature_name="_var_is_string",
                reason="The _var_is_string argument is not supported for Var."
                "If you want to create a Var from a raw Javascript expression, use the constructor directly",
                deprecation_version="0.6.0",
                removal_version="0.7.0",
            )

        # If the value is already a var, do nothing.
        if isinstance(value, Var):
            return value

        # Try to pull the imports and hooks from contained values.
        if not isinstance(value, str):
            return LiteralVar.create(value)

        if _var_is_string is False or _var_is_local is True:
            return cls(
                _js_expr=value,
                _var_data=_var_data,
            )

        return LiteralVar.create(value, _var_data=_var_data)

    @classmethod
    @deprecated("Use `.create()` instead.")
    def create_safe(
        cls,
        *args: Any,
        **kwargs: Any,
    ) -> Var:
        """Create a var from a value.

        Args:
            *args: The arguments to create the var from.
            **kwargs: The keyword arguments to create the var from.

        Returns:
            The var.
        """
        return cls.create(*args, **kwargs)

    def __format__(self, format_spec: str) -> str:
        """Format the var into a Javascript equivalent to an f-string.

        Args:
            format_spec: The format specifier (Ignored for now).

        Returns:
            The formatted var.
        """
        hashed_var = hash(self)

        _global_vars[hashed_var] = self

        # Encode the _var_data into the formatted output for tracking purposes.
        return f"{constants.REFLEX_VAR_OPENING_TAG}{hashed_var}{constants.REFLEX_VAR_CLOSING_TAG}{self._js_expr}"

    @overload
    def to(self, output: Type[StringVar]) -> ToStringOperation: ...

    @overload
    def to(self, output: Type[str]) -> ToStringOperation: ...

    @overload
    def to(self, output: Type[BooleanVar]) -> ToBooleanVarOperation: ...

    @overload
    def to(
        self, output: Type[NumberVar], var_type: type[int] | type[float] = float
    ) -> ToNumberVarOperation: ...

    @overload
    def to(
        self,
        output: Type[ArrayVar],
        var_type: type[list] | type[tuple] | type[set] = list,
    ) -> ToArrayOperation: ...

    @overload
    def to(
        self, output: Type[ObjectVar], var_type: types.GenericType = dict
    ) -> ToObjectOperation: ...

    @overload
    def to(
        self, output: Type[FunctionVar], var_type: Type[Callable] = Callable
    ) -> ToFunctionOperation: ...

    @overload
    def to(
        self,
        output: Type[OUTPUT] | types.GenericType,
        var_type: types.GenericType | None = None,
    ) -> OUTPUT: ...

    def to(
        self,
        output: Type[OUTPUT] | types.GenericType,
        var_type: types.GenericType | None = None,
    ) -> Var:
        """Convert the var to a different type.

        Args:
            output: The output type.
            var_type: The type of the var.

        Raises:
            TypeError: If the var_type is not a supported type for the output.

        Returns:
            The converted var.
        """
        from reflex.event import (
            EventChain,
            EventChainVar,
            EventSpec,
            EventVar,
            ToEventChainVarOperation,
            ToEventVarOperation,
        )

        from .function import FunctionVar, ToFunctionOperation
        from .number import (
            BooleanVar,
            NumberVar,
            ToBooleanVarOperation,
            ToNumberVarOperation,
        )
        from .object import ObjectVar, ToObjectOperation
        from .sequence import ArrayVar, StringVar, ToArrayOperation, ToStringOperation

        base_type = var_type
        if types.is_optional(base_type):
            base_type = types.get_args(base_type)[0]

        fixed_type = get_origin(base_type) or base_type

        fixed_output_type = get_origin(output) or output

        # If the first argument is a python type, we map it to the corresponding Var type.
        if fixed_output_type is dict:
            return self.to(ObjectVar, output)
        if fixed_output_type in (list, tuple, set):
            return self.to(ArrayVar, output)
        if fixed_output_type in (int, float):
            return self.to(NumberVar, output)
        if fixed_output_type is str:
            return self.to(StringVar, output)
        if fixed_output_type is bool:
            return self.to(BooleanVar, output)
        if fixed_output_type is None:
            return ToNoneOperation.create(self)
        if fixed_output_type is EventSpec:
            return self.to(EventVar, output)
        if fixed_output_type is EventChain:
            return self.to(EventChainVar, output)
        try:
            if issubclass(fixed_output_type, Base):
                return self.to(ObjectVar, output)
        except TypeError:
            pass
        if dataclasses.is_dataclass(fixed_output_type) and not issubclass(
            fixed_output_type, Var
        ):
            return self.to(ObjectVar, output)

        if inspect.isclass(output):
            if issubclass(output, BooleanVar):
                return ToBooleanVarOperation.create(self)

<<<<<<< HEAD
            if issubclass(output, NumberVar):
                if fixed_type is not None:
                    if fixed_type is Union:
                        inner_types = get_args(base_type)
                        if not all(issubclass(t, (int, float)) for t in inner_types):
                            raise TypeError(
                                f"Unsupported type {var_type} for NumberVar. Must be int or float."
                            )

                    elif not issubclass(fixed_type, (int, float)):
=======
        if issubclass(output, NumberVar):
            if fixed_type is not None:
                if fixed_type in types.UnionTypes:
                    inner_types = get_args(base_type)
                    if not all(issubclass(t, (int, float)) for t in inner_types):
>>>>>>> 210c1ed9
                        raise TypeError(
                            f"Unsupported type {var_type} for NumberVar. Must be int or float."
                        )
                return ToNumberVarOperation.create(self, var_type or float)

            if issubclass(output, ArrayVar):
                if fixed_type is not None and not issubclass(
                    fixed_type, (list, tuple, set)
                ):
                    raise TypeError(
                        f"Unsupported type {var_type} for ArrayVar. Must be list, tuple, or set."
                    )
                return ToArrayOperation.create(self, var_type or list)

            if issubclass(output, StringVar):
                return ToStringOperation.create(self, var_type or str)

            if issubclass(output, EventVar):
                return ToEventVarOperation.create(self, var_type or EventSpec)

            if issubclass(output, EventChainVar):
                return ToEventChainVarOperation.create(self, var_type or EventChain)

            if issubclass(output, (ObjectVar, Base)):
                return ToObjectOperation.create(self, var_type or dict)

            if issubclass(output, FunctionVar):
                # if fixed_type is not None and not issubclass(fixed_type, Callable):
                #     raise TypeError(
                #         f"Unsupported type {var_type} for FunctionVar. Must be Callable."
                #     )
                return ToFunctionOperation.create(self, var_type or Callable)

            if issubclass(output, NoneVar):
                return ToNoneOperation.create(self)

            if dataclasses.is_dataclass(output):
                return ToObjectOperation.create(self, var_type or dict)

            # If we can't determine the first argument, we just replace the _var_type.
            if not issubclass(output, Var) or var_type is None:
                return dataclasses.replace(
                    self,
                    _var_type=output,
                )

        # We couldn't determine the output type to be any other Var type, so we replace the _var_type.
        if var_type is not None:
            return dataclasses.replace(
                self,
                _var_type=var_type,
            )

        return self

    def guess_type(self) -> Var:
        """Guesses the type of the variable based on its `_var_type` attribute.

        Returns:
            Var: The guessed type of the variable.

        Raises:
            TypeError: If the type is not supported for guessing.
        """
        from reflex.event import EventChain, EventChainVar, EventSpec, EventVar

        from .number import BooleanVar, NumberVar
        from .object import ObjectVar
        from .sequence import ArrayVar, StringVar

        var_type = self._var_type
        if var_type is None:
            return self.to(None)
        if types.is_optional(var_type):
            var_type = types.get_args(var_type)[0]

        if var_type is Any:
            return self

        fixed_type = get_origin(var_type) or var_type

        if fixed_type in types.UnionTypes:
            inner_types = get_args(var_type)

            if all(
                inspect.isclass(t) and issubclass(t, (int, float)) for t in inner_types
            ):
                return self.to(NumberVar, self._var_type)

            if all(
                inspect.isclass(t)
                and (issubclass(t, Base) or dataclasses.is_dataclass(t))
                for t in inner_types
            ):
                return self.to(ObjectVar, self._var_type)

            return self

        if fixed_type is Literal:
            args = get_args(var_type)
            fixed_type = unionize(*(type(arg) for arg in args))

        if not inspect.isclass(fixed_type):
            raise TypeError(f"Unsupported type {var_type} for guess_type.")

        if issubclass(fixed_type, bool):
            return self.to(BooleanVar, self._var_type)
        if issubclass(fixed_type, (int, float)):
            return self.to(NumberVar, self._var_type)
        if issubclass(fixed_type, dict):
            return self.to(ObjectVar, self._var_type)
        if issubclass(fixed_type, (list, tuple, set)):
            return self.to(ArrayVar, self._var_type)
        if issubclass(fixed_type, str):
            return self.to(StringVar, self._var_type)
        if issubclass(fixed_type, EventSpec):
            return self.to(EventVar, self._var_type)
        if issubclass(fixed_type, EventChain):
            return self.to(EventChainVar, self._var_type)
        try:
            if issubclass(fixed_type, Base):
                return self.to(ObjectVar, self._var_type)
        except TypeError:
            pass
        if dataclasses.is_dataclass(fixed_type):
            return self.to(ObjectVar, self._var_type)
        return self

    def get_default_value(self) -> Any:
        """Get the default value of the var.

        Returns:
            The default value of the var.

        Raises:
            ImportError: If the var is a dataframe and pandas is not installed.
        """
        if types.is_optional(self._var_type):
            return None

        type_ = (
            get_origin(self._var_type)
            if types.is_generic_alias(self._var_type)
            else self._var_type
        )
        if type_ is Literal:
            args = get_args(self._var_type)
            return args[0] if args else None
        if issubclass(type_, str):
            return ""
        if issubclass(type_, types.get_args(Union[int, float])):
            return 0
        if issubclass(type_, bool):
            return False
        if issubclass(type_, list):
            return []
        if issubclass(type_, dict):
            return {}
        if issubclass(type_, tuple):
            return ()
        if types.is_dataframe(type_):
            try:
                import pandas as pd

                return pd.DataFrame()
            except ImportError as e:
                raise ImportError(
                    "Please install pandas to use dataframes in your app."
                ) from e
        return set() if issubclass(type_, set) else None

    def get_setter_name(self, include_state: bool = True) -> str:
        """Get the name of the var's generated setter function.

        Args:
            include_state: Whether to include the state name in the setter name.

        Returns:
            The name of the setter function.
        """
        setter = constants.SETTER_PREFIX + self._var_field_name
        var_data = self._get_all_var_data()
        if var_data is None:
            return setter
        if not include_state or var_data.state == "":
            return setter
        return ".".join((var_data.state, setter))

    def get_setter(self) -> Callable[[BaseState, Any], None]:
        """Get the var's setter function.

        Returns:
            A function that that creates a setter for the var.
        """
        actual_name = self._var_field_name

        def setter(state: BaseState, value: Any):
            """Get the setter for the var.

            Args:
                state: The state within which we add the setter function.
                value: The value to set.
            """
            if self._var_type in [int, float]:
                try:
                    value = self._var_type(value)
                    setattr(state, actual_name, value)
                except ValueError:
                    console.debug(
                        f"{type(state).__name__}.{self._js_expr}: Failed conversion of {value} to '{self._var_type.__name__}'. Value not set.",
                    )
            else:
                setattr(state, actual_name, value)

        setter.__qualname__ = self.get_setter_name()

        return setter

    def _var_set_state(self, state: type[BaseState] | str):
        """Set the state of the var.

        Args:
            state: The state to set.

        Returns:
            The var with the state set.
        """
        formatted_state_name = (
            state
            if isinstance(state, str)
            else format_state_name(state.get_full_name())
        )

        return StateOperation.create(
            formatted_state_name,
            self,
            _var_data=VarData.merge(
                VarData.from_state(state, self._js_expr), self._var_data
            ),
        ).guess_type()

    def __eq__(self, other: Var | Any) -> BooleanVar:
        """Check if the current variable is equal to the given variable.

        Args:
            other (Var | Any): The variable to compare with.

        Returns:
            BooleanVar: A BooleanVar object representing the result of the equality check.
        """
        from .number import equal_operation

        return equal_operation(self, other)

    def __ne__(self, other: Var | Any) -> BooleanVar:
        """Check if the current object is not equal to the given object.

        Parameters:
            other (Var | Any): The object to compare with.

        Returns:
            BooleanVar: A BooleanVar object representing the result of the comparison.
        """
        from .number import equal_operation

        return ~equal_operation(self, other)

    def bool(self) -> BooleanVar:
        """Convert the var to a boolean.

        Returns:
            The boolean var.
        """
        from .number import boolify

        return boolify(self)

    def __and__(self, other: Var | Any) -> Var:
        """Perform a logical AND operation on the current instance and another variable.

        Args:
            other: The variable to perform the logical AND operation with.

        Returns:
            A `BooleanVar` object representing the result of the logical AND operation.
        """
        return and_operation(self, other)

    def __rand__(self, other: Var | Any) -> Var:
        """Perform a logical AND operation on the current instance and another variable.

        Args:
            other: The variable to perform the logical AND operation with.

        Returns:
            A `BooleanVar` object representing the result of the logical AND operation.
        """
        return and_operation(other, self)

    def __or__(self, other: Var | Any) -> Var:
        """Perform a logical OR operation on the current instance and another variable.

        Args:
            other: The variable to perform the logical OR operation with.

        Returns:
            A `BooleanVar` object representing the result of the logical OR operation.
        """
        return or_operation(self, other)

    def __ror__(self, other: Var | Any) -> Var:
        """Perform a logical OR operation on the current instance and another variable.

        Args:
            other: The variable to perform the logical OR operation with.

        Returns:
            A `BooleanVar` object representing the result of the logical OR operation.
        """
        return or_operation(other, self)

    def __invert__(self) -> BooleanVar:
        """Perform a logical NOT operation on the current instance.

        Returns:
            A `BooleanVar` object representing the result of the logical NOT operation.
        """
        return ~self.bool()

    def to_string(self):
        """Convert the var to a string.

        Returns:
            The string var.
        """
        from .function import JSON_STRINGIFY
        from .sequence import StringVar

        return JSON_STRINGIFY.call(self).to(StringVar)

    def as_ref(self) -> Var:
        """Get a reference to the var.

        Returns:
            The reference to the var.
        """
        from .object import ObjectVar

        refs = Var(
            _js_expr="refs",
            _var_data=VarData(
                imports={
                    f"/{constants.Dirs.STATE_PATH}": [imports.ImportVar(tag="refs")]
                }
            ),
        ).to(ObjectVar, Dict[str, str])
        return refs[LiteralVar.create(str(self))]

    @deprecated("Use `.js_type()` instead.")
    def _type(self) -> StringVar:
        """Returns the type of the object.

        This method uses the `typeof` function from the `FunctionStringVar` class
        to determine the type of the object.

        Returns:
            StringVar: A string variable representing the type of the object.
        """
        return self.js_type()

    def js_type(self) -> StringVar:
        """Returns the javascript type of the object.

        This method uses the `typeof` function from the `FunctionStringVar` class
        to determine the type of the object.

        Returns:
            StringVar: A string variable representing the type of the object.
        """
        from .function import FunctionStringVar
        from .sequence import StringVar

        type_of = FunctionStringVar("typeof")
        return type_of.call(self).to(StringVar)

    def without_data(self):
        """Create a copy of the var without the data.

        Returns:
            The var without the data.
        """
        return dataclasses.replace(self, _var_data=None)

    def contains(self, value: Any = None, field: Any = None):
        """Get an attribute of the var.

        Args:
            value: The value to check for.
            field: The field to check for.

        Raises:
            TypeError: If the var does not support contains check.
        """
        raise TypeError(
            f"Var of type {self._var_type} does not support contains check."
        )

    def __get__(self, instance: Any, owner: Any):
        """Get the var.

        Args:
            instance: The instance to get the var from.
            owner: The owner of the var.

        Returns:
            The var.
        """
        return self

    def reverse(self):
        """Reverse the var.

        Raises:
            TypeError: If the var does not support reverse.
        """
        raise TypeError("Cannot reverse non-list var.")

    def __getattr__(self, name: str):
        """Get an attribute of the var.

        Args:
            name: The name of the attribute.

        Returns:
            The attribute.

        Raises:
            VarAttributeError: If the attribute does not exist.
            TypeError: If the var type is Any.
        """
        if name.startswith("_"):
            return self.__getattribute__(name)

        if self._var_type is Any:
            raise TypeError(
                f"You must provide an annotation for the state var `{str(self)}`. Annotation cannot be `{self._var_type}`."
            )

        if name in REPLACED_NAMES:
            raise VarAttributeError(
                f"Field {name!r} was renamed to {REPLACED_NAMES[name]!r}"
            )

        raise VarAttributeError(
            f"The State var has no attribute '{name}' or may have been annotated wrongly.",
        )

    def _decode(self) -> Any:
        """Decode Var as a python value.

        Note that Var with state set cannot be decoded python-side and will be
        returned as full_name.

        Returns:
            The decoded value or the Var name.
        """
        if isinstance(self, LiteralVar):
            return self._var_value  # type: ignore
        try:
            return json.loads(str(self))
        except ValueError:
            try:
                return json.loads(self.json())
            except (ValueError, NotImplementedError):
                return str(self)

    @property
    def _var_state(self) -> str:
        """Compat method for getting the state.

        Returns:
            The state name associated with the var.
        """
        var_data = self._get_all_var_data()
        return var_data.state if var_data else ""

    @overload
    @classmethod
    def range(cls, stop: int | NumberVar, /) -> ArrayVar[List[int]]: ...

    @overload
    @classmethod
    def range(
        cls,
        start: int | NumberVar,
        end: int | NumberVar,
        step: int | NumberVar = 1,
        /,
    ) -> ArrayVar[List[int]]: ...

    @classmethod
    def range(
        cls,
        first_endpoint: int | NumberVar,
        second_endpoint: int | NumberVar | None = None,
        step: int | NumberVar | None = None,
    ) -> ArrayVar[List[int]]:
        """Create a range of numbers.

        Args:
            first_endpoint: The end of the range if second_endpoint is not provided, otherwise the start of the range.
            second_endpoint: The end of the range.
            step: The step of the range.

        Returns:
            The range of numbers.
        """
        from .sequence import ArrayVar

        return ArrayVar.range(first_endpoint, second_endpoint, step)

    def __bool__(self) -> bool:
        """Raise exception if using Var in a boolean context.

        Raises:
            VarTypeError: when attempting to bool-ify the Var.
        """
        raise VarTypeError(
            f"Cannot convert Var {str(self)!r} to bool for use with `if`, `and`, `or`, and `not`. "
            "Instead use `rx.cond` and bitwise operators `&` (and), `|` (or), `~` (invert)."
        )

    def __iter__(self) -> Any:
        """Raise exception if using Var in an iterable context.

        Raises:
            VarTypeError: when attempting to iterate over the Var.
        """
        raise VarTypeError(
            f"Cannot iterate over Var {str(self)!r}. Instead use `rx.foreach`."
        )

    def __contains__(self, _: Any) -> Var:
        """Override the 'in' operator to alert the user that it is not supported.

        Raises:
            VarTypeError: the operation is not supported
        """
        raise VarTypeError(
            "'in' operator not supported for Var types, use Var.contains() instead."
        )

    def json(self) -> str:
        """Serialize the var to a JSON string.

        Raises:
            NotImplementedError: If the method is not implemented.
        """
        raise NotImplementedError("Var subclasses must implement the json method.")


OUTPUT = TypeVar("OUTPUT", bound=Var)


class LiteralVar(Var):
    """Base class for immutable literal vars."""

    @classmethod
    def create(
        cls,
        value: Any,
        _var_data: VarData | None = None,
    ) -> Var:
        """Create a var from a value.

        Args:
            value: The value to create the var from.
            _var_data: Additional hooks and imports associated with the Var.

        Returns:
            The var.

        Raises:
            TypeError: If the value is not a supported type for LiteralVar.
        """
        from .number import LiteralBooleanVar, LiteralNumberVar
        from .object import LiteralObjectVar
        from .sequence import LiteralArrayVar, LiteralStringVar

        if isinstance(value, Var):
            if _var_data is None:
                return value
            return value._replace(merge_var_data=_var_data)

        if isinstance(value, str):
            return LiteralStringVar.create(value, _var_data=_var_data)

        if isinstance(value, bool):
            return LiteralBooleanVar.create(value, _var_data=_var_data)

        if isinstance(value, (int, float)):
            return LiteralNumberVar.create(value, _var_data=_var_data)

        if isinstance(value, dict):
            return LiteralObjectVar.create(value, _var_data=_var_data)

        if isinstance(value, (list, tuple, set)):
            return LiteralArrayVar.create(value, _var_data=_var_data)

        if value is None:
            return LiteralNoneVar.create(_var_data=_var_data)

        from reflex.event import (
            EventChain,
            EventHandler,
            EventSpec,
            LiteralEventChainVar,
            LiteralEventVar,
        )
        from reflex.utils.format import get_event_handler_parts

        from .object import LiteralObjectVar

        if isinstance(value, EventSpec):
            return LiteralEventVar.create(value, _var_data=_var_data)

        if isinstance(value, EventChain):
            return LiteralEventChainVar.create(value, _var_data=_var_data)

        if isinstance(value, EventHandler):
            return Var(_js_expr=".".join(filter(None, get_event_handler_parts(value))))

        serialized_value = serializers.serialize(value)
        if serialized_value is not None:
            if isinstance(serialized_value, dict):
                return LiteralObjectVar.create(
                    serialized_value,
                    _var_type=type(value),
                    _var_data=_var_data,
                )
            if isinstance(serialized_value, str):
                return LiteralStringVar.create(
                    serialized_value, _var_type=type(value), _var_data=_var_data
                )
            return LiteralVar.create(serialized_value, _var_data=_var_data)

        if isinstance(value, Base):
            # get the fields of the pydantic class
            fields = value.__fields__.keys()
            one_level_dict = {field: getattr(value, field) for field in fields}

            return LiteralObjectVar.create(
                {
                    field: value
                    for field, value in one_level_dict.items()
                    if not callable(value)
                },
                _var_type=type(value),
                _var_data=_var_data,
            )

        if dataclasses.is_dataclass(value) and not isinstance(value, type):
            return LiteralObjectVar.create(
                {
                    k: (None if callable(v) else v)
                    for k, v in dataclasses.asdict(value).items()
                },
                _var_type=type(value),
                _var_data=_var_data,
            )

        raise TypeError(
            f"Unsupported type {type(value)} for LiteralVar. Tried to create a LiteralVar from {value}."
        )

    def __post_init__(self):
        """Post-initialize the var."""

    def json(self) -> str:
        """Serialize the var to a JSON string.

        Raises:
            NotImplementedError: If the method is not implemented.
        """
        raise NotImplementedError(
            "LiteralVar subclasses must implement the json method."
        )


@serializers.serializer
def serialize_literal(value: LiteralVar):
    """Serialize a Literal type.

    Args:
        value: The Literal to serialize.

    Returns:
        The serialized Literal.
    """
    return value._var_value


P = ParamSpec("P")
T = TypeVar("T")


# NoReturn is used to match CustomVarOperationReturn with no type hint.
@overload
def var_operation(
    func: Callable[P, CustomVarOperationReturn[NoReturn]],
) -> Callable[P, Var]: ...


@overload
def var_operation(
    func: Callable[P, CustomVarOperationReturn[bool]],
) -> Callable[P, BooleanVar]: ...


NUMBER_T = TypeVar("NUMBER_T", int, float, Union[int, float])


@overload
def var_operation(
    func: Callable[P, CustomVarOperationReturn[NUMBER_T]],
) -> Callable[P, NumberVar[NUMBER_T]]: ...


@overload
def var_operation(
    func: Callable[P, CustomVarOperationReturn[str]],
) -> Callable[P, StringVar]: ...


LIST_T = TypeVar("LIST_T", bound=Union[List[Any], Tuple, Set])


@overload
def var_operation(
    func: Callable[P, CustomVarOperationReturn[LIST_T]],
) -> Callable[P, ArrayVar[LIST_T]]: ...


OBJECT_TYPE = TypeVar("OBJECT_TYPE", bound=Dict)


@overload
def var_operation(
    func: Callable[P, CustomVarOperationReturn[OBJECT_TYPE]],
) -> Callable[P, ObjectVar[OBJECT_TYPE]]: ...


def var_operation(
    func: Callable[P, CustomVarOperationReturn[T]],
) -> Callable[P, Var[T]]:
    """Decorator for creating a var operation.

    Example:
    ```python
    @var_operation
    def add(a: NumberVar, b: NumberVar):
        return custom_var_operation(f"{a} + {b}")
    ```

    Args:
        func: The function to decorate.

    Returns:
        The decorated function.
    """

    @functools.wraps(func)
    def wrapper(*args: P.args, **kwargs: P.kwargs) -> Var[T]:
        func_args = list(inspect.signature(func).parameters)
        args_vars = {
            func_args[i]: (LiteralVar.create(arg) if not isinstance(arg, Var) else arg)
            for i, arg in enumerate(args)
        }
        kwargs_vars = {
            key: LiteralVar.create(value) if not isinstance(value, Var) else value
            for key, value in kwargs.items()
        }

        return CustomVarOperation.create(
            args=tuple(list(args_vars.items()) + list(kwargs_vars.items())),
            return_var=func(*args_vars.values(), **kwargs_vars),  # type: ignore
        ).guess_type()

    return wrapper


def unionize(*args: Type) -> Type:
    """Unionize the types.

    Args:
        args: The types to unionize.

    Returns:
        The unionized types.
    """
    if not args:
        return Any
    if len(args) == 1:
        return args[0]
    # We are bisecting the args list here to avoid hitting the recursion limit
    # In Python versions >= 3.11, we can simply do `return Union[*args]`
    midpoint = len(args) // 2
    first_half, second_half = args[:midpoint], args[midpoint:]
    return Union[unionize(*first_half), unionize(*second_half)]


def figure_out_type(value: Any) -> types.GenericType:
    """Figure out the type of the value.

    Args:
        value: The value to figure out the type of.

    Returns:
        The type of the value.
    """
    if isinstance(value, list):
        return List[unionize(*(figure_out_type(v) for v in value))]
    if isinstance(value, set):
        return Set[unionize(*(figure_out_type(v) for v in value))]
    if isinstance(value, tuple):
        return Tuple[unionize(*(figure_out_type(v) for v in value)), ...]
    if isinstance(value, dict):
        return Dict[
            unionize(*(figure_out_type(k) for k in value)),
            unionize(*(figure_out_type(v) for v in value.values())),
        ]
    if isinstance(value, Var):
        return value._var_type
    return type(value)


class cached_property_no_lock(functools.cached_property):
    """A special version of functools.cached_property that does not use a lock."""

    def __init__(self, func):
        """Initialize the cached_property_no_lock.

        Args:
            func: The function to cache.
        """
        super().__init__(func)
        self.lock = contextlib.nullcontext()


class CachedVarOperation:
    """Base class for cached var operations to lower boilerplate code."""

    def __post_init__(self):
        """Post-initialize the CachedVarOperation."""
        object.__delattr__(self, "_js_expr")

    def __getattr__(self, name: str) -> Any:
        """Get an attribute of the var.

        Args:
            name: The name of the attribute.

        Returns:
            The attribute.
        """
        if name == "_js_expr":
            return self._cached_var_name

        parent_classes = inspect.getmro(self.__class__)

        next_class = parent_classes[parent_classes.index(CachedVarOperation) + 1]

        return next_class.__getattr__(self, name)  # type: ignore

    def _get_all_var_data(self) -> VarData | None:
        """Get all VarData associated with the Var.

        Returns:
            The VarData of the components and all of its children.
        """
        return self._cached_get_all_var_data

    @cached_property_no_lock
    def _cached_get_all_var_data(self) -> VarData | None:
        """Get the cached VarData.

        Returns:
            The cached VarData.
        """
        return VarData.merge(
            *map(
                lambda value: (
                    value._get_all_var_data() if isinstance(value, Var) else None
                ),
                map(
                    lambda field: getattr(self, field.name),
                    dataclasses.fields(self),  # type: ignore
                ),
            ),
            self._var_data,
        )

    def __hash__(self) -> int:
        """Calculate the hash of the object.

        Returns:
            The hash of the object.
        """
        return hash(
            (
                self.__class__.__name__,
                *[
                    getattr(self, field.name)
                    for field in dataclasses.fields(self)  # type: ignore
                    if field.name not in ["_js_expr", "_var_data", "_var_type"]
                ],
            )
        )


def and_operation(a: Var | Any, b: Var | Any) -> Var:
    """Perform a logical AND operation on two variables.

    Args:
        a: The first variable.
        b: The second variable.

    Returns:
        The result of the logical AND operation.
    """
    return _and_operation(a, b)  # type: ignore


@var_operation
def _and_operation(a: Var, b: Var):
    """Perform a logical AND operation on two variables.

    Args:
        a: The first variable.
        b: The second variable.

    Returns:
        The result of the logical AND operation.
    """
    return var_operation_return(
        js_expression=f"({a} && {b})",
        var_type=unionize(a._var_type, b._var_type),
    )


def or_operation(a: Var | Any, b: Var | Any) -> Var:
    """Perform a logical OR operation on two variables.

    Args:
        a: The first variable.
        b: The second variable.

    Returns:
        The result of the logical OR operation.
    """
    return _or_operation(a, b)  # type: ignore


@var_operation
def _or_operation(a: Var, b: Var):
    """Perform a logical OR operation on two variables.

    Args:
        a: The first variable.
        b: The second variable.

    Returns:
        The result of the logical OR operation.
    """
    return var_operation_return(
        js_expression=f"({a} || {b})",
        var_type=unionize(a._var_type, b._var_type),
    )


@dataclasses.dataclass(
    eq=False,
    frozen=True,
    **{"slots": True} if sys.version_info >= (3, 10) else {},
)
class CallableVar(Var):
    """Decorate a Var-returning function to act as both a Var and a function.

    This is used as a compatibility shim for replacing Var objects in the
    API with functions that return a family of Var.
    """

    fn: Callable[..., Var] = dataclasses.field(
        default_factory=lambda: lambda: Var(_js_expr="undefined")
    )
    original_var: Var = dataclasses.field(
        default_factory=lambda: Var(_js_expr="undefined")
    )

    def __init__(self, fn: Callable[..., Var]):
        """Initialize a CallableVar.

        Args:
            fn: The function to decorate (must return Var)
        """
        original_var = fn()
        super(CallableVar, self).__init__(
            _js_expr=original_var._js_expr,
            _var_type=original_var._var_type,
            _var_data=VarData.merge(original_var._get_all_var_data()),
        )
        object.__setattr__(self, "fn", fn)
        object.__setattr__(self, "original_var", original_var)

    def __call__(self, *args, **kwargs) -> Var:
        """Call the decorated function.

        Args:
            *args: The args to pass to the function.
            **kwargs: The kwargs to pass to the function.

        Returns:
            The Var returned from calling the function.
        """
        return self.fn(*args, **kwargs)

    def __hash__(self) -> int:
        """Calculate the hash of the object.

        Returns:
            The hash of the object.
        """
        return hash((self.__class__.__name__, self.original_var))


RETURN_TYPE = TypeVar("RETURN_TYPE")

DICT_KEY = TypeVar("DICT_KEY")
DICT_VAL = TypeVar("DICT_VAL")

LIST_INSIDE = TypeVar("LIST_INSIDE")


class FakeComputedVarBaseClass(property):
    """A fake base class for ComputedVar to avoid inheriting from property."""

    __pydantic_run_validation__ = False


def is_computed_var(obj: Any) -> TypeGuard[ComputedVar]:
    """Check if the object is a ComputedVar.

    Args:
        obj: The object to check.

    Returns:
        Whether the object is a ComputedVar.
    """
    return isinstance(obj, FakeComputedVarBaseClass)


@dataclasses.dataclass(
    eq=False,
    frozen=True,
    **{"slots": True} if sys.version_info >= (3, 10) else {},
)
class ComputedVar(Var[RETURN_TYPE]):
    """A field with computed getters."""

    # Whether to track dependencies and cache computed values
    _cache: bool = dataclasses.field(default=False)

    # Whether the computed var is a backend var
    _backend: bool = dataclasses.field(default=False)

    # The initial value of the computed var
    _initial_value: RETURN_TYPE | types.Unset = dataclasses.field(default=types.Unset())

    # Explicit var dependencies to track
    _static_deps: set[str] = dataclasses.field(default_factory=set)

    # Whether var dependencies should be auto-determined
    _auto_deps: bool = dataclasses.field(default=True)

    # Interval at which the computed var should be updated
    _update_interval: Optional[datetime.timedelta] = dataclasses.field(default=None)

    _fget: Callable[[BaseState], RETURN_TYPE] = dataclasses.field(
        default_factory=lambda: lambda _: None
    )  # type: ignore

    def __init__(
        self,
        fget: Callable[[BASE_STATE], RETURN_TYPE],
        initial_value: RETURN_TYPE | types.Unset = types.Unset(),
        cache: bool = False,
        deps: Optional[List[Union[str, Var]]] = None,
        auto_deps: bool = True,
        interval: Optional[Union[int, datetime.timedelta]] = None,
        backend: bool | None = None,
        **kwargs,
    ):
        """Initialize a ComputedVar.

        Args:
            fget: The getter function.
            initial_value: The initial value of the computed var.
            cache: Whether to cache the computed value.
            deps: Explicit var dependencies to track.
            auto_deps: Whether var dependencies should be auto-determined.
            interval: Interval at which the computed var should be updated.
            backend: Whether the computed var is a backend var.
            **kwargs: additional attributes to set on the instance

        Raises:
            TypeError: If the computed var dependencies are not Var instances or var names.
        """
        hint = kwargs.pop("return_type", None) or get_type_hints(fget).get(
            "return", Any
        )

        kwargs["_js_expr"] = kwargs.pop("_js_expr", fget.__name__)
        kwargs["_var_type"] = kwargs.pop("_var_type", hint)

        Var.__init__(
            self,
            _js_expr=kwargs.pop("_js_expr"),
            _var_type=kwargs.pop("_var_type"),
            _var_data=kwargs.pop("_var_data", None),
        )

        if backend is None:
            backend = fget.__name__.startswith("_")

        object.__setattr__(self, "_backend", backend)
        object.__setattr__(self, "_initial_value", initial_value)
        object.__setattr__(self, "_cache", cache)

        if isinstance(interval, int):
            interval = datetime.timedelta(seconds=interval)

        object.__setattr__(self, "_update_interval", interval)

        if deps is None:
            deps = []
        else:
            for dep in deps:
                if isinstance(dep, Var):
                    continue
                if isinstance(dep, str) and dep != "":
                    continue
                raise TypeError(
                    "ComputedVar dependencies must be Var instances or var names (non-empty strings)."
                )
        object.__setattr__(
            self,
            "_static_deps",
            {dep._js_expr if isinstance(dep, Var) else dep for dep in deps},
        )
        object.__setattr__(self, "_auto_deps", auto_deps)

        object.__setattr__(self, "_fget", fget)

    @override
    def _replace(self, merge_var_data=None, **kwargs: Any) -> Self:
        """Replace the attributes of the ComputedVar.

        Args:
            merge_var_data: VarData to merge into the existing VarData.
            **kwargs: Var fields to update.

        Returns:
            The new ComputedVar instance.

        Raises:
            TypeError: If kwargs contains keys that are not allowed.
        """
        field_values = dict(
            fget=kwargs.pop("fget", self._fget),
            initial_value=kwargs.pop("initial_value", self._initial_value),
            cache=kwargs.pop("cache", self._cache),
            deps=kwargs.pop("deps", self._static_deps),
            auto_deps=kwargs.pop("auto_deps", self._auto_deps),
            interval=kwargs.pop("interval", self._update_interval),
            backend=kwargs.pop("backend", self._backend),
            _js_expr=kwargs.pop("_js_expr", self._js_expr),
            _var_type=kwargs.pop("_var_type", self._var_type),
            _var_data=kwargs.pop(
                "_var_data", VarData.merge(self._var_data, merge_var_data)
            ),
        )

        if kwargs:
            unexpected_kwargs = ", ".join(kwargs.keys())
            raise TypeError(f"Unexpected keyword arguments: {unexpected_kwargs}")

        return type(self)(**field_values)

    @property
    def _cache_attr(self) -> str:
        """Get the attribute used to cache the value on the instance.

        Returns:
            An attribute name.
        """
        return f"__cached_{self._js_expr}"

    @property
    def _last_updated_attr(self) -> str:
        """Get the attribute used to store the last updated timestamp.

        Returns:
            An attribute name.
        """
        return f"__last_updated_{self._js_expr}"

    def needs_update(self, instance: BaseState) -> bool:
        """Check if the computed var needs to be updated.

        Args:
            instance: The state instance that the computed var is attached to.

        Returns:
            True if the computed var needs to be updated, False otherwise.
        """
        if self._update_interval is None:
            return False
        last_updated = getattr(instance, self._last_updated_attr, None)
        if last_updated is None:
            return True
        return datetime.datetime.now() - last_updated > self._update_interval

    @overload
    def __get__(
        self: ComputedVar[int] | ComputedVar[float],
        instance: None,
        owner: Type,
    ) -> NumberVar: ...

    @overload
    def __get__(
        self: ComputedVar[str],
        instance: None,
        owner: Type,
    ) -> StringVar: ...

    @overload
    def __get__(
        self: ComputedVar[dict[DICT_KEY, DICT_VAL]],
        instance: None,
        owner: Type,
    ) -> ObjectVar[dict[DICT_KEY, DICT_VAL]]: ...

    @overload
    def __get__(
        self: ComputedVar[list[LIST_INSIDE]],
        instance: None,
        owner: Type,
    ) -> ArrayVar[list[LIST_INSIDE]]: ...

    @overload
    def __get__(
        self: ComputedVar[set[LIST_INSIDE]],
        instance: None,
        owner: Type,
    ) -> ArrayVar[set[LIST_INSIDE]]: ...

    @overload
    def __get__(
        self: ComputedVar[tuple[LIST_INSIDE, ...]],
        instance: None,
        owner: Type,
    ) -> ArrayVar[tuple[LIST_INSIDE, ...]]: ...

    @overload
    def __get__(self, instance: None, owner: Type) -> ComputedVar[RETURN_TYPE]: ...

    @overload
    def __get__(self, instance: BaseState, owner: Type) -> RETURN_TYPE: ...

    def __get__(self, instance: BaseState | None, owner):
        """Get the ComputedVar value.

        If the value is already cached on the instance, return the cached value.

        Args:
            instance: the instance of the class accessing this computed var.
            owner: the class that this descriptor is attached to.

        Returns:
            The value of the var for the given instance.
        """
        if instance is None:
            state_where_defined = owner
            while self._js_expr in state_where_defined.inherited_vars:
                state_where_defined = state_where_defined.get_parent_state()

            field_name = (
                format_state_name(state_where_defined.get_full_name())
                + "."
                + self._js_expr
            )

            return dispatch(
                field_name,
                var_data=VarData.from_state(state_where_defined, self._js_expr),
                result_var_type=self._var_type,
                existing_var=self,
            )

        if not self._cache:
            return self.fget(instance)

        # handle caching
        if not hasattr(instance, self._cache_attr) or self.needs_update(instance):
            # Set cache attr on state instance.
            setattr(instance, self._cache_attr, self.fget(instance))
            # Ensure the computed var gets serialized to redis.
            instance._was_touched = True
            # Set the last updated timestamp on the state instance.
            setattr(instance, self._last_updated_attr, datetime.datetime.now())
        return getattr(instance, self._cache_attr)

    def _deps(
        self,
        objclass: Type,
        obj: FunctionType | CodeType | None = None,
        self_name: Optional[str] = None,
    ) -> set[str]:
        """Determine var dependencies of this ComputedVar.

        Save references to attributes accessed on "self".  Recursively called
        when the function makes a method call on "self" or define comprehensions
        or nested functions that may reference "self".

        Args:
            objclass: the class obj this ComputedVar is attached to.
            obj: the object to disassemble (defaults to the fget function).
            self_name: if specified, look for this name in LOAD_FAST and LOAD_DEREF instructions.

        Returns:
            A set of variable names accessed by the given obj.

        Raises:
            VarValueError: if the function references the get_state, parent_state, or substates attributes
                (cannot track deps in a related state, only implicitly via parent state).
        """
        if not self._auto_deps:
            return self._static_deps
        d = self._static_deps.copy()
        if obj is None:
            fget = self._fget
            if fget is not None:
                obj = cast(FunctionType, fget)
            else:
                return set()
        with contextlib.suppress(AttributeError):
            # unbox functools.partial
            obj = cast(FunctionType, obj.func)  # type: ignore
        with contextlib.suppress(AttributeError):
            # unbox EventHandler
            obj = cast(FunctionType, obj.fn)  # type: ignore

        if self_name is None and isinstance(obj, FunctionType):
            try:
                # the first argument to the function is the name of "self" arg
                self_name = obj.__code__.co_varnames[0]
            except (AttributeError, IndexError):
                self_name = None
        if self_name is None:
            # cannot reference attributes on self if method takes no args
            return set()

        invalid_names = ["get_state", "parent_state", "substates", "get_substate"]
        self_is_top_of_stack = False
        for instruction in dis.get_instructions(obj):
            if (
                instruction.opname in ("LOAD_FAST", "LOAD_DEREF")
                and instruction.argval == self_name
            ):
                # bytecode loaded the class instance to the top of stack, next load instruction
                # is referencing an attribute on self
                self_is_top_of_stack = True
                continue
            if self_is_top_of_stack and instruction.opname in (
                "LOAD_ATTR",
                "LOAD_METHOD",
            ):
                try:
                    ref_obj = getattr(objclass, instruction.argval)
                except Exception:
                    ref_obj = None
                if instruction.argval in invalid_names:
                    raise VarValueError(
                        f"Cached var {str(self)} cannot access arbitrary state via `{instruction.argval}`."
                    )
                if callable(ref_obj):
                    # recurse into callable attributes
                    d.update(
                        self._deps(
                            objclass=objclass,
                            obj=ref_obj,
                        )
                    )
                # recurse into property fget functions
                elif isinstance(ref_obj, property) and not isinstance(
                    ref_obj, ComputedVar
                ):
                    d.update(
                        self._deps(
                            objclass=objclass,
                            obj=ref_obj.fget,  # type: ignore
                        )
                    )
                elif (
                    instruction.argval in objclass.backend_vars
                    or instruction.argval in objclass.vars
                ):
                    # var access
                    d.add(instruction.argval)
            elif instruction.opname == "LOAD_CONST" and isinstance(
                instruction.argval, CodeType
            ):
                # recurse into nested functions / comprehensions, which can reference
                # instance attributes from the outer scope
                d.update(
                    self._deps(
                        objclass=objclass,
                        obj=instruction.argval,
                        self_name=self_name,
                    )
                )
            self_is_top_of_stack = False
        return d

    def mark_dirty(self, instance) -> None:
        """Mark this ComputedVar as dirty.

        Args:
            instance: the state instance that needs to recompute the value.
        """
        with contextlib.suppress(AttributeError):
            delattr(instance, self._cache_attr)

    def _determine_var_type(self) -> Type:
        """Get the type of the var.

        Returns:
            The type of the var.
        """
        hints = get_type_hints(self._fget)
        if "return" in hints:
            return hints["return"]
        return Any

    @property
    def __class__(self) -> Type:
        """Get the class of the var.

        Returns:
            The class of the var.
        """
        return FakeComputedVarBaseClass

    @property
    def fget(self) -> Callable[[BaseState], RETURN_TYPE]:
        """Get the getter function.

        Returns:
            The getter function.
        """
        return self._fget


class DynamicRouteVar(ComputedVar[Union[str, List[str]]]):
    """A ComputedVar that represents a dynamic route."""

    pass


if TYPE_CHECKING:
    BASE_STATE = TypeVar("BASE_STATE", bound=BaseState)


@overload
def computed_var(
    fget: None = None,
    initial_value: Any | types.Unset = types.Unset(),
    cache: bool = False,
    deps: Optional[List[Union[str, Var]]] = None,
    auto_deps: bool = True,
    interval: Optional[Union[datetime.timedelta, int]] = None,
    backend: bool | None = None,
    **kwargs,
) -> Callable[[Callable[[BASE_STATE], RETURN_TYPE]], ComputedVar[RETURN_TYPE]]: ...


@overload
def computed_var(
    fget: Callable[[BASE_STATE], RETURN_TYPE],
    initial_value: RETURN_TYPE | types.Unset = types.Unset(),
    cache: bool = False,
    deps: Optional[List[Union[str, Var]]] = None,
    auto_deps: bool = True,
    interval: Optional[Union[datetime.timedelta, int]] = None,
    backend: bool | None = None,
    **kwargs,
) -> ComputedVar[RETURN_TYPE]: ...


def computed_var(
    fget: Callable[[BASE_STATE], Any] | None = None,
    initial_value: Any | types.Unset = types.Unset(),
    cache: bool = False,
    deps: Optional[List[Union[str, Var]]] = None,
    auto_deps: bool = True,
    interval: Optional[Union[datetime.timedelta, int]] = None,
    backend: bool | None = None,
    **kwargs,
) -> ComputedVar | Callable[[Callable[[BASE_STATE], Any]], ComputedVar]:
    """A ComputedVar decorator with or without kwargs.

    Args:
        fget: The getter function.
        initial_value: The initial value of the computed var.
        cache: Whether to cache the computed value.
        deps: Explicit var dependencies to track.
        auto_deps: Whether var dependencies should be auto-determined.
        interval: Interval at which the computed var should be updated.
        backend: Whether the computed var is a backend var.
        **kwargs: additional attributes to set on the instance

    Returns:
        A ComputedVar instance.

    Raises:
        ValueError: If caching is disabled and an update interval is set.
        VarDependencyError: If user supplies dependencies without caching.
    """
    if cache is False and interval is not None:
        raise ValueError("Cannot set update interval without caching.")

    if cache is False and (deps is not None or auto_deps is False):
        raise VarDependencyError("Cannot track dependencies without caching.")

    if fget is not None:
        return ComputedVar(fget, cache=cache)

    def wrapper(fget: Callable[[BASE_STATE], Any]) -> ComputedVar:
        return ComputedVar(
            fget,
            initial_value=initial_value,
            cache=cache,
            deps=deps,
            auto_deps=auto_deps,
            interval=interval,
            backend=backend,
            **kwargs,
        )

    return wrapper


RETURN = TypeVar("RETURN")


class CustomVarOperationReturn(Var[RETURN]):
    """Base class for custom var operations."""

    @classmethod
    def create(
        cls,
        js_expression: str,
        _var_type: Type[RETURN] | None = None,
        _var_data: VarData | None = None,
    ) -> CustomVarOperationReturn[RETURN]:
        """Create a CustomVarOperation.

        Args:
            js_expression: The JavaScript expression to evaluate.
            _var_type: The type of the var.
            _var_data: Additional hooks and imports associated with the Var.

        Returns:
            The CustomVarOperation.
        """
        return CustomVarOperationReturn(
            _js_expr=js_expression,
            _var_type=_var_type or Any,
            _var_data=_var_data,
        )


def var_operation_return(
    js_expression: str,
    var_type: Type[RETURN] | None = None,
    var_data: VarData | None = None,
) -> CustomVarOperationReturn[RETURN]:
    """Shortcut for creating a CustomVarOperationReturn.

    Args:
        js_expression: The JavaScript expression to evaluate.
        var_type: The type of the var.
        var_data: Additional hooks and imports associated with the Var.

    Returns:
        The CustomVarOperationReturn.
    """
    return CustomVarOperationReturn.create(
        js_expression,
        var_type,
        var_data,
    )


@dataclasses.dataclass(
    eq=False,
    frozen=True,
    **{"slots": True} if sys.version_info >= (3, 10) else {},
)
class CustomVarOperation(CachedVarOperation, Var[T]):
    """Base class for custom var operations."""

    _args: Tuple[Tuple[str, Var], ...] = dataclasses.field(default_factory=tuple)

    _return: CustomVarOperationReturn[T] = dataclasses.field(
        default_factory=lambda: CustomVarOperationReturn.create("")
    )

    @cached_property_no_lock
    def _cached_var_name(self) -> str:
        """Get the cached var name.

        Returns:
            The cached var name.
        """
        return str(self._return)

    @cached_property_no_lock
    def _cached_get_all_var_data(self) -> VarData | None:
        """Get the cached VarData.

        Returns:
            The cached VarData.
        """
        return VarData.merge(
            *map(
                lambda arg: arg[1]._get_all_var_data(),
                self._args,
            ),
            self._return._get_all_var_data(),
            self._var_data,
        )

    @classmethod
    def create(
        cls,
        args: Tuple[Tuple[str, Var], ...],
        return_var: CustomVarOperationReturn[T],
        _var_data: VarData | None = None,
    ) -> CustomVarOperation[T]:
        """Create a CustomVarOperation.

        Args:
            args: The arguments to the operation.
            return_var: The return var.
            _var_data: Additional hooks and imports associated with the Var.

        Returns:
            The CustomVarOperation.
        """
        return CustomVarOperation(
            _js_expr="",
            _var_type=return_var._var_type,
            _var_data=_var_data,
            _args=args,
            _return=return_var,
        )


class NoneVar(Var[None]):
    """A var representing None."""


@dataclasses.dataclass(
    eq=False,
    frozen=True,
    **{"slots": True} if sys.version_info >= (3, 10) else {},
)
class LiteralNoneVar(LiteralVar, NoneVar):
    """A var representing None."""

    _var_value: None = None

    def json(self) -> str:
        """Serialize the var to a JSON string.

        Returns:
            The JSON string.
        """
        return "null"

    @classmethod
    def create(
        cls,
        _var_data: VarData | None = None,
    ) -> LiteralNoneVar:
        """Create a var from a value.

        Args:
            _var_data: Additional hooks and imports associated with the Var.

        Returns:
            The var.
        """
        return LiteralNoneVar(
            _js_expr="null",
            _var_type=None,
            _var_data=_var_data,
        )


@dataclasses.dataclass(
    eq=False,
    frozen=True,
    **{"slots": True} if sys.version_info >= (3, 10) else {},
)
class ToNoneOperation(CachedVarOperation, NoneVar):
    """A var operation that converts a var to None."""

    _original_var: Var = dataclasses.field(
        default_factory=lambda: LiteralNoneVar.create()
    )

    @cached_property_no_lock
    def _cached_var_name(self) -> str:
        """Get the cached var name.

        Returns:
            The cached var name.
        """
        return str(self._original_var)

    @classmethod
    def create(
        cls,
        var: Var,
        _var_data: VarData | None = None,
    ) -> ToNoneOperation:
        """Create a ToNoneOperation.

        Args:
            var: The var to convert to None.
            _var_data: Additional hooks and imports associated with the Var.

        Returns:
            The ToNoneOperation.
        """
        return ToNoneOperation(
            _js_expr="",
            _var_type=None,
            _var_data=_var_data,
            _original_var=var,
        )


@dataclasses.dataclass(
    eq=False,
    frozen=True,
    **{"slots": True} if sys.version_info >= (3, 10) else {},
)
class StateOperation(CachedVarOperation, Var):
    """A var operation that accesses a field on an object."""

    _state_name: str = dataclasses.field(default="")
    _field: Var = dataclasses.field(default_factory=lambda: LiteralNoneVar.create())

    @cached_property_no_lock
    def _cached_var_name(self) -> str:
        """Get the cached var name.

        Returns:
            The cached var name.
        """
        return f"{str(self._state_name)}.{str(self._field)}"

    def __getattr__(self, name: str) -> Any:
        """Get an attribute of the var.

        Args:
            name: The name of the attribute.

        Returns:
            The attribute.
        """
        if name == "_js_expr":
            return self._cached_var_name

        return getattr(self._field, name)

    @classmethod
    def create(
        cls,
        state_name: str,
        field: Var,
        _var_data: VarData | None = None,
    ) -> StateOperation:
        """Create a DotOperation.

        Args:
            state_name: The name of the state.
            field: The field of the state.
            _var_data: Additional hooks and imports associated with the Var.

        Returns:
            The DotOperation.
        """
        return StateOperation(
            _js_expr="",
            _var_type=field._var_type,
            _var_data=_var_data,
            _state_name=state_name,
            _field=field,
        )


class ToOperation:
    """A var operation that converts a var to another type."""

    def __getattr__(self, name: str) -> Any:
        """Get an attribute of the var.

        Args:
            name: The name of the attribute.

        Returns:
            The attribute of the var.
        """
        return getattr(object.__getattribute__(self, "_original"), name)

    def __post_init__(self):
        """Post initialization."""
        object.__delattr__(self, "_js_expr")

    def __hash__(self) -> int:
        """Calculate the hash value of the object.

        Returns:
            int: The hash value of the object.
        """
        return hash(object.__getattribute__(self, "_original"))

    def _get_all_var_data(self) -> VarData | None:
        """Get all the var data.

        Returns:
            The var data.
        """
        return VarData.merge(
            object.__getattribute__(self, "_original")._get_all_var_data(),
            self._var_data,  # type: ignore
        )

    @classmethod
    def create(
        cls,
        value: Var,
        _var_type: GenericType | None = None,
        _var_data: VarData | None = None,
    ):
        """Create a ToOperation.

        Args:
            value: The value of the var.
            _var_type: The type of the Var.
            _var_data: Additional hooks and imports associated with the Var.

        Returns:
            The ToOperation.
        """
        return cls(
            _js_expr="",  # type: ignore
            _var_data=_var_data,  # type: ignore
            _var_type=_var_type or cls._default_var_type,  # type: ignore
            _original=value,  # type: ignore
        )


def get_uuid_string_var() -> Var:
    """Return a Var that generates a single memoized UUID via .web/utils/state.js.

    useMemo with an empty dependency array ensures that the generated UUID is
    consistent across re-renders of the component.

    Returns:
        A Var that generates a UUID at runtime.
    """
    from reflex.utils.imports import ImportVar
    from reflex.vars import Var

    unique_uuid_var = get_unique_variable_name()
    unique_uuid_var_data = VarData(
        imports={
            f"/{constants.Dirs.STATE_PATH}": {ImportVar(tag="generateUUID")},  # type: ignore
            "react": "useMemo",
        },
        hooks={f"const {unique_uuid_var} = useMemo(generateUUID, [])": None},
    )

    return Var(
        _js_expr=unique_uuid_var,
        _var_type=str,
        _var_data=unique_uuid_var_data,
    )


# Set of unique variable names.
USED_VARIABLES = set()


def get_unique_variable_name() -> str:
    """Get a unique variable name.

    Returns:
        The unique variable name.
    """
    name = "".join([random.choice(string.ascii_lowercase) for _ in range(8)])
    if name not in USED_VARIABLES:
        USED_VARIABLES.add(name)
        return name
    return get_unique_variable_name()


@dataclasses.dataclass(
    eq=True,
    frozen=True,
)
class VarData:
    """Metadata associated with a x."""

    # The name of the enclosing state.
    state: str = dataclasses.field(default="")

    # The name of the field in the state.
    field_name: str = dataclasses.field(default="")

    # Imports needed to render this var
    imports: ImmutableParsedImportDict = dataclasses.field(default_factory=tuple)

    # Hooks that need to be present in the component to render this var
    hooks: Tuple[str, ...] = dataclasses.field(default_factory=tuple)

    def __init__(
        self,
        state: str = "",
        field_name: str = "",
        imports: ImportDict | ParsedImportDict | None = None,
        hooks: dict[str, None] | None = None,
    ):
        """Initialize the var data.

        Args:
            state: The name of the enclosing state.
            field_name: The name of the field in the state.
            imports: Imports needed to render this var.
            hooks: Hooks that need to be present in the component to render this var.
        """
        immutable_imports: ImmutableParsedImportDict = tuple(
            sorted(
                ((k, tuple(sorted(v))) for k, v in parse_imports(imports or {}).items())
            )
        )
        object.__setattr__(self, "state", state)
        object.__setattr__(self, "field_name", field_name)
        object.__setattr__(self, "imports", immutable_imports)
        object.__setattr__(self, "hooks", tuple(hooks or {}))

    def old_school_imports(self) -> ImportDict:
        """Return the imports as a mutable dict.

        Returns:
            The imports as a mutable dict.
        """
        return dict((k, list(v)) for k, v in self.imports)

    @classmethod
    def merge(cls, *others: VarData | None) -> VarData | None:
        """Merge multiple var data objects.

        Args:
            *others: The var data objects to merge.

        Returns:
            The merged var data object.
        """
        state = ""
        field_name = ""
        _imports = {}
        hooks = {}
        for var_data in others:
            if var_data is None:
                continue
            state = state or var_data.state
            field_name = field_name or var_data.field_name
            _imports = imports.merge_imports(_imports, var_data.imports)
            hooks.update(
                var_data.hooks
                if isinstance(var_data.hooks, dict)
                else {k: None for k in var_data.hooks}
            )

        if state or _imports or hooks or field_name:
            return VarData(
                state=state,
                field_name=field_name,
                imports=_imports,
                hooks=hooks,
            )
        return None

    def __bool__(self) -> bool:
        """Check if the var data is non-empty.

        Returns:
            True if any field is set to a non-default value.
        """
        return bool(self.state or self.imports or self.hooks or self.field_name)

    @classmethod
    def from_state(cls, state: Type[BaseState] | str, field_name: str = "") -> VarData:
        """Set the state of the var.

        Args:
            state: The state to set or the full name of the state.
            field_name: The name of the field in the state. Optional.

        Returns:
            The var with the set state.
        """
        from reflex.utils import format

        state_name = state if isinstance(state, str) else state.get_full_name()
        return VarData(
            state=state_name,
            field_name=field_name,
            hooks={
                "const {0} = useContext(StateContexts.{0})".format(
                    format.format_state_name(state_name)
                ): None
            },
            imports={
                f"/{constants.Dirs.CONTEXTS_PATH}": [ImportVar(tag="StateContexts")],
                "react": [ImportVar(tag="useContext")],
            },
        )


def _decode_var_immutable(value: str) -> tuple[VarData | None, str]:
    """Decode the state name from a formatted var.

    Args:
        value: The value to extract the state name from.

    Returns:
        The extracted state name and the value without the state name.
    """
    var_datas = []
    if isinstance(value, str):
        # fast path if there is no encoded VarData
        if constants.REFLEX_VAR_OPENING_TAG not in value:
            return None, value

        offset = 0

        # Find all tags.
        while m := _decode_var_pattern.search(value):
            start, end = m.span()
            value = value[:start] + value[end:]

            serialized_data = m.group(1)

            if serialized_data.isnumeric() or (
                serialized_data[0] == "-" and serialized_data[1:].isnumeric()
            ):
                # This is a global immutable var.
                var = _global_vars[int(serialized_data)]
                var_data = var._get_all_var_data()

                if var_data is not None:
                    var_datas.append(var_data)
            offset += end - start

    return VarData.merge(*var_datas) if var_datas else None, value


# Compile regex for finding reflex var tags.
_decode_var_pattern_re = (
    rf"{constants.REFLEX_VAR_OPENING_TAG}(.*?){constants.REFLEX_VAR_CLOSING_TAG}"
)
_decode_var_pattern = re.compile(_decode_var_pattern_re, flags=re.DOTALL)

# Defined global immutable vars.
_global_vars: Dict[int, Var] = {}


def _extract_var_data(value: Iterable) -> list[VarData | None]:
    """Extract the var imports and hooks from an iterable containing a Var.

    Args:
        value: The iterable to extract the VarData from

    Returns:
        The extracted VarDatas.
    """
    from reflex.style import Style
    from reflex.vars import Var

    var_datas = []
    with contextlib.suppress(TypeError):
        for sub in value:
            if isinstance(sub, Var):
                var_datas.append(sub._var_data)
            elif not isinstance(sub, str):
                # Recurse into dict values.
                if hasattr(sub, "values") and callable(sub.values):
                    var_datas.extend(_extract_var_data(sub.values()))
                # Recurse into iterable values (or dict keys).
                var_datas.extend(_extract_var_data(sub))

    # Style objects should already have _var_data.
    if isinstance(value, Style):
        var_datas.append(value._var_data)
    else:
        # Recurse when value is a dict itself.
        values = getattr(value, "values", None)
        if callable(values):
            var_datas.extend(_extract_var_data(values()))
    return var_datas


# These names were changed in reflex 0.3.0
REPLACED_NAMES = {
    "full_name": "_var_full_name",
    "name": "_js_expr",
    "state": "_var_data.state",
    "type_": "_var_type",
    "is_local": "_var_is_local",
    "is_string": "_var_is_string",
    "set_state": "_var_set_state",
    "deps": "_deps",
}


dispatchers: Dict[GenericType, Callable[[Var], Var]] = {}


def transform(fn: Callable[[Var], Var]) -> Callable[[Var], Var]:
    """Register a function to transform a Var.

    Args:
        fn: The function to register.

    Returns:
        The decorator.

    Raises:
        TypeError: If the return type of the function is not a Var.
        TypeError: If the Var return type does not have a generic type.
        ValueError: If a function for the generic type is already registered.
    """
    return_type = fn.__annotations__["return"]

    origin = get_origin(return_type)

    if origin is not Var:
        raise TypeError(
            f"Expected return type of {fn.__name__} to be a Var, got {origin}."
        )

    generic_args = get_args(return_type)

    if not generic_args:
        raise TypeError(
            f"Expected Var return type of {fn.__name__} to have a generic type."
        )

    generic_type = get_origin(generic_args[0]) or generic_args[0]

    if generic_type in dispatchers:
        raise ValueError(f"Function for {generic_type} already registered.")

    dispatchers[generic_type] = fn

    return fn


def generic_type_to_actual_type_map(
    generic_type: GenericType, actual_type: GenericType
) -> Dict[TypeVar, GenericType]:
    """Map the generic type to the actual type.

    Args:
        generic_type: The generic type.
        actual_type: The actual type.

    Returns:
        The mapping of type variables to actual types.

    Raises:
        TypeError: If the generic type and actual type do not match.
        TypeError: If the number of generic arguments and actual arguments do not match.
    """
    generic_origin = get_origin(generic_type) or generic_type
    actual_origin = get_origin(actual_type) or actual_type

    if generic_origin is not actual_origin:
        if isinstance(generic_origin, TypeVar):
            return {generic_origin: actual_origin}
        raise TypeError(
            f"Type mismatch: expected {generic_origin}, got {actual_origin}."
        )

    generic_args = get_args(generic_type)
    actual_args = get_args(actual_type)

    if len(generic_args) != len(actual_args):
        raise TypeError(
            f"Number of generic arguments mismatch: expected {len(generic_args)}, got {len(actual_args)}."
        )

    # call recursively for nested generic types and merge the results
    return {
        k: v
        for generic_arg, actual_arg in zip(generic_args, actual_args)
        for k, v in generic_type_to_actual_type_map(generic_arg, actual_arg).items()
    }


def resolve_generic_type_with_mapping(
    generic_type: GenericType, type_mapping: Dict[TypeVar, GenericType]
):
    """Resolve a generic type with a type mapping.

    Args:
        generic_type: The generic type.
        type_mapping: The type mapping.

    Returns:
        The resolved generic type.
    """
    if isinstance(generic_type, TypeVar):
        return type_mapping.get(generic_type, generic_type)

    generic_origin = get_origin(generic_type) or generic_type

    generic_args = get_args(generic_type)

    if not generic_args:
        return generic_type

    mapping_for_older_python = {
        list: List,
        set: Set,
        dict: Dict,
        tuple: Tuple,
        frozenset: FrozenSet,
    }

    return mapping_for_older_python.get(generic_origin, generic_origin)[
        tuple(
            resolve_generic_type_with_mapping(arg, type_mapping) for arg in generic_args
        )
    ]


def resolve_arg_type_from_return_type(
    arg_type: GenericType, return_type: GenericType, actual_return_type: GenericType
) -> GenericType:
    """Resolve the argument type from the return type.

    Args:
        arg_type: The argument type.
        return_type: The return type.
        actual_return_type: The requested return type.

    Returns:
        The argument type without the generics that are resolved.
    """
    return resolve_generic_type_with_mapping(
        arg_type, generic_type_to_actual_type_map(return_type, actual_return_type)
    )


def dispatch(
    field_name: str,
    var_data: VarData,
    result_var_type: GenericType,
    existing_var: Var | None = None,
) -> Var:
    """Dispatch a Var to the appropriate transformation function.

    Args:
        field_name: The name of the field.
        var_data: The VarData associated with the Var.
        result_var_type: The type of the Var.
        existing_var: The existing Var to transform. Optional.

    Returns:
        The transformed Var.

    Raises:
        TypeError: If the return type of the function is not a Var.
        TypeError: If the Var return type does not have a generic type.
        TypeError: If the first argument of the function is not a Var.
        TypeError: If the first argument of the function does not have a generic type
    """
    result_origin_var_type = get_origin(result_var_type) or result_var_type

    if result_origin_var_type in dispatchers:
        fn = dispatchers[result_origin_var_type]
        fn_first_arg_type = list(inspect.signature(fn).parameters.values())[
            0
        ].annotation

        fn_return = inspect.signature(fn).return_annotation

        fn_return_origin = get_origin(fn_return) or fn_return

        if fn_return_origin is not Var:
            raise TypeError(
                f"Expected return type of {fn.__name__} to be a Var, got {fn_return}."
            )

        fn_return_generic_args = get_args(fn_return)

        if not fn_return_generic_args:
            raise TypeError(f"Expected generic type of {fn_return} to be a type.")

        arg_origin = get_origin(fn_first_arg_type) or fn_first_arg_type

        if arg_origin is not Var:
            raise TypeError(
                f"Expected first argument of {fn.__name__} to be a Var, got {fn_first_arg_type}."
            )

        arg_generic_args = get_args(fn_first_arg_type)

        if not arg_generic_args:
            raise TypeError(
                f"Expected generic type of {fn_first_arg_type} to be a type."
            )

        arg_type = arg_generic_args[0]
        fn_return_type = fn_return_generic_args[0]

        var = (
            Var(
                field_name,
                _var_data=var_data,
                _var_type=resolve_arg_type_from_return_type(
                    arg_type, fn_return_type, result_var_type
                ),
            ).guess_type()
            if existing_var is None
            else existing_var._replace(
                _var_type=resolve_arg_type_from_return_type(
                    arg_type, fn_return_type, result_var_type
                ),
                _var_data=var_data,
                _js_expr=field_name,
            ).guess_type()
        )

        return fn(var)

    if existing_var is not None:
        return existing_var._replace(
            _js_expr=field_name,
            _var_data=var_data,
            _var_type=result_var_type,
        ).guess_type()
    return Var(
        field_name,
        _var_data=var_data,
        _var_type=result_var_type,
    ).guess_type()


V = TypeVar("V")


class Field(Generic[T]):
    """Shadow class for Var to allow for type hinting in the IDE."""

    def __set__(self, instance, value: T):
        """Set the Var.

        Args:
            instance: The instance of the class setting the Var.
            value: The value to set the Var to.
        """

    @overload
    def __get__(self: Field[bool], instance: None, owner) -> BooleanVar: ...

    @overload
    def __get__(self: Field[int], instance: None, owner) -> NumberVar: ...

    @overload
    def __get__(self: Field[str], instance: None, owner) -> StringVar: ...

    @overload
    def __get__(self: Field[None], instance: None, owner) -> NoneVar: ...

    @overload
    def __get__(
        self: Field[List[V]] | Field[Set[V]] | Field[Tuple[V, ...]],
        instance: None,
        owner,
    ) -> ArrayVar[List[V]]: ...

    @overload
    def __get__(
        self: Field[Dict[str, V]], instance: None, owner
    ) -> ObjectVar[Dict[str, V]]: ...

    @overload
    def __get__(self, instance: None, owner) -> Var[T]: ...

    @overload
    def __get__(self, instance, owner) -> T: ...

    def __get__(self, instance, owner):  # type: ignore
        """Get the Var.

        Args:
            instance: The instance of the class accessing the Var.
            owner: The class that the Var is attached to.
        """


def field(value: T) -> Field[T]:
    """Create a Field with a value.

    Args:
        value: The value of the Field.

    Returns:
        The Field.
    """
    return value  # type: ignore<|MERGE_RESOLUTION|>--- conflicted
+++ resolved
@@ -443,10 +443,9 @@
             if issubclass(output, BooleanVar):
                 return ToBooleanVarOperation.create(self)
 
-<<<<<<< HEAD
             if issubclass(output, NumberVar):
                 if fixed_type is not None:
-                    if fixed_type is Union:
+                    if fixed_type in types.UnionTypes:
                         inner_types = get_args(base_type)
                         if not all(issubclass(t, (int, float)) for t in inner_types):
                             raise TypeError(
@@ -454,13 +453,6 @@
                             )
 
                     elif not issubclass(fixed_type, (int, float)):
-=======
-        if issubclass(output, NumberVar):
-            if fixed_type is not None:
-                if fixed_type in types.UnionTypes:
-                    inner_types = get_args(base_type)
-                    if not all(issubclass(t, (int, float)) for t in inner_types):
->>>>>>> 210c1ed9
                         raise TypeError(
                             f"Unsupported type {var_type} for NumberVar. Must be int or float."
                         )
