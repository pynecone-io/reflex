--- conflicted
+++ resolved
@@ -20,92 +20,12 @@
 datetime_types = Union[datetime, date]
 
 
-<<<<<<< HEAD
 def date_compare_operation(
     lhs: Var[datetime_types],
     rhs: Var[datetime_types],
     strict: bool = False,
 ) -> CustomVarOperationReturn[bool]:
     """Check if the value is less than the other value.
-=======
-def raise_var_type_error():
-    """Raise a VarTypeError.
-
-    Raises:
-        VarTypeError: Cannot compare a datetime object with a non-datetime object.
-    """
-    raise VarTypeError("Cannot compare a datetime object with a non-datetime object.")
-
-
-class DateTimeVar(Var[DATETIME_T], python_types=(datetime, date)):
-    """A variable that holds a datetime or date object."""
-
-    @overload
-    def __lt__(self, other: datetime_types) -> BooleanVar: ...
-
-    @overload
-    def __lt__(self, other: NoReturn) -> NoReturn: ...  # pyright: ignore [reportOverlappingOverload]
-
-    def __lt__(self, other: Any):
-        """Less than comparison.
-
-        Args:
-            other: The other datetime to compare.
-
-        Returns:
-            The result of the comparison.
-        """
-        if not isinstance(other, DATETIME_TYPES):
-            raise_var_type_error()
-        return date_lt_operation(self, other)
-
-    @overload
-    def __le__(self, other: datetime_types) -> BooleanVar: ...
-
-    @overload
-    def __le__(self, other: NoReturn) -> NoReturn: ...  # pyright: ignore [reportOverlappingOverload]
-
-    def __le__(self, other: Any):
-        """Less than or equal comparison.
-
-        Args:
-            other: The other datetime to compare.
-
-        Returns:
-            The result of the comparison.
-        """
-        if not isinstance(other, DATETIME_TYPES):
-            raise_var_type_error()
-        return date_le_operation(self, other)
-
-    @overload
-    def __gt__(self, other: datetime_types) -> BooleanVar: ...
-
-    @overload
-    def __gt__(self, other: NoReturn) -> NoReturn: ...  # pyright: ignore [reportOverlappingOverload]
-
-    def __gt__(self, other: Any):
-        """Greater than comparison.
-
-        Args:
-            other: The other datetime to compare.
-
-        Returns:
-            The result of the comparison.
-        """
-        if not isinstance(other, DATETIME_TYPES):
-            raise_var_type_error()
-        return date_gt_operation(self, other)
-
-    @overload
-    def __ge__(self, other: datetime_types) -> BooleanVar: ...
-
-    @overload
-    def __ge__(self, other: NoReturn) -> NoReturn: ...  # pyright: ignore [reportOverlappingOverload]
-
-    def __ge__(self, other: Any):
-        """Greater than or equal comparison.
->>>>>>> 8663dbcb
 
     Args:
         lhs: The left-hand side of the operation.
