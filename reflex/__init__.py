"""Import all classes and functions the end user will need to make an app.

Anything imported here will be available in the default Reflex import as `rx.*`.
To signal to typecheckers that something should be reexported,
we use the Flask "import name as name" syntax.
"""
from __future__ import annotations

import importlib
from typing import Type

from reflex.page import page as page
from reflex.utils import console
from reflex.utils.format import to_snake_case

_ALL_COMPONENTS = [
    # Core
    "cond",
    "foreach",
    "html",
    "match",
    # "color_mode_cond",
    "connection_banner",
    "connection_modal",
    "debounce_input",
    # Base
    "fragment",
    "Fragment",
    "image",
    "script",
    # Responsive
    "desktop_only",
    "mobile_and_tablet",
    "mobile_only",
    "tablet_and_desktop",
    "tablet_only",
    # Upload
    "cancel_upload",
    "clear_selected_files",
    "selected_files",
    "upload",
    # Radix
    "accordion",
    "alert_dialog",
    "aspect_ratio",
    "avatar",
    "badge",
    "blockquote",
    "box",
    "button",
    "callout",
    "card",
    "center",
    "checkbox",
    "code",
    "container",
    "context_menu",
    "dialog",
    "drawer",
    "dropdown_menu",
    # "bold" (em)
    "flex",
    "form",
    "grid",
    "heading",
    "hover_card",
    "hstack",
    # "icon" (lucide)
    "icon_button",
    "inset",
    "input",
    "kbd",
    "link",
    "popover",
    "progress",
    "quote",
    "radio_group",
    "scroll_area",
    "section",
    "select",
    "separator",
    # "separator" (divider?),
    "slider",
    "spacer",
    # "strong" (bold?)
    "stack",
    "switch",
    "table",
    "tabs",
    "text",
    "text_area",
    "theme",
    "theme_panel",
    "tooltip",
    "vstack",
    # Other
    "code_block",
    "data_editor",
    "data_editor_theme",
    "data_table",
    "plotly",
    "audio",
    "video",
    "editor",
    "EditorButtonList",
    "EditorOptions",
    "icon",
    "markdown",
]

_MAPPING = {
    "reflex.admin": ["admin", "AdminDash"],
    "reflex.app": ["app", "App", "UploadFile"],
    "reflex.base": ["base", "Base"],
    "reflex.compiler": ["compiler"],
    "reflex.compiler.utils": ["get_asset_path"],
<<<<<<< HEAD
    "reflex.components": _ALL_COMPONENTS,
    "reflex.components.component": ["Component", "NoSSRComponent", "memo"],
    "reflex.components.chakra": ["chakra"],
=======
    "reflex.components": _ALL_COMPONENTS + ["chakra", "next"],
    "reflex.components.component": ["memo"],
    "reflex.components.core": ["color"],
>>>>>>> 1bf4e23b
    "reflex.components.el": ["el"],
    "reflex.components.radix": ["radix"],
    "reflex.components.recharts": ["recharts"],
    "reflex.components.moment.moment": ["MomentDelta"],
    "reflex.config": ["config", "Config", "DBConfig"],
    "reflex.constants": ["constants", "Env"],
    "reflex.event": [
        "event",
        "EventChain",
        "background",
        "call_script",
        "clear_local_storage",
        "console_log",
        "download",
        "prevent_default",
        "redirect",
        "remove_cookie",
        "remove_local_storage",
        "set_clipboard",
        "set_focus",
        "set_value",
        "stop_propagation",
        "upload_files",
        "window_alert",
    ],
    "reflex.middleware": ["middleware", "Middleware"],
    "reflex.model": ["model", "session", "Model"],
    "reflex.page": ["page"],
    "reflex.route": ["route"],
    "reflex.state": ["state", "var", "Cookie", "LocalStorage", "State"],
    "reflex.style": ["style", "color_mode", "toggle_color_mode"],
    "reflex.testing": ["testing"],
    "reflex.utils": ["utils"],
    "reflex.vars": ["vars", "cached_var", "Var"],
}


def _reverse_mapping(mapping: dict[str, list]) -> dict[str, str]:
    """Reverse the mapping used to lazy loading, and check for conflicting name.

    Args:
        mapping: The mapping to reverse.

    Returns:
        The reversed mapping.
    """
    reversed_mapping = {}
    for key, values in mapping.items():
        for value in values:
            if value not in reversed_mapping:
                reversed_mapping[value] = key
            else:
                console.warn(
                    f"Key {value} is present multiple times in the imports _MAPPING: {key} / {reversed_mapping[value]}"
                )
    return reversed_mapping


# _MAPPING = {value: key for key, values in _MAPPING.items() for value in values}
_MAPPING = _reverse_mapping(_MAPPING)


def _removeprefix(text, prefix):
    return text[text.startswith(prefix) and len(prefix) :]


__all__ = [_removeprefix(mod, "reflex.") for mod in _MAPPING]


def __getattr__(name: str) -> Type:
    """Lazy load all modules.

    Args:
        name: name of the module to load.

    Returns:
        The module or the attribute of the module.

    Raises:
        AttributeError: If the module or the attribute does not exist.
    """
    try:
        # Check for import of a module that is not in the mapping.
        if name not in _MAPPING:
            # If the name does not start with reflex, add it.
            if not name.startswith("reflex") and name != "__all__":
                name = f"reflex.{name}"
            return importlib.import_module(name)

        # Import the module.
        module = importlib.import_module(_MAPPING[name])

        # Get the attribute from the module if the name is not the module itself.
        return (
            getattr(module, name) if name != _MAPPING[name].rsplit(".")[-1] else module
        )
    except ModuleNotFoundError:
        raise AttributeError(f"module 'reflex' has no attribute {name}") from None<|MERGE_RESOLUTION|>--- conflicted
+++ resolved
@@ -15,6 +15,7 @@
 
 _ALL_COMPONENTS = [
     # Core
+    "color",
     "cond",
     "foreach",
     "html",
@@ -114,16 +115,11 @@
     "reflex.base": ["base", "Base"],
     "reflex.compiler": ["compiler"],
     "reflex.compiler.utils": ["get_asset_path"],
-<<<<<<< HEAD
     "reflex.components": _ALL_COMPONENTS,
     "reflex.components.component": ["Component", "NoSSRComponent", "memo"],
     "reflex.components.chakra": ["chakra"],
-=======
-    "reflex.components": _ALL_COMPONENTS + ["chakra", "next"],
-    "reflex.components.component": ["memo"],
-    "reflex.components.core": ["color"],
->>>>>>> 1bf4e23b
     "reflex.components.el": ["el"],
+    "reflex.components.next": ["next"],
     "reflex.components.radix": ["radix"],
     "reflex.components.recharts": ["recharts"],
     "reflex.components.moment.moment": ["MomentDelta"],
