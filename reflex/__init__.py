"""Import all classes and functions the end user will need to make an app.

Anything imported here will be available in the default Reflex import as `rx.*`.
To signal to typecheckers that something should be reexported,
we use the Flask "import name as name" syntax.
"""

from __future__ import annotations

import importlib
from typing import Type

from reflex.page import page as page
from reflex.utils import console
from reflex.utils.format import to_snake_case

_ALL_COMPONENTS = [
    # Core
    "color",
    "cond",
    "foreach",
    "html",
    "match",
    "color_mode_cond",
<<<<<<< HEAD
    "custom_components",
=======
    "connection_banner",
    "connection_modal",
    "debounce_input",
    # Base
    "fragment",
    "Fragment",
    "image",
    "script",
    # Responsive
>>>>>>> 4d3d9aa7
    "desktop_only",
    "mobile_and_tablet",
    "mobile_only",
    "tablet_and_desktop",
    "tablet_only",
    # Upload
    "cancel_upload",
    "clear_selected_files",
    "get_upload_dir",
    "get_upload_url",
    "selected_files",
    "upload",
    # Radix
    "accordion",
    "alert_dialog",
    "aspect_ratio",
    "avatar",
    "badge",
    "blockquote",
    "box",
    "button",
    "callout",
    "card",
    "center",
    "checkbox",
    "code",
    "container",
    "context_menu",
    "dialog",
    "divider",
    "drawer",
    "flex",
    "form",
    "grid",
    "heading",
    "hover_card",
    "hstack",
    "icon_button",
    "inset",
    "input",
    "link",
    "menu",
    "popover",
    "progress",
    "radio",
    "scroll_area",
    "section",
    "select",
    "slider",
    "spacer",
    "stack",
    "switch",
    "table",
    "tabs",
    "text",
    "text_area",
    "theme",
    "theme_panel",
    "tooltip",
    "vstack",
    # Other
    "code_block",
    "data_editor",
    "data_editor_theme",
    "data_table",
    "plotly",
    "audio",
    "video",
    "editor",
    "EditorButtonList",
    "EditorOptions",
    "icon",
    "markdown",
    "list_item",
    "unordered_list",
    "ordered_list",
    "moment",
]

_MAPPING = {
    "reflex.admin": ["admin", "AdminDash"],
    "reflex.app": ["app", "App", "UploadFile"],
    "reflex.base": ["base", "Base"],
    "reflex.compiler": ["compiler"],
    "reflex.compiler.utils": ["get_asset_path"],
    "reflex.components": _ALL_COMPONENTS,
    "reflex.components.component": ["Component", "NoSSRComponent", "memo"],
    "reflex.components.chakra": ["chakra"],
    "reflex.components.el": ["el"],
    "reflex.components.lucide": ["lucide"],
    "reflex.components.next": ["next"],
    "reflex.components.radix": ["radix", "color_mode"],
    "reflex.components.recharts": ["recharts"],
    "reflex.components.moment.moment": ["MomentDelta"],
    "reflex.config": ["config", "Config", "DBConfig"],
    "reflex.constants": ["constants", "Env"],
    "reflex.event": [
        "event",
        "EventChain",
        "background",
        "call_script",
        "clear_local_storage",
        "console_log",
        "download",
        "prevent_default",
        "redirect",
        "remove_cookie",
        "remove_local_storage",
        "set_clipboard",
        "set_focus",
        "set_value",
        "stop_propagation",
        "upload_files",
        "window_alert",
    ],
    "reflex.middleware": ["middleware", "Middleware"],
    "reflex.model": ["model", "session", "Model"],
    "reflex.page": ["page"],
    "reflex.route": ["route"],
    "reflex.state": ["state", "var", "Cookie", "LocalStorage", "State"],
    "reflex.style": ["style", "toggle_color_mode"],
    "reflex.testing": ["testing"],
    "reflex.utils": ["utils"],
    "reflex.vars": ["vars", "cached_var", "Var"],
}


def _reverse_mapping(mapping: dict[str, list]) -> dict[str, str]:
    """Reverse the mapping used to lazy loading, and check for conflicting name.

    Args:
        mapping: The mapping to reverse.

    Returns:
        The reversed mapping.
    """
    reversed_mapping = {}
    for key, values in mapping.items():
        for value in values:
            if value not in reversed_mapping:
                reversed_mapping[value] = key
            else:
                console.warn(
                    f"Key {value} is present multiple times in the imports _MAPPING: {key} / {reversed_mapping[value]}"
                )
    return reversed_mapping


# _MAPPING = {value: key for key, values in _MAPPING.items() for value in values}
_MAPPING = _reverse_mapping(_MAPPING)


def _removeprefix(text, prefix):
    return text[text.startswith(prefix) and len(prefix) :]


__all__ = [_removeprefix(mod, "reflex.") for mod in _MAPPING]


def __getattr__(name: str) -> Type:
    """Lazy load all modules.

    Args:
        name: name of the module to load.

    Returns:
        The module or the attribute of the module.

    Raises:
        AttributeError: If the module or the attribute does not exist.
    """
    try:
        # Check for import of a module that is not in the mapping.
        if name not in _MAPPING:
            # If the name does not start with reflex, add it.
            if not name.startswith("reflex") and name != "__all__":
                name = f"reflex.{name}"
            return importlib.import_module(name)

        # Import the module.
        module = importlib.import_module(_MAPPING[name])

        # Get the attribute from the module if the name is not the module itself.
        return (
            getattr(module, name) if name != _MAPPING[name].rsplit(".")[-1] else module
        )
    except ModuleNotFoundError:
        raise AttributeError(f"module 'reflex' has no attribute {name}") from None<|MERGE_RESOLUTION|>--- conflicted
+++ resolved
@@ -22,9 +22,6 @@
     "html",
     "match",
     "color_mode_cond",
-<<<<<<< HEAD
-    "custom_components",
-=======
     "connection_banner",
     "connection_modal",
     "debounce_input",
@@ -34,7 +31,6 @@
     "image",
     "script",
     # Responsive
->>>>>>> 4d3d9aa7
     "desktop_only",
     "mobile_and_tablet",
     "mobile_only",
@@ -112,6 +108,7 @@
     "unordered_list",
     "ordered_list",
     "moment",
+    "custom_components",
 ]
 
 _MAPPING = {
