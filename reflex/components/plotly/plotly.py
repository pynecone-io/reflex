"""Component for displaying a plotly graph."""
from __future__ import annotations

from typing import Any, Dict, List

from reflex.base import Base
from reflex.components.component import NoSSRComponent
from reflex.event import EventHandler
from reflex.vars import Var

try:
    from plotly.graph_objects import Figure
except ImportError:
    Figure = Any  # type: ignore


def _event_data_signature(e0: Var) -> List[Any]:
    """For plotly events with event data and no points.

    Args:
        e0: The event data.

    Returns:
        The event key extracted from the event data (if defined).
    """
    return [Var.create_safe(f"{e0}?.event")]


def _event_points_data_signature(e0: Var) -> List[Any]:
    """For plotly events with event data containing a point array.

    Args:
        e0: The event data.

    Returns:
        The event data and the extracted points.
    """
    return [
        Var.create_safe(f"{e0}?.event"),
        Var.create_safe(
            f"extractPoints({e0}?.points)",
        ),
    ]


class _ButtonClickData(Base):
    """Event data structure for plotly UI buttons."""

    menu: Any
    button: Any
    active: Any


def _button_click_signature(e0: _ButtonClickData) -> List[Any]:
    """For plotly button click events.

    Args:
        e0: The button click data.

    Returns:
        The menu, button, and active state.
    """
    return [e0.menu, e0.button, e0.active]


def _passthrough_signature(e0: Var) -> List[Any]:
    """For plotly events with arbitrary serializable data, passed through directly.

    Args:
        e0: The event data.

    Returns:
        The event data.
    """
    return [e0]


def _null_signature() -> List[Any]:
    """For plotly events with no data or non-serializable data. Nothing passed through.

    Returns:
        An empty list (nothing passed through).
    """
    return []


class PlotlyLib(NoSSRComponent):
    """A component that wraps a plotly lib."""

    library = "react-plotly.js@2.6.0"

    lib_dependencies: List[str] = ["plotly.js@2.22.0"]


class Plotly(PlotlyLib):
    """Display a plotly graph."""

    tag = "Plot"

    is_default = True

    # The figure to display. This can be a plotly figure or a plotly data json.
    data: Var[Figure]

    # The layout of the graph.
    layout: Var[Dict]

    # The config of the graph.
    config: Var[Dict]

    # If true, the graph will resize when the window is resized.
<<<<<<< HEAD
    use_resize_handler: Var[bool]
=======
    use_resize_handler: Var[bool] = Var.create_safe(True)

    # Fired after the plot is redrawn.
    on_after_plot: EventHandler[_passthrough_signature]

    # Fired after the plot was animated.
    on_animated: EventHandler[_null_signature]

    # Fired while animating a single frame (does not currently pass data through).
    on_animating_frame: EventHandler[_null_signature]

    # Fired when an animation is interrupted (to start a new animation for example).
    on_animation_interrupted: EventHandler[_null_signature]

    # Fired when the plot is responsively sized.
    on_autosize: EventHandler[_event_data_signature]

    # Fired whenever mouse moves over a plot.
    on_before_hover: EventHandler[_event_data_signature]

    # Fired when a plotly UI button is clicked.
    on_button_clicked: EventHandler[_button_click_signature]

    # Fired when the plot is clicked.
    on_click: EventHandler[_event_points_data_signature]

    # Fired when a selection is cleared (via double click).
    on_deselect: EventHandler[_null_signature]

    # Fired when the plot is double clicked.
    on_double_click: EventHandler[_passthrough_signature]

    # Fired when a plot element is hovered over.
    on_hover: EventHandler[_event_points_data_signature]

    # Fired after the plot is layed out (zoom, pan, etc).
    on_relayout: EventHandler[_passthrough_signature]

    # Fired while the plot is being layed out.
    on_relayouting: EventHandler[_passthrough_signature]

    # Fired after the plot style is changed.
    on_restyle: EventHandler[_passthrough_signature]

    # Fired after the plot is redrawn.
    on_redraw: EventHandler[_event_data_signature]

    # Fired after selecting plot elements.
    on_selected: EventHandler[_event_points_data_signature]

    # Fired while dragging a selection.
    on_selecting: EventHandler[_event_points_data_signature]

    # Fired while an animation is occuring.
    on_transitioning: EventHandler[_event_data_signature]

    # Fired when a transition is stopped early.
    on_transition_interrupted: EventHandler[_event_data_signature]

    # Fired when a hovered element is no longer hovered.
    on_unhover: EventHandler[_event_points_data_signature]

    def add_custom_code(self) -> list[str]:
        """Add custom codes for processing the plotly points data.

        Returns:
            Custom code snippets for the module level.
        """
        return [
            "const removeUndefined = (obj) => {Object.keys(obj).forEach(key => obj[key] === undefined && delete obj[key]); return obj}",
            """
const extractPoints = (points) => {
    if (!points) return [];
    return points.map(point => {
        const bbox = point.bbox ? removeUndefined({
            x0: point.bbox.x0,
            x1: point.bbox.x1,
            y0: point.bbox.y0,
            y1: point.bbox.y1,
            z0: point.bbox.y0,
            z1: point.bbox.y1,
        }) : undefined;
        return removeUndefined({
            x: point.x,
            y: point.y,
            z: point.z,
            lat: point.lat,
            lon: point.lon,
            curveNumber: point.curveNumber,
            pointNumber: point.pointNumber,
            pointNumbers: point.pointNumbers,
            pointIndex: point.pointIndex,
            'marker.color': point['marker.color'],
            'marker.size': point['marker.size'],
            bbox: bbox,
        })
    })
}
""",
        ]
>>>>>>> 1c29bff9

    def _render(self):
        tag = super()._render()
        figure = self.data.to(dict)
        if self.layout is None:
            tag.remove_props("data", "layout")
            tag.special_props.add(
                Var.create_safe(f"{{...{figure._var_name_unwrapped}}}")
            )
        else:
            tag.add_props(data=figure["data"])
        return tag<|MERGE_RESOLUTION|>--- conflicted
+++ resolved
@@ -109,9 +109,7 @@
     config: Var[Dict]
 
     # If true, the graph will resize when the window is resized.
-<<<<<<< HEAD
-    use_resize_handler: Var[bool]
-=======
+    
     use_resize_handler: Var[bool] = Var.create_safe(True)
 
     # Fired after the plot is redrawn.
@@ -210,9 +208,6 @@
         })
     })
 }
-""",
-        ]
->>>>>>> 1c29bff9
 
     def _render(self):
         tag = super()._render()
@@ -224,4 +219,5 @@
             )
         else:
             tag.add_props(data=figure["data"])
+
         return tag