"""Markdown component."""

from __future__ import annotations

import textwrap
from functools import lru_cache
from hashlib import md5
from typing import Any, Callable, Dict, Union

from reflex.components.component import Component, CustomComponent
from reflex.components.radix.themes.layout.list import (
    ListItem,
    OrderedList,
    UnorderedList,
)
from reflex.components.radix.themes.typography.heading import Heading
from reflex.components.radix.themes.typography.link import Link
from reflex.components.radix.themes.typography.text import Text
from reflex.components.tags.tag import Tag
from reflex.utils import types
from reflex.utils.imports import ImportDict, ImportVar
from reflex.vars.base import LiteralVar, Var

# Special vars used in the component map.
_CHILDREN = Var(_js_expr="children", _var_type=str)
_PROPS = Var(_js_expr="...props")
_PROPS_IN_TAG = Var(_js_expr="{...props}")
_MOCK_ARG = Var(_js_expr="", _var_type=str)

# Special remark plugins.
_REMARK_MATH = Var(_js_expr="remarkMath")
_REMARK_GFM = Var(_js_expr="remarkGfm")
_REMARK_UNWRAP_IMAGES = Var(_js_expr="remarkUnwrapImages")
_REMARK_PLUGINS = LiteralVar.create([_REMARK_MATH, _REMARK_GFM, _REMARK_UNWRAP_IMAGES])

# Special rehype plugins.
_REHYPE_KATEX = Var(_js_expr="rehypeKatex")
_REHYPE_RAW = Var(_js_expr="rehypeRaw")
_REHYPE_PLUGINS = LiteralVar.create([_REHYPE_KATEX, _REHYPE_RAW])

# These tags do NOT get props passed to them
NO_PROPS_TAGS = ("ul", "ol", "li")


# Component Mapping
@lru_cache
def get_base_component_map() -> dict[str, Callable]:
    """Get the base component map.

    Returns:
        The base component map.
    """
    from reflex.components.datadisplay.code import CodeBlock
    from reflex.components.radix.themes.typography.code import Code

    return {
        "h1": lambda value: Heading.create(value, as_="h1", size="6", margin_y="0.5em"),
        "h2": lambda value: Heading.create(value, as_="h2", size="5", margin_y="0.5em"),
        "h3": lambda value: Heading.create(value, as_="h3", size="4", margin_y="0.5em"),
        "h4": lambda value: Heading.create(value, as_="h4", size="3", margin_y="0.5em"),
        "h5": lambda value: Heading.create(value, as_="h5", size="2", margin_y="0.5em"),
        "h6": lambda value: Heading.create(value, as_="h6", size="1", margin_y="0.5em"),
        "p": lambda value: Text.create(value, margin_y="1em"),
        "ul": lambda value: UnorderedList.create(value, margin_y="1em"),  # type: ignore
        "ol": lambda value: OrderedList.create(value, margin_y="1em"),  # type: ignore
        "li": lambda value: ListItem.create(value, margin_y="0.5em"),
        "a": lambda value: Link.create(value),
        "code": lambda value: Code.create(value),
        "codeblock": lambda value, **props: CodeBlock.create(
            value, margin_y="1em", wrap_long_lines=True, **props
        ),
    }


class Markdown(Component):
    """A markdown component."""

    library = "react-markdown@8.0.7"

    tag = "ReactMarkdown"

    is_default = True

    # The component map from a tag to a lambda that creates a component.
    component_map: Dict[str, Any] = {}

    # The hash of the component map, generated at create() time.
    component_map_hash: str = ""

    @classmethod
    def create(cls, *children, **props) -> Component:
        """Create a markdown component.

        Args:
            *children: The children of the component.
            **props: The properties of the component.

        Returns:
            The markdown component.
        """
        assert (
            len(children) == 1 and types._isinstance(children[0], Union[str, Var])
        ), "Markdown component must have exactly one child containing the markdown source."

        # Update the base component map with the custom component map.
        component_map = {**get_base_component_map(), **props.pop("component_map", {})}

        # Get the markdown source.
        src = children[0]

        # Dedent the source.
        if isinstance(src, str):
            src = textwrap.dedent(src)

        # Create the component.
        return super().create(
            src,
            component_map=component_map,
            component_map_hash=cls._component_map_hash(component_map),
            **props,
        )

    def _get_all_custom_components(
        self, seen: set[str] | None = None
    ) -> set[CustomComponent]:
        """Get all the custom components used by the component.

        Args:
            seen: The tags of the components that have already been seen.

        Returns:
            The set of custom components.
        """
        custom_components = super()._get_all_custom_components(seen=seen)

        # Get the custom components for each tag.
        for component in self.component_map.values():
            custom_components |= component(_MOCK_ARG)._get_all_custom_components(
                seen=seen
            )

        return custom_components

    def add_imports(self) -> ImportDict | list[ImportDict]:
        """Add imports for the markdown component.

        Returns:
            The imports for the markdown component.
        """
        from reflex.components.datadisplay.code import CodeBlock
        from reflex.components.radix.themes.typography.code import Code

        return [
            {
                "": "katex/dist/katex.min.css",
                "remark-math@5.1.1": ImportVar(
                    tag=_REMARK_MATH._js_expr, is_default=True
                ),
                "remark-gfm@3.0.1": ImportVar(
                    tag=_REMARK_GFM._js_expr, is_default=True
                ),
                "remark-unwrap-images@4.0.0": ImportVar(
                    tag=_REMARK_UNWRAP_IMAGES._js_expr, is_default=True
                ),
                "rehype-katex@6.0.3": ImportVar(
                    tag=_REHYPE_KATEX._js_expr, is_default=True
                ),
                "rehype-raw@6.1.1": ImportVar(
                    tag=_REHYPE_RAW._js_expr, is_default=True
                ),
            },
            *[
                component(_MOCK_ARG)._get_all_imports()  # type: ignore
                for component in self.component_map.values()
            ],
            CodeBlock.create(theme="light")._get_imports(),  # type: ignore,
            Code.create()._get_imports(),  # type: ignore,
        ]

    def get_component(self, tag: str, **props) -> Component:
        """Get the component for a tag and props.

        Args:
            tag: The tag of the component.
            **props: The props of the component.

        Returns:
            The component.

        Raises:
            ValueError: If the tag is invalid.
        """
        # Check the tag is valid.
        if tag not in self.component_map:
            raise ValueError(f"No markdown component found for tag: {tag}.")

        special_props = [_PROPS_IN_TAG]
        children = [_CHILDREN]

        # For certain tags, the props from the markdown renderer are not actually valid for the component.
        if tag in NO_PROPS_TAGS:
            special_props = []

        # If the children are set as a prop, don't pass them as children.
        children_prop = props.pop("children", None)
        if children_prop is not None:
<<<<<<< HEAD
            special_props.add(Var(_js_expr=f"children={{{str(children_prop)}}}"))
=======
            special_props.append(
                ImmutableVar.create_safe(f"children={{{str(children_prop)}}}")
            )
>>>>>>> 8f937f04
            children = []
        # Get the component.
        component = self.component_map[tag](*children, **props).set(
            special_props=special_props
        )
        return component

    def format_component(self, tag: str, **props) -> str:
        """Format a component for rendering in the component map.

        Args:
            tag: The tag of the component.
            **props: Extra props to pass to the component function.

        Returns:
            The formatted component.
        """
        return str(self.get_component(tag, **props)).replace("\n", "")

    def format_component_map(self) -> dict[str, Var]:
        """Format the component map for rendering.

        Returns:
            The formatted component map.
        """
        components = {
            tag: Var(
                _js_expr=f"(({{node, {_CHILDREN._js_expr}, {_PROPS._js_expr}}}) => ({self.format_component(tag)}))"
            )
            for tag in self.component_map
        }

        # Separate out inline code and code blocks.
        components["code"] = Var(
            _js_expr=f"""(({{node, inline, className, {_CHILDREN._js_expr}, {_PROPS._js_expr}}}) => {{
    const match = (className || '').match(/language-(?<lang>.*)/);
    const language = match ? match[1] : '';
    if (language) {{
    (async () => {{
      try {{
        const module = await import(`react-syntax-highlighter/dist/cjs/languages/prism/${{language}}`);
        SyntaxHighlighter.registerLanguage(language, module.default);
      }} catch (error) {{
        console.error(`Error importing language module for ${{language}}:`, error);
      }}
    }})();
  }}
    return inline ? (
        {self.format_component("code")}
    ) : (
        {self.format_component("codeblock", language=Var(_js_expr="language", _var_type=str))}
    );
      }})""".replace("\n", " ")
        )

        return components

    @staticmethod
    def _component_map_hash(component_map) -> str:
        inp = str(
            {tag: component(_MOCK_ARG) for tag, component in component_map.items()}
        ).encode()
        return md5(inp).hexdigest()

    def _get_component_map_name(self) -> str:
        return f"ComponentMap_{self.component_map_hash}"

    def _get_custom_code(self) -> str | None:
        hooks = set()
        for _component in self.component_map.values():
            comp = _component(_MOCK_ARG)
            hooks.update(comp._get_all_hooks_internal())
            hooks.update(comp._get_all_hooks())
        formatted_hooks = "\n".join(hooks)
        return f"""
        function {self._get_component_map_name()} () {{
            {formatted_hooks}
            return (
                {str(LiteralVar.create(self.format_component_map()))}
            )
        }}
        """

    def _render(self) -> Tag:
        tag = (
            super()
            ._render()
            .add_props(
                remark_plugins=_REMARK_PLUGINS,
                rehype_plugins=_REHYPE_PLUGINS,
                components=Var(_js_expr=f"{self._get_component_map_name()}()"),
            )
            .remove_props("componentMap", "componentMapHash")
        )
        return tag<|MERGE_RESOLUTION|>--- conflicted
+++ resolved
@@ -204,13 +204,7 @@
         # If the children are set as a prop, don't pass them as children.
         children_prop = props.pop("children", None)
         if children_prop is not None:
-<<<<<<< HEAD
-            special_props.add(Var(_js_expr=f"children={{{str(children_prop)}}}"))
-=======
-            special_props.append(
-                ImmutableVar.create_safe(f"children={{{str(children_prop)}}}")
-            )
->>>>>>> 8f937f04
+            special_props.append(Var(_js_expr=f"children={{{str(children_prop)}}}"))
             children = []
         # Get the component.
         component = self.component_map[tag](*children, **props).set(
