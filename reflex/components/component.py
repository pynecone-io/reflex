--- conflicted
+++ resolved
@@ -4,9 +4,8 @@
 
 import copy
 import typing
-<<<<<<< HEAD
 from abc import ABC, abstractmethod
-from functools import wraps
+from functools import lru_cache, wraps
 from hashlib import md5
 from typing import (
     Any,
@@ -20,11 +19,6 @@
     Type,
     Union,
 )
-=======
-from abc import ABC
-from functools import lru_cache, wraps
-from typing import Any, Callable, Dict, Iterator, List, Optional, Set, Type, Union
->>>>>>> 1d787883
 
 from reflex.base import Base
 from reflex.compiler.templates import STATEFUL_COMPONENT
@@ -1526,9 +1520,9 @@
         """
         if self.rendered_as_shared:
             return {
-                f"/{Dirs.UTILS}/{PageNames.STATEFUL_COMPONENTS}": {
+                f"/{Dirs.UTILS}/{PageNames.STATEFUL_COMPONENTS}": [
                     ImportVar(tag=self.tag)
-                }
+                ]
             }
         return self.component.get_imports()
 
