"""Base component definitions."""

from __future__ import annotations

import copy
import typing
from abc import ABC, abstractmethod
from functools import wraps
<<<<<<< HEAD
from hashlib import md5
from typing import (
    Any,
    Callable,
    ClassVar,
    Dict,
    Iterator,
    List,
    Optional,
    Set,
    Type,
    Union,
)
=======
from typing import Any, Callable, Dict, Iterator, List, Optional, Set, Type, Union
>>>>>>> 1ef7dee4

from reflex.base import Base
from reflex.compiler.templates import STATEFUL_COMPONENT
from reflex.components.tags import Tag
<<<<<<< HEAD
from reflex.constants import Dirs, EventTriggers, Hooks, Imports, PageNames
=======
from reflex.constants import Dirs, EventTriggers, Hooks, Imports
>>>>>>> 1ef7dee4
from reflex.event import (
    EventChain,
    EventHandler,
    EventSpec,
    call_event_fn,
    call_event_handler,
    get_handler_args,
)
from reflex.style import Style
from reflex.utils import console, format, imports, types
from reflex.utils.imports import ImportVar
from reflex.utils.serializers import serializer
<<<<<<< HEAD
from reflex.vars import BaseVar, Var, VarData
=======
from reflex.vars import BaseVar, Var

>>>>>>> 1ef7dee4


class BaseComponent(Base, ABC):
    """The base class for all Reflex components.

    This is something that can be rendered as a Component via the Reflex compiler.
    """

    # The children nested within the component.
    children: List[BaseComponent] = []

    # The library that the component is based on.
    library: Optional[str] = None

    # List here the non-react dependency needed by `library`
    lib_dependencies: List[str] = []

    # The tag to use when rendering the component.
    tag: Optional[str] = None

    @abstractmethod
    def render(self) -> dict:
        """Render the component.

        Returns:
            The dictionary for template of component.
        """

    @abstractmethod
    def get_hooks(self) -> set[str]:
        """Get the React hooks for this component.

        Returns:
            The code that should appear just before returning the rendered component.
        """

    @abstractmethod
    def get_imports(self) -> imports.ImportDict:
        """Get all the libraries and fields that are used by the component.

        Returns:
            The import dict with the required imports.
        """

    @abstractmethod
    def get_dynamic_imports(self) -> set[str]:
        """Get dynamic imports for the component.

        Returns:
            The dynamic imports.
        """

    @abstractmethod
    def get_custom_code(self) -> set[str]:
        """Get custom code for the component.

        Returns:
            The custom code.
        """

    @abstractmethod
    def get_refs(self) -> set[str]:
        """Get the refs for the children of the component.

        Returns:
            The refs for the children.
        """


# Map from component to styling.
ComponentStyle = Dict[Union[str, Type[BaseComponent]], Any]
ComponentChild = Union[types.PrimitiveType, Var, BaseComponent]


class Component(BaseComponent, ABC):
    """A component with style, event trigger and other props."""

    # The style of the component.
    style: Style = Style()

    # A mapping from event triggers to event chains.
    event_triggers: Dict[str, Union[EventChain, Var]] = {}

    # The alias for the tag.
    alias: Optional[str] = None

    # Whether the import is default or named.
    is_default: Optional[bool] = False

    # A unique key for the component.
    key: Any = None

    # The id for the component.
    id: Any = None

    # The class name for the component.
    class_name: Any = None

    # Special component props.
    special_props: Set[Var] = set()

    # Whether the component should take the focus once the page is loaded
    autofocus: bool = False

    # components that cannot be children
    _invalid_children: List[str] = []

    # only components that are allowed as children
    _valid_children: List[str] = []

    # custom attribute
    custom_attrs: Dict[str, Var | str] = {}

    @classmethod
    def __init_subclass__(cls, **kwargs):
        """Set default properties.

        Args:
            **kwargs: The kwargs to pass to the superclass.
        """
        super().__init_subclass__(**kwargs)

        # Get all the props for the component.
        props = cls.get_props()

        # Convert fields to props, setting default values.
        for field in cls.get_fields().values():
            # If the field is not a component prop, skip it.
            if field.name not in props:
                continue

            # Set default values for any props.
            if types._issubclass(field.type_, Var):
                field.required = False
                field.default = Var.create(field.default)

    def __init__(self, *args, **kwargs):
        """Initialize the component.

        Args:
            *args: Args to initialize the component.
            **kwargs: Kwargs to initialize the component.

        Raises:
            TypeError: If an invalid prop is passed.
            ValueError: If a prop value is invalid.
        """
        # Set the id and children initially.
        children = kwargs.get("children", [])
        initial_kwargs = {
            "id": kwargs.get("id"),
            "children": children,
            **{
                prop: Var.create(kwargs[prop])
                for prop in self.get_initial_props()
                if prop in kwargs
            },
        }
        super().__init__(**initial_kwargs)

        self._validate_component_children(children)

        # Get the component fields, triggers, and props.
        fields = self.get_fields()
        triggers = self.get_event_triggers().keys()
        props = self.get_props()

        # Add any events triggers.
        if "event_triggers" not in kwargs:
            kwargs["event_triggers"] = {}
        kwargs["event_triggers"] = kwargs["event_triggers"].copy()

        # Iterate through the kwargs and set the props.
        for key, value in kwargs.items():
            if key in triggers:
                # Event triggers are bound to event chains.
                field_type = EventChain
            elif key in props:
                # Set the field type.
                field_type = fields[key].type_

            else:
                continue

            # Check whether the key is a component prop.
            if types._issubclass(field_type, Var):
                try:
                    # Try to create a var from the value.
                    kwargs[key] = Var.create(value)

                    # Check that the var type is not None.
                    if kwargs[key] is None:
                        raise TypeError

                    expected_type = fields[key].outer_type_.__args__[0]

                    if (
                        types.is_literal(expected_type)
                        and value not in expected_type.__args__
                    ):
                        allowed_values = expected_type.__args__
                        if value not in allowed_values:
                            raise ValueError(
                                f"prop value for {key} of the `{type(self).__name__}` component should be one of the following: {','.join(allowed_values)}. Got '{value}' instead"
                            )

                    # Get the passed type and the var type.
                    passed_type = kwargs[key]._var_type
                    expected_type = (
                        type(expected_type.__args__[0])
                        if types.is_literal(expected_type)
                        else expected_type
                    )
                except TypeError:
                    # If it is not a valid var, check the base types.
                    passed_type = type(value)
                    expected_type = fields[key].outer_type_
                if not types._issubclass(passed_type, expected_type):
                    raise TypeError(
                        f"Invalid var passed for prop {key}, expected type {expected_type}, got value {value} of type {passed_type}."
                    )

            # Check if the key is an event trigger.
            if key in triggers:
                # Temporarily disable full control for event triggers.
                kwargs["event_triggers"][key] = self._create_event_chain(key, value)

        # Remove any keys that were added as events.
        for key in kwargs["event_triggers"]:
            del kwargs[key]

        # Add style props to the component.
        style = kwargs.get("style", {})
        if isinstance(style, List):
            # Merge styles, the later ones overriding keys in the earlier ones.
            style = {k: v for style_dict in style for k, v in style_dict.items()}

        kwargs["style"] = Style(
            {
                **style,
                **{attr: value for attr, value in kwargs.items() if attr not in fields},
            }
        )
        if "custom_attrs" not in kwargs:
            kwargs["custom_attrs"] = {}

        # Convert class_name to str if it's list
        class_name = kwargs.get("class_name", "")
        if isinstance(class_name, (List, tuple)):
            kwargs["class_name"] = " ".join(class_name)

        # Construct the component.
        super().__init__(*args, **kwargs)

    def _create_event_chain(
        self,
        event_trigger: str,
        value: Union[
            Var, EventHandler, EventSpec, List[Union[EventHandler, EventSpec]], Callable
        ],
    ) -> Union[EventChain, Var]:
        """Create an event chain from a variety of input types.

        Args:
            event_trigger: The event trigger to bind the chain to.
            value: The value to create the event chain from.

        Returns:
            The event chain.

        Raises:
            ValueError: If the value is not a valid event chain.
        """
        # Check if the trigger is a controlled event.
        triggers = self.get_event_triggers()

        # If it's an event chain var, return it.
        if isinstance(value, Var):
            if value._var_type is not EventChain:
                raise ValueError(f"Invalid event chain: {value}")
            return value
        elif isinstance(value, EventChain):
            # Trust that the caller knows what they're doing passing an EventChain directly
            return value

        arg_spec = triggers.get(event_trigger, lambda: [])

        wrapped = False
        # If the input is a single event handler, wrap it in a list.
        if isinstance(value, (EventHandler, EventSpec)):
            wrapped = True
            value = [value]

        # If the input is a list of event handlers, create an event chain.
        if isinstance(value, List):
            if not wrapped:
                console.deprecate(
                    feature_name="EventChain",
                    reason="to avoid confusion, only use yield API",
                    deprecation_version="0.2.8",
                    removal_version="0.3.0",
                )
            events: list[EventSpec] = []
            for v in value:
                if isinstance(v, EventHandler):
                    # Call the event handler to get the event.
                    try:
                        event = call_event_handler(v, arg_spec)  # type: ignore
                    except ValueError as err:
                        raise ValueError(
                            f" {err} defined in the `{type(self).__name__}` component"
                        ) from err

                    # Add the event to the chain.
                    events.append(event)
                elif isinstance(v, EventSpec):
                    # Add the event to the chain.
                    events.append(v)
                elif isinstance(v, Callable):
                    # Call the lambda to get the event chain.
                    events.extend(call_event_fn(v, arg_spec))  # type: ignore
                else:
                    raise ValueError(f"Invalid event: {v}")

        # If the input is a callable, create an event chain.
        elif isinstance(value, Callable):
            events = call_event_fn(value, arg_spec)  # type: ignore

        # Otherwise, raise an error.
        else:
            raise ValueError(f"Invalid event chain: {value}")

        # Add args to the event specs if necessary.
        events = [e.with_args(get_handler_args(e)) for e in events]

        # Collect event_actions from each spec
        event_actions = {}
        for e in events:
            event_actions.update(e.event_actions)

        # Return the event chain.
        if isinstance(arg_spec, Var):
            return EventChain(
                events=events,
                args_spec=None,
                event_actions=event_actions,
            )
        else:
            return EventChain(
                events=events,
                args_spec=arg_spec,  # type: ignore
                event_actions=event_actions,
            )

    def get_event_triggers(self) -> Dict[str, Any]:
        """Get the event triggers for the component.

        Returns:
            The event triggers.
        """
        return {
            EventTriggers.ON_FOCUS: lambda: [],
            EventTriggers.ON_BLUR: lambda: [],
            EventTriggers.ON_CLICK: lambda: [],
            EventTriggers.ON_CONTEXT_MENU: lambda: [],
            EventTriggers.ON_DOUBLE_CLICK: lambda: [],
            EventTriggers.ON_MOUSE_DOWN: lambda: [],
            EventTriggers.ON_MOUSE_ENTER: lambda: [],
            EventTriggers.ON_MOUSE_LEAVE: lambda: [],
            EventTriggers.ON_MOUSE_MOVE: lambda: [],
            EventTriggers.ON_MOUSE_OUT: lambda: [],
            EventTriggers.ON_MOUSE_OVER: lambda: [],
            EventTriggers.ON_MOUSE_UP: lambda: [],
            EventTriggers.ON_SCROLL: lambda: [],
            EventTriggers.ON_MOUNT: lambda: [],
            EventTriggers.ON_UNMOUNT: lambda: [],
        }

    def __repr__(self) -> str:
        """Represent the component in React.

        Returns:
            The code to render the component.
        """
        return format.json_dumps(self.render())

    def __str__(self) -> str:
        """Represent the component in React.

        Returns:
            The code to render the component.
        """
        from reflex.compiler.compiler import _compile_component

        return _compile_component(self)

    def _render(self, props: dict[str, Any] | None = None) -> Tag:
        """Define how to render the component in React.

        Args:
            props: The props to render (if None, then use get_props).

        Returns:
            The tag to render.
        """
        # Create the base tag.
        tag = Tag(
            name=self.tag if not self.alias else self.alias,
            special_props=self.special_props,
        )

        if props is None:
            # Add component props to the tag.
            props = {
                attr[:-1] if attr.endswith("_") else attr: getattr(self, attr)
                for attr in self.get_props()
            }

            # Add ref to element if `id` is not None.
            ref = self.get_ref()
            if ref is not None:
                props["ref"] = Var.create(ref, _var_is_local=False)
<<<<<<< HEAD
=======
        else:
            props = props.copy()
>>>>>>> 1ef7dee4

        props.update(
            **{
                trigger: handler
                for trigger, handler in self.event_triggers.items()
                if trigger not in {EventTriggers.ON_MOUNT, EventTriggers.ON_UNMOUNT}
            },
            key=self.key,
            id=self.id,
            class_name=self.class_name,
        )
        props.update(self._get_style())
        props.update(self.custom_attrs)

        return tag.add_props(**props)

    @classmethod
    def get_props(cls) -> Set[str]:
        """Get the unique fields for the component.

        Returns:
            The unique fields.
        """
        return set(cls.get_fields()) - set(Component.get_fields())

    @classmethod
    def get_initial_props(cls) -> Set[str]:
        """Get the initial props to set for the component.

        Returns:
            The initial props to set.
        """
        return set()

    @classmethod
    def get_component_props(cls) -> set[str]:
        """Get the props that expected a component as value.

        Returns:
            The components props.
        """
        return {
            name
            for name, field in cls.get_fields().items()
            if name in cls.get_props()
            and types._issubclass(field.outer_type_, Component)
        }

    @classmethod
    def create(cls, *children, **props) -> Component:
        """Create the component.

        Args:
            *children: The children of the component.
            **props: The props of the component.

        Returns:
            The component.

        Raises:
            TypeError: If an invalid child is passed.
        """
        # Import here to avoid circular imports.
        from reflex.components.base.bare import Bare

        # Validate all the children.
        for child in children:
            # Make sure the child is a valid type.
            if not types._isinstance(child, ComponentChild):
                raise TypeError(
                    "Children of Reflex components must be other components, "
                    "state vars, or primitive Python types. "
                    f"Got child {child} of type {type(child)}.",
                )

        children = [
            child
            if isinstance(child, Component)
            else Bare.create(contents=Var.create(child, _var_is_string=True))
            for child in children
        ]

        return cls(children=children, **props)

    def _add_style(self, style: dict):
        """Add additional style to the component.

        Args:
            style: A style dict to apply.
        """
        self.style.update(style)

    def add_style(self, style: ComponentStyle) -> Component:
        """Add additional style to the component and its children.

        Args:
            style: A dict from component to styling.

        Returns:
            The component with the additional style.
        """
        if type(self) in style:
            # Extract the style for this component.
            component_style = Style(style[type(self)])

            # Only add style props that are not overridden.
            component_style = {
                k: v for k, v in component_style.items() if k not in self.style
            }

            # Add the style to the component.
            self._add_style(component_style)

        # Recursively add style to the children.
        for child in self.children:
            if not isinstance(child, Component):
                continue
            child.add_style(style)
        return self

    def _get_style(self) -> dict:
        """Get the style for the component.

        Returns:
            The dictionary of the component style as value and the style notation as key.
        """
        return {"sx": self.style}

    def render(self) -> Dict:
        """Render the component.

        Returns:
            The dictionary for template of component.
        """
        tag = self._render()
        rendered_dict = dict(
            tag.set(
                children=[child.render() for child in self.children],
                contents=str(tag.contents),
                props=tag.format_props(),
            ),
            autofocus=self.autofocus,
        )
        return rendered_dict

    def _validate_component_children(self, children: List[Component]):
        """Validate the children components.

        Args:
            children: The children of the component.

        """
        if not self._invalid_children and not self._valid_children:
            return

        comp_name = type(self).__name__

        def validate_invalid_child(child_name):
            if child_name in self._invalid_children:
                raise ValueError(
                    f"The component `{comp_name}` cannot have `{child_name}` as a child component"
                )

        def validate_valid_child(child_name):
            if child_name not in self._valid_children:
                valid_child_list = ", ".join(
                    [f"`{v_child}`" for v_child in self._valid_children]
                )
                raise ValueError(
                    f"The component `{comp_name}` only allows the components: {valid_child_list} as children. Got `{child_name}` instead."
                )

        for child in children:
            name = type(child).__name__

            if self._invalid_children:
                validate_invalid_child(name)

            if self._valid_children:
                validate_valid_child(name)

    @staticmethod
    def _get_vars_from_event_triggers(
        event_triggers: dict[str, EventChain | Var],
    ) -> Iterator[tuple[str, list[Var]]]:
        """Get the Vars associated with each event trigger.

        Args:
            event_triggers: The event triggers from the component instance.

        Yields:
            tuple of (event_name, event_vars)
        """
        for event_trigger, event in event_triggers.items():
            if isinstance(event, Var):
                yield event_trigger, [event]
            elif isinstance(event, EventChain):
                event_args = []
                for spec in event.events:
                    for args in spec.args:
                        event_args.extend(args)
                yield event_trigger, event_args

    def _get_vars(self) -> Iterator[Var]:
        """Walk all Vars used in this component.

        Yields:
            Each var referenced by the component (props, styles, event handlers).
        """
        from reflex.components.base.bare import Bare

        if isinstance(self, Bare):
            if isinstance(self.contents, Var):
                yield self.contents
        else:
            for _, event_vars in self._get_vars_from_event_triggers(
                self.event_triggers
            ):
                yield from event_vars

            for prop in self.get_props():
                prop_var = getattr(self, prop)
                if isinstance(prop_var, Var):
                    yield prop_var

        if self.style:
            yield BaseVar(
                _var_name="style",
                _var_type=str,
                _var_data=self.style._var_data,
            )

<<<<<<< HEAD
=======
        yield from self.special_props

        for comp_prop in (
            self.class_name,
            self.id,
            self.key,
            self.autofocus,
            *self.custom_attrs.values(),
        ):
            if isinstance(comp_prop, Var):
                yield comp_prop
            elif isinstance(comp_prop, str):
                # catch f-strings containing Vars
                var = Var.create_safe(comp_prop)
                if var._var_data is not None:
                    yield var

>>>>>>> 1ef7dee4
    def _get_custom_code(self) -> str | None:
        """Get custom code for the component.

        Returns:
            The custom code.
        """
        return None

    def get_custom_code(self) -> Set[str]:
        """Get custom code for the component and its children.

        Returns:
            The custom code.
        """
        # Store the code in a set to avoid duplicates.
        code = set()

        # Add the custom code for this component.
        custom_code = self._get_custom_code()
        if custom_code is not None:
            code.add(custom_code)

        # Add the custom code for the children.
        for child in self.children:
            code |= child.get_custom_code()

        # Return the code.
        return code

    def _get_dynamic_imports(self) -> str | None:
        """Get dynamic import for the component.

        Returns:
            The dynamic import.
        """
        return None

    def get_dynamic_imports(self) -> Set[str]:
        """Get dynamic imports for the component and its children.

        Returns:
            The dynamic imports.
        """
        # Store the import in a set to avoid duplicates.
        dynamic_imports = set()

        # Get dynamic import for this component.
        dynamic_import = self._get_dynamic_imports()
        if dynamic_import:
            dynamic_imports.add(dynamic_import)

        # Get the dynamic imports from children
        for child in self.children:
            dynamic_imports |= child.get_dynamic_imports()

        # Return the dynamic imports
        return dynamic_imports

    def _get_props_imports(self) -> imports.ImportDict:
        """Get the imports needed for components props.

        Returns:
            The  imports for the components props of the component.
        """
        return imports.merge_imports(
            *[
                getattr(self, prop).get_imports()
                for prop in self.get_component_props()
                if getattr(self, prop) is not None
            ]
        )

    def _get_dependencies_imports(self) -> imports.ImportDict:
        """Get the imports from lib_dependencies for installing.

        Returns:
            The dependencies imports of the component.
        """
        return imports.merge_imports(
            {dep: {ImportVar(tag=None, render=False)} for dep in self.lib_dependencies}
        )

    def _get_hooks_imports(self) -> imports.ImportDict:
        """Get the imports required by certain hooks.

        Returns:
            The imports required for all selected hooks.
        """
        _imports = {}
        if self._get_ref_hook():
            _imports.setdefault("react", set()).add(ImportVar(tag="useRef"))
            _imports.setdefault(f"/{Dirs.STATE_PATH}", set()).add(ImportVar(tag="refs"))
        if self._get_mount_lifecycle_hook():
            _imports.setdefault("react", set()).add(ImportVar(tag="useEffect"))
        if self._get_special_hooks():
            _imports.setdefault("react", set()).update(
                {
                    ImportVar(tag="useRef"),
                    ImportVar(tag="useEffect"),
                },
            )
        return _imports

    def _get_imports(self) -> imports.ImportDict:
        """Get all the libraries and fields that are used by the component.

        Returns:
            The imports needed by the component.
        """
        _imports = {}
        if self.library is not None and self.tag is not None:
            _imports[self.library] = {self.import_var}
        event_imports = Imports.EVENTS if self.event_triggers else {}
        # determine imports from Vars
        var_imports = [
            var._var_data.imports for var in self._get_vars() if var._var_data
        ]
        return imports.merge_imports(
            self._get_props_imports(),
            self._get_dependencies_imports(),
            self._get_hooks_imports(),
            _imports,
            event_imports,
            *var_imports,
        )

    def get_imports(self) -> imports.ImportDict:
        """Get all the libraries and fields that are used by the component and its children.

        Returns:
            The import dict with the required imports.
        """
        return imports.merge_imports(
            self._get_imports(), *[child.get_imports() for child in self.children]
        )

    def _get_mount_lifecycle_hook(self) -> str | None:
        """Generate the component lifecycle hook.

        Returns:
            The useEffect hook for managing `on_mount` and `on_unmount` events.
        """
        # pop on_mount and on_unmount from event_triggers since these are handled by
        # hooks, not as actually props in the component
        on_mount = self.event_triggers.get(EventTriggers.ON_MOUNT, None)
        on_unmount = self.event_triggers.get(EventTriggers.ON_UNMOUNT, None)
        if on_mount is not None:
            on_mount = format.format_event_chain(on_mount)
        if on_unmount is not None:
            on_unmount = format.format_event_chain(on_unmount)
        if on_mount is not None or on_unmount is not None:
            return f"""
                useEffect(() => {{
                    {on_mount or ""}
                    return () => {{
                        {on_unmount or ""}
                    }}
                }}, []);"""

    def _get_ref_hook(self) -> str | None:
        """Generate the ref hook for the component.

        Returns:
            The useRef hook for managing refs.
        """
        ref = self.get_ref()
        if ref is not None:
            return f"const {ref} = useRef(null); {str(Var.create_safe(ref).as_ref())} = {ref};"

    def _get_vars_hooks(self) -> set[str]:
        """Get the hooks required by vars referenced in this component.

        Returns:
            The hooks for the vars.
        """
        vars_hooks = set()
        for var in self._get_vars():
            if var._var_data:
                vars_hooks.update(var._var_data.hooks)
        return vars_hooks

    def _get_events_hooks(self) -> set[str]:
        """Get the hooks required by events referenced in this component.

        Returns:
            The hooks for the events.
        """
        if self.event_triggers:
            return {Hooks.EVENTS}
        return set()

    def _get_special_hooks(self) -> set[str]:
        """Get the hooks required by special actions referenced in this component.

        Returns:
            The hooks for special actions.
        """
        if self.autofocus:
            return {
                """
                // Set focus to the specified element.
                const focusRef = useRef(null)
                useEffect(() => {
                  if (focusRef.current) {
                    focusRef.current.focus();
                  }
                })""",
            }
        return set()

    def _get_vars_hooks(self) -> set[str]:
        """Get the hooks required by vars referenced in this component.

        Returns:
            The hooks for the vars.
        """
        vars_hooks = set()
        for var in self._get_vars():
            if var._var_data:
                vars_hooks.update(var._var_data.hooks)
        return vars_hooks

    def _get_events_hooks(self) -> set[str]:
        """Get the hooks required by events referenced in this component.

        Returns:
            The hooks for the events.
        """
        if self.event_triggers:
            return {Hooks.EVENTS}
        return set()

    def _get_special_hooks(self) -> set[str]:
        """Get the hooks required by special actions referenced in this component.

        Returns:
            The hooks for special actions.
        """
        if self.autofocus:
            return {
                """
                // Set focus to the specified element.
                const focusRef = useRef(null)
                useEffect(() => {
                  if (focusRef.current) {
                    focusRef.current.focus();
                  }
                })""",
            }
        return set()

    def _get_hooks_internal(self) -> Set[str]:
        """Get the React hooks for this component managed by the framework.

        Downstream components should NOT override this method to avoid breaking
        framework functionality.

        Returns:
            Set of internally managed hooks.
        """
        return (
            set(
                hook
                for hook in [self._get_mount_lifecycle_hook(), self._get_ref_hook()]
                if hook
            )
            .union(self._get_vars_hooks())
            .union(self._get_events_hooks())
            .union(self._get_special_hooks())
        )

    def _get_hooks(self) -> str | None:
        """Get the React hooks for this component.

        Downstream components should override this method to add their own hooks.

        Returns:
            The hooks for just this component.
        """
        return

    def get_hooks(self) -> Set[str]:
        """Get the React hooks for this component and its children.

        Returns:
            The code that should appear just before returning the rendered component.
        """
        # Store the code in a set to avoid duplicates.
        code = self._get_hooks_internal()

        # Add the hook code for this component.
        hooks = self._get_hooks()
        if hooks is not None:
            code.add(hooks)

        # Add the hook code for the children.
        for child in self.children:
            code |= child.get_hooks()

        return code

    def get_ref(self) -> str | None:
        """Get the name of the ref for the component.

        Returns:
            The ref name.
        """
        # do not create a ref if the id is dynamic or unspecified
        if self.id is None or isinstance(self.id, BaseVar):
            return None
        return format.format_ref(self.id)

    def get_refs(self) -> Set[str]:
        """Get the refs for the children of the component.

        Returns:
            The refs for the children.
        """
        refs = set()
        ref = self.get_ref()
        if ref is not None:
            refs.add(ref)
        for child in self.children:
            refs |= child.get_refs()
        return refs

    def get_custom_components(
        self, seen: set[str] | None = None
    ) -> Set[CustomComponent]:
        """Get all the custom components used by the component.

        Args:
            seen: The tags of the components that have already been seen.

        Returns:
            The set of custom components.
        """
        custom_components = set()

        # Store the seen components in a set to avoid infinite recursion.
        if seen is None:
            seen = set()
        for child in self.children:
            if not isinstance(child, Component):
                continue
            custom_components |= child.get_custom_components(seen=seen)
        return custom_components

    @property
    def import_var(self):
        """The tag to import.

        Returns:
            An import var.
        """
        # If the tag is dot-qualified, only import the left-most name.
        tag = self.tag.partition(".")[0] if self.tag else None
        alias = self.alias.partition(".")[0] if self.alias else None
        return ImportVar(tag=tag, is_default=self.is_default, alias=alias)

    def _get_app_wrap_components(self) -> dict[tuple[int, str], Component]:
        """Get the app wrap components for the component.

        Returns:
            The app wrap components.
        """
        return {}

    def get_app_wrap_components(self) -> dict[tuple[int, str], Component]:
        """Get the app wrap components for the component and its children.

        Returns:
            The app wrap components.
        """
        # Store the components in a set to avoid duplicates.
        components = self._get_app_wrap_components()

        for component in tuple(components.values()):
            components.update(component.get_app_wrap_components())

        # Add the app wrap components for the children.
        for child in self.children:
            if not isinstance(child, Component):
                continue
            components.update(child.get_app_wrap_components())

        # Return the components.
        return components


class CustomComponent(Component):
    """A custom user-defined component."""

    # Use the components library.
    library = f"/{Dirs.COMPONENTS_PATH}"

    # The function that creates the component.
    component_fn: Callable[..., Component] = Component.create

    # The props of the component.
    props: Dict[str, Any] = {}

    def __init__(self, *args, **kwargs):
        """Initialize the custom component.

        Args:
            *args: The args to pass to the component.
            **kwargs: The kwargs to pass to the component.
        """
        super().__init__(*args, **kwargs)

        # Unset the style.
        self.style = Style()

        # Set the tag to the name of the function.
        self.tag = format.to_title_case(self.component_fn.__name__)

        # Set the props.
        props = typing.get_type_hints(self.component_fn)
        for key, value in kwargs.items():
            # Skip kwargs that are not props.
            if key not in props:
                continue

            # Get the type based on the annotation.
            type_ = props[key]

            # Handle event chains.
            if types._issubclass(type_, EventChain):
                value = self._create_event_chain(key, value)
                self.props[format.to_camel_case(key)] = value
                continue

            # Convert the type to a Var, then get the type of the var.
            if not types._issubclass(type_, Var):
                type_ = Var[type_]
            type_ = types.get_args(type_)[0]

            # Handle subclasses of Base.
            if types._issubclass(type_, Base):
                try:
                    value = BaseVar(
                        _var_name=value.json(), _var_type=type_, _var_is_local=True
                    )
                except Exception:
                    value = Var.create(value)
            else:
                value = Var.create(value, _var_is_string=type(value) is str)

            # Set the prop.
            self.props[format.to_camel_case(key)] = value

    def __eq__(self, other: Any) -> bool:
        """Check if the component is equal to another.

        Args:
            other: The other component.

        Returns:
            Whether the component is equal to the other.
        """
        return isinstance(other, CustomComponent) and self.tag == other.tag

    def __hash__(self) -> int:
        """Get the hash of the component.

        Returns:
            The hash of the component.
        """
        return hash(self.tag)

    @classmethod
    def get_props(cls) -> Set[str]:
        """Get the props for the component.

        Returns:
            The set of component props.
        """
        return set()

    def get_custom_components(
        self, seen: set[str] | None = None
    ) -> Set[CustomComponent]:
        """Get all the custom components used by the component.

        Args:
            seen: The tags of the components that have already been seen.

        Returns:
            The set of custom components.
        """
        assert self.tag is not None, "The tag must be set."

        # Store the seen components in a set to avoid infinite recursion.
        if seen is None:
            seen = set()
        custom_components = {self} | super().get_custom_components(seen=seen)

        # Avoid adding the same component twice.
        if self.tag not in seen:
            seen.add(self.tag)
            custom_components |= self.get_component().get_custom_components(seen=seen)
        return custom_components

    def _render(self) -> Tag:
        """Define how to render the component in React.

        Returns:
            The tag to render.
        """
        return super()._render(props=self.props)

    def get_prop_vars(self) -> List[BaseVar]:
        """Get the prop vars.

        Returns:
            The prop vars.
        """
        return [
            BaseVar(
                _var_name=name,
                _var_type=prop._var_type
                if types._isinstance(prop, Var)
                else type(prop),
            )
            for name, prop in self.props.items()
        ]

    def get_component(self) -> Component:
        """Render the component.

        Returns:
            The code to render the component.
        """
        return self.component_fn(*self.get_prop_vars())


def custom_component(
    component_fn: Callable[..., Component]
) -> Callable[..., CustomComponent]:
    """Create a custom component from a function.

    Args:
        component_fn: The function that creates the component.

    Returns:
        The decorated function.
    """

    @wraps(component_fn)
    def wrapper(*children, **props) -> CustomComponent:
        # Remove the children from the props.
        props.pop("children", None)
        return CustomComponent(component_fn=component_fn, children=children, **props)

    return wrapper


# Alias memo to custom_component.
memo = custom_component


class NoSSRComponent(Component):
    """A dynamic component that is not rendered on the server."""

    def _get_imports(self) -> imports.ImportDict:
        dynamic_import = {"next/dynamic": {ImportVar(tag="dynamic", is_default=True)}}
        _imports = super()._get_imports()
        if self.library is not None:
            _imports[self.library] = {ImportVar(tag=None, render=False)}
        return imports.merge_imports(
            dynamic_import,
            _imports,
            self._get_dependencies_imports(),
        )

    def _get_dynamic_imports(self) -> str:
        opts_fragment = ", { ssr: false });"

        # extract the correct import name from library name
        if self.library is None:
            raise ValueError("Undefined library for NoSSRComponent")

        import_name_parts = [p for p in self.library.rpartition("@") if p != ""]
        import_name = (
            import_name_parts[0] if import_name_parts[0] != "@" else self.library
        )

        library_import = f"const {self.alias if self.alias else self.tag} = dynamic(() => import('{import_name}')"
        mod_import = (
            # https://nextjs.org/docs/pages/building-your-application/optimizing/lazy-loading#with-named-exports
            f".then((mod) => mod.{self.tag})"
            if not self.is_default
            else ""
        )
        return "".join((library_import, mod_import, opts_fragment))


@serializer
def serialize_component(comp: Component):
    """Serialize a component.

    Args:
        comp: The component to serialize.

    Returns:
        The serialized component.
    """
    return str(comp)


class StatefulComponent(BaseComponent):
    """A component that depends on state and is rendered outside of the page component.

    If a StatefulComponent is used in multiple pages, it will be rendered to a common file and
    imported into each page that uses it.

    A stateful component has a tag name that includes a hash of the code that it renders
    to. This tag name refers to the specific component with the specific props that it
    was created with.
    """

    # A lookup table to caching memoized component instances.
    tag_to_stateful_component: ClassVar[Dict[str, StatefulComponent]] = {}

    # Reference to the original component that was memoized into this component.
    component: Component

    # The rendered (memoized) code that will be emitted.
    code: str

    # How many times this component is referenced in the app.
    references: int = 0

    # Whether the component has already been rendered to a shared file.
    rendered_as_shared: bool = False

    @classmethod
    def create(cls, component: Component) -> StatefulComponent | None:
        """Create a stateful component from a component.

        Args:
            component: The component to memoize.

        Returns:
            The stateful component or None if the component should not be memoized.
        """
        from reflex.components.base.bare import Bare

        if component.tag is None:
            # Only memoize components with a tag.
            return None

        prop_var_data = None

        if not isinstance(component, Bare):
            for prop_var in component._get_vars():
                if prop_var._var_data:
                    prop_var_data = VarData.merge(prop_var_data, prop_var._var_data)

        for child in component.children:
            if not isinstance(child, Component):
                continue
            child = cls._child_var(child)
            if isinstance(child, Var) and child._var_data:
                prop_var_data = VarData.merge(prop_var_data, child._var_data)

        if prop_var_data is not None or component.event_triggers:
            if not component.render():
                return None  # never memoize non-visual components
            tag, code = cls._render_stateful_code(component)
            stateful_component = cls.tag_to_stateful_component.setdefault(
                tag, cls(component=component, tag=tag, code=code)
            )
            stateful_component.references += 1
            return stateful_component
        return None

    @staticmethod
    def _child_var(child: Component) -> Var | Component:
        """Get the Var from a child component.

        This method is used for special cases when the StatefulComponent should actually
        wrap the parent component of the child instead of recursing into the children
        and memoizing them independently.

        Args:
            child: The child component.

        Returns:
            The Var from the child component or the child itself (for regular cases).
        """
        from reflex.components.base.bare import Bare
        from reflex.components.layout.cond import Cond
        from reflex.components.layout.foreach import Foreach

        if isinstance(child, Bare):
            return child.contents
        if isinstance(child, Cond):
            return child.cond
        if isinstance(child, Foreach):
            return child.iterable
        return child

    @classmethod
    def _render_stateful_code(
        cls,
        component: Component,
    ) -> tuple[str, str]:
        """Render the code for a stateful component.

        Args:
            component: The component to render.

        Returns:
            The tag name and the rendered code.
        """
        rendered_code = component.render()
        code_hash = md5(str(rendered_code).encode("utf-8")).hexdigest()
        tag_name = format.format_state_name(f"{component.tag or 'Comp'}_{code_hash}")
        render_component = copy.copy(component)
        memo_trigger_hooks = []
        for event_trigger, (
            memo_trigger,
            memo_trigger_hook,
        ) in cls._get_memoized_event_triggers(component).items():
            memo_trigger_hooks.append(memo_trigger_hook)
            render_component.event_triggers[event_trigger] = memo_trigger
        return tag_name, STATEFUL_COMPONENT.render(
            tag_name=tag_name,
            memo_trigger_hooks=memo_trigger_hooks,
            component=render_component or component,
        )

    @staticmethod
    def _get_hook_deps(hook: str) -> list[str]:
        """Extract var deps from a hook.

        Args:
            hook: The hook line to extract deps from.

        Returns:
            A list of var names created by the hook declaration.
        """
        var_name = hook.partition("=")[0].strip().split(None, 1)[1].strip()
        if var_name.startswith("["):
            # Break up array destructuring
            return [v.strip() for v in var_name.strip("[]").split(",")]
        return [var_name]

    @classmethod
    def _get_memoized_event_triggers(
        cls,
        component: Component,
    ) -> dict[str, tuple[Var, str]]:
        """Memoize event handler functions with useCallback to avoid unnecessary re-renders.

        Args:
            component: The component with events to memoize.

        Returns:
            A dict of event trigger name to a tuple of the memoized event trigger Var and
            the hook code that memoizes the component.
        """
        trigger_memo = {}
        for event_trigger, event_args in component._get_vars_from_event_triggers(
            component.event_triggers
        ):
            if event_trigger in {
                EventTriggers.ON_MOUNT,
                EventTriggers.ON_UNMOUNT,
                EventTriggers.ON_SUBMIT,
            }:
                continue  # do not memoize lifecycle or submit events
            event = component.event_triggers[event_trigger]
            rendered_chain = format.format_prop(event)
            if isinstance(rendered_chain, str):
                rendered_chain = rendered_chain.strip("{}")
            chain_hash = md5(str(rendered_chain).encode("utf-8")).hexdigest()
            memo_name = f"{event_trigger}_{chain_hash}"
            var_deps = ["addEvents", "Event"]
            for arg in event_args:
                if arg._var_data is None:
                    continue
                for hook in arg._var_data.hooks:
                    var_deps.extend(cls._get_hook_deps(hook))
            memo_var_data = VarData.merge(
                *[var._var_data for var in event_args],
                VarData(  # type: ignore
                    imports={"react": {ImportVar(tag="useCallback")}},
                ),
            )
            trigger_memo[event_trigger] = (
                Var.create_safe(memo_name)._replace(
                    _var_type=EventChain, merge_var_data=memo_var_data
                ),
                f"const {memo_name} = useCallback({rendered_chain}, [{', '.join(var_deps)}])",
            )
        return trigger_memo

    def get_hooks(self) -> set[str]:
        """Get the React hooks for this component.

        Returns:
            The code that should appear just before returning the rendered component.
        """
        return set()

    def get_imports(self) -> imports.ImportDict:
        """Get all the libraries and fields that are used by the component.

        Returns:
            The import dict with the required imports.
        """
        if self.rendered_as_shared:
            return {
                f"/{Dirs.UTILS}/{PageNames.STATEFUL_COMPONENTS}": {
                    ImportVar(tag=self.tag)
                }
            }
        return self.component.get_imports()

    def get_dynamic_imports(self) -> set[str]:
        """Get dynamic imports for the component.

        Returns:
            The dynamic imports.
        """
        if self.rendered_as_shared:
            return set()
        return self.component.get_dynamic_imports()

    def get_custom_code(self) -> set[str]:
        """Get custom code for the component.

        Returns:
            The custom code.
        """
        if self.rendered_as_shared:
            return set()
        return self.component.get_custom_code().union({self.code})

    def get_refs(self) -> set[str]:
        """Get the refs for the children of the component.

        Returns:
            The refs for the children.
        """
        if self.rendered_as_shared:
            return set()
        return self.component.get_refs()

    def render(self) -> dict:
        """Define how to render the component in React.

        Returns:
            The tag to render.
        """
        return dict(Tag(name=self.tag))

    @classmethod
    def compile_from(cls, component: BaseComponent) -> BaseComponent:
        """Walk through the component tree and memoize all stateful components.

        Args:
            component: The component to memoize.

        Returns:
            The memoized component tree.
        """
        component.children = [
            cls.compile_from(child) or child for child in component.children
        ]
        if isinstance(component, Component):
            return cls.create(component) or component
        return component<|MERGE_RESOLUTION|>--- conflicted
+++ resolved
@@ -6,7 +6,6 @@
 import typing
 from abc import ABC, abstractmethod
 from functools import wraps
-<<<<<<< HEAD
 from hashlib import md5
 from typing import (
     Any,
@@ -20,18 +19,11 @@
     Type,
     Union,
 )
-=======
-from typing import Any, Callable, Dict, Iterator, List, Optional, Set, Type, Union
->>>>>>> 1ef7dee4
 
 from reflex.base import Base
 from reflex.compiler.templates import STATEFUL_COMPONENT
 from reflex.components.tags import Tag
-<<<<<<< HEAD
 from reflex.constants import Dirs, EventTriggers, Hooks, Imports, PageNames
-=======
-from reflex.constants import Dirs, EventTriggers, Hooks, Imports
->>>>>>> 1ef7dee4
 from reflex.event import (
     EventChain,
     EventHandler,
@@ -44,12 +36,7 @@
 from reflex.utils import console, format, imports, types
 from reflex.utils.imports import ImportVar
 from reflex.utils.serializers import serializer
-<<<<<<< HEAD
 from reflex.vars import BaseVar, Var, VarData
-=======
-from reflex.vars import BaseVar, Var
-
->>>>>>> 1ef7dee4
 
 
 class BaseComponent(Base, ABC):
@@ -472,11 +459,8 @@
             ref = self.get_ref()
             if ref is not None:
                 props["ref"] = Var.create(ref, _var_is_local=False)
-<<<<<<< HEAD
-=======
         else:
             props = props.copy()
->>>>>>> 1ef7dee4
 
         props.update(
             **{
@@ -709,8 +693,6 @@
                 _var_data=self.style._var_data,
             )
 
-<<<<<<< HEAD
-=======
         yield from self.special_props
 
         for comp_prop in (
@@ -728,7 +710,6 @@
                 if var._var_data is not None:
                     yield var
 
->>>>>>> 1ef7dee4
     def _get_custom_code(self) -> str | None:
         """Get custom code for the component.
 
@@ -897,47 +878,6 @@
         ref = self.get_ref()
         if ref is not None:
             return f"const {ref} = useRef(null); {str(Var.create_safe(ref).as_ref())} = {ref};"
-
-    def _get_vars_hooks(self) -> set[str]:
-        """Get the hooks required by vars referenced in this component.
-
-        Returns:
-            The hooks for the vars.
-        """
-        vars_hooks = set()
-        for var in self._get_vars():
-            if var._var_data:
-                vars_hooks.update(var._var_data.hooks)
-        return vars_hooks
-
-    def _get_events_hooks(self) -> set[str]:
-        """Get the hooks required by events referenced in this component.
-
-        Returns:
-            The hooks for the events.
-        """
-        if self.event_triggers:
-            return {Hooks.EVENTS}
-        return set()
-
-    def _get_special_hooks(self) -> set[str]:
-        """Get the hooks required by special actions referenced in this component.
-
-        Returns:
-            The hooks for special actions.
-        """
-        if self.autofocus:
-            return {
-                """
-                // Set focus to the specified element.
-                const focusRef = useRef(null)
-                useEffect(() => {
-                  if (focusRef.current) {
-                    focusRef.current.focus();
-                  }
-                })""",
-            }
-        return set()
 
     def _get_vars_hooks(self) -> set[str]:
         """Get the hooks required by vars referenced in this component.
