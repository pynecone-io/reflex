"""A React tag."""

from __future__ import annotations

import dataclasses
from typing import Any, Dict, List, Optional, Tuple, Union

from reflex.event import EventChain
from reflex.utils import format, types
from reflex.vars.base import LiteralVar, Var


@dataclasses.dataclass()
class Tag:
    """A React tag."""

    # The name of the tag.
    name: str = ""

    # The props of the tag.
    props: Dict[str, Any] = dataclasses.field(default_factory=dict)

    # The inner contents of the tag.
    contents: str = ""

    # Args to pass to the tag.
    args: Optional[Tuple[str, ...]] = None

    # Special props that aren't key value pairs.
<<<<<<< HEAD
    special_props: Set[Var] = set()
=======
    special_props: List[ImmutableVar] = dataclasses.field(default_factory=list)
>>>>>>> 8f937f04

    # The children components.
    children: List[Any] = dataclasses.field(default_factory=list)

    def __post_init__(self):
        """Post initialize the tag."""
        object.__setattr__(
            self,
            "props",
            {name: LiteralVar.create(value) for name, value in self.props.items()},
        )

    def format_props(self) -> List:
        """Format the tag's props.

        Returns:
            The formatted props list.
        """
        return format.format_props(*self.special_props, **self.props)

    def set(self, **kwargs: Any):
        """Set the tag's fields.

        Args:
            kwargs: The fields to set.

        Returns:
            The tag with the fields
        """
        for name, value in kwargs.items():
            setattr(self, name, value)

        return self

    def __iter__(self):
        """Iterate over the tag's fields.

        Yields:
            Tuple[str, Any]: The field name and value.
        """
        for field in dataclasses.fields(self):
            yield field.name, getattr(self, field.name)

    def add_props(self, **kwargs: Optional[Any]) -> Tag:
        """Add props to the tag.

        Args:
            **kwargs: The props to add.

        Returns:
            The tag with the props added.
        """
        self.props.update(
            {
                format.to_camel_case(name, allow_hyphens=True): (
                    prop
                    if types._isinstance(prop, Union[EventChain, dict])
                    else LiteralVar.create(prop)
                )  # rx.color is always a string
                for name, prop in kwargs.items()
                if self.is_valid_prop(prop)
            }
        )
        return self

    def remove_props(self, *args: str) -> Tag:
        """Remove props from the tag.

        Args:
            *args: The props to remove.

        Returns:
            The tag with the props removed.
        """
        for name in args:
            prop_name = format.to_camel_case(name)
            if prop_name in self.props:
                del self.props[prop_name]
        return self

    @staticmethod
    def is_valid_prop(prop: Optional[Var]) -> bool:
        """Check if the prop is valid.

        Args:
            prop: The prop to check.

        Returns:
            Whether the prop is valid.
        """
        return prop is not None and not (isinstance(prop, dict) and len(prop) == 0)<|MERGE_RESOLUTION|>--- conflicted
+++ resolved
@@ -27,11 +27,7 @@
     args: Optional[Tuple[str, ...]] = None
 
     # Special props that aren't key value pairs.
-<<<<<<< HEAD
-    special_props: Set[Var] = set()
-=======
-    special_props: List[ImmutableVar] = dataclasses.field(default_factory=list)
->>>>>>> 8f937f04
+    special_props: List[Var] = dataclasses.field(default_factory=list)
 
     # The children components.
     children: List[Any] = dataclasses.field(default_factory=list)
