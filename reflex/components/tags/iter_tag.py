"""Tag to loop through a list of components."""

from __future__ import annotations

import dataclasses
import inspect
from typing import (
    TYPE_CHECKING,
    Any,
    Callable,
    Iterable,
    Tuple,
    Type,
    Union,
    get_args,
)

from reflex.components.tags.tag import Tag
<<<<<<< HEAD
from reflex.vars.base import Var
=======
from reflex.ivars.base import ImmutableVar
from reflex.ivars.sequence import LiteralArrayVar
from reflex.vars import Var, get_unique_variable_name
>>>>>>> 8f937f04

if TYPE_CHECKING:
    from reflex.components.component import Component


@dataclasses.dataclass()
class IterTag(Tag):
    """An iterator tag."""

    # The var to iterate over.
<<<<<<< HEAD
    iterable: Var[Iterable]
=======
    iterable: Var[List] = dataclasses.field(
        default_factory=lambda: LiteralArrayVar.create([])
    )
>>>>>>> 8f937f04

    # The component render function for each item in the iterable.
    render_fn: Callable = dataclasses.field(default_factory=lambda: lambda x: x)

    # The name of the arg var.
    arg_var_name: str = dataclasses.field(default_factory=get_unique_variable_name)

    # The name of the index var.
    index_var_name: str = dataclasses.field(default_factory=get_unique_variable_name)

    def get_iterable_var_type(self) -> Type:
        """Get the type of the iterable var.

        Returns:
            The type of the iterable var.
        """
        iterable = self.iterable
        try:
            if iterable._var_type.mro()[0] == dict:
                # Arg is a tuple of (key, value).
                return Tuple[get_args(iterable._var_type)]  # type: ignore
            elif iterable._var_type.mro()[0] == tuple:
                # Arg is a union of any possible values in the tuple.
                return Union[get_args(iterable._var_type)]  # type: ignore
            else:
                return get_args(iterable._var_type)[0]
        except Exception:
            return Any

    def get_index_var(self) -> Var:
        """Get the index var for the tag (with curly braces).

        This is used to reference the index var within the tag.

        Returns:
            The index var.
        """
        return Var(
            _js_expr=self.index_var_name,
            _var_type=int,
        ).guess_type()

    def get_arg_var(self) -> Var:
        """Get the arg var for the tag (with curly braces).

        This is used to reference the arg var within the tag.

        Returns:
            The arg var.
        """
        return Var(
            _js_expr=self.arg_var_name,
            _var_type=self.get_iterable_var_type(),
        ).guess_type()

    def get_index_var_arg(self) -> Var:
        """Get the index var for the tag (without curly braces).

        This is used to render the index var in the .map() function.

        Returns:
            The index var.
        """
        return Var(
            _js_expr=self.index_var_name,
            _var_type=int,
        ).guess_type()

    def get_arg_var_arg(self) -> Var:
        """Get the arg var for the tag (without curly braces).

        This is used to render the arg var in the .map() function.

        Returns:
            The arg var.
        """
        return Var(
            _js_expr=self.arg_var_name,
            _var_type=self.get_iterable_var_type(),
        ).guess_type()

    def render_component(self) -> Component:
        """Render the component.

        Returns:
            The rendered component.
        """
        # Import here to avoid circular imports.
        from reflex.components.base.fragment import Fragment
        from reflex.components.core.cond import Cond
        from reflex.components.core.foreach import Foreach

        # Get the render function arguments.
        args = inspect.getfullargspec(self.render_fn).args
        arg = self.get_arg_var()
        index = self.get_index_var()

        if len(args) == 1:
            # If the render function doesn't take the index as an argument.
            component = self.render_fn(arg)
        else:
            # If the render function takes the index as an argument.
            assert len(args) == 2
            component = self.render_fn(arg, index)

        # Nested foreach components or cond must be wrapped in fragments.
        if isinstance(component, (Foreach, Cond)):
            component = Fragment.create(component)

        # Set the component key.
        if component.key is None:
            component.key = index

        return component<|MERGE_RESOLUTION|>--- conflicted
+++ resolved
@@ -16,13 +16,7 @@
 )
 
 from reflex.components.tags.tag import Tag
-<<<<<<< HEAD
-from reflex.vars.base import Var
-=======
-from reflex.ivars.base import ImmutableVar
-from reflex.ivars.sequence import LiteralArrayVar
-from reflex.vars import Var, get_unique_variable_name
->>>>>>> 8f937f04
+from reflex.vars import Var, LiteralArrayVar, get_unique_variable_name
 
 if TYPE_CHECKING:
     from reflex.components.component import Component
@@ -33,13 +27,9 @@
     """An iterator tag."""
 
     # The var to iterate over.
-<<<<<<< HEAD
-    iterable: Var[Iterable]
-=======
-    iterable: Var[List] = dataclasses.field(
+    iterable: Var[Iterable] = dataclasses.field(
         default_factory=lambda: LiteralArrayVar.create([])
     )
->>>>>>> 8f937f04
 
     # The component render function for each item in the iterable.
     render_fn: Callable = dataclasses.field(default_factory=lambda: lambda x: x)
