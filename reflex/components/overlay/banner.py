--- conflicted
+++ resolved
@@ -33,11 +33,7 @@
 
     def _get_imports(self) -> imports.ImportDict:
         return {
-<<<<<<< HEAD
-            "/utils/state.js": {imports.ImportVar(tag="getEventURL")},
-=======
-            "/utils/state.js": [ImportVar(tag="getEventURL")],
->>>>>>> e9437ad9
+            "/utils/state.js": [imports.ImportVar(tag="getEventURL")],
         }
 
     @classmethod
