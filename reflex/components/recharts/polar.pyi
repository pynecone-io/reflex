--- conflicted
+++ resolved
@@ -84,37 +84,14 @@
         class_name: Optional[Any] = None,
         autofocus: Optional[bool] = None,
         custom_attrs: Optional[Dict[str, Union[Var, str]]] = None,
-<<<<<<< HEAD
+        on_animation_end: Optional[EventType[[]]] = None,
+        on_animation_start: Optional[EventType[[]]] = None,
         on_click: Optional[EventType[[]]] = None,
         on_mouse_enter: Optional[EventType[[]]] = None,
         on_mouse_leave: Optional[EventType[[]]] = None,
         on_mouse_move: Optional[EventType[[]]] = None,
         on_mouse_out: Optional[EventType[[]]] = None,
         on_mouse_over: Optional[EventType[[]]] = None,
-=======
-        on_animation_end: Optional[
-            Union[EventHandler, EventSpec, list, Callable, Var]
-        ] = None,
-        on_animation_start: Optional[
-            Union[EventHandler, EventSpec, list, Callable, Var]
-        ] = None,
-        on_click: Optional[Union[EventHandler, EventSpec, list, Callable, Var]] = None,
-        on_mouse_enter: Optional[
-            Union[EventHandler, EventSpec, list, Callable, Var]
-        ] = None,
-        on_mouse_leave: Optional[
-            Union[EventHandler, EventSpec, list, Callable, Var]
-        ] = None,
-        on_mouse_move: Optional[
-            Union[EventHandler, EventSpec, list, Callable, Var]
-        ] = None,
-        on_mouse_out: Optional[
-            Union[EventHandler, EventSpec, list, Callable, Var]
-        ] = None,
-        on_mouse_over: Optional[
-            Union[EventHandler, EventSpec, list, Callable, Var]
-        ] = None,
->>>>>>> 3da1a8d0
         **props,
     ) -> "Pie":
         """Create the component.
