"""Cartesian charts in Recharts."""
from __future__ import annotations

from typing import Any, Dict, List, Union

from reflex.constants import EventTriggers
from reflex.constants.colors import Color
from reflex.vars import Var

from .recharts import (
    LiteralAnimationEasing,
    LiteralAreaType,
    LiteralDirection,
    LiteralIfOverflow,
    LiteralInterval,
    LiteralLayout,
    LiteralLegendType,
    LiteralLineType,
    LiteralOrientationLeftRight,
    LiteralOrientationTopBottom,
    LiteralOrientationTopBottomLeftRight,
    LiteralPolarRadiusType,
    LiteralScale,
    LiteralShape,
    Recharts,
)


class Axis(Recharts):
    """A base class for axes in Recharts."""

    # The key of a group of data which should be unique in an area chart.
    data_key: Var[Union[str, int]]

    # If set true, the axis do not display in the chart.
    hide: Var[bool]

    # The width of axis which is usually calculated internally.
    width: Var[Union[str, int]]

    # The height of axis, which can be setted by user.
    height: Var[Union[str, int]]

    # The orientation of axis 'top' | 'bottom'
    orientation: Var[LiteralOrientationTopBottom]

    # The type of axis 'number' | 'category'
    type_: Var[LiteralPolarRadiusType]

    # Allow the ticks of XAxis to be decimals or not.
    allow_decimals: Var[bool]

    # When domain of the axis is specified and the type of the axis is 'number', if allowDataOverflow is set to be false, the domain will be adjusted when the minimum value of data is smaller than domain[0] or the maximum value of data is greater than domain[1] so that the axis displays all data values. If set to true, graphic elements (line, area, bars) will be clipped to conform to the specified domain.
    allow_data_overflow: Var[bool]

    # Allow the axis has duplicated categorys or not when the type of axis is "category".
    allow_duplicated_category: Var[bool]

    # If set false, no axis line will be drawn. If set a object, the option is the configuration of axis line.
    axis_line: Var[bool]

    # If set true, flips ticks around the axis line, displaying the labels inside the chart instead of outside.
    mirror: Var[bool]

    # Reverse the ticks or not.
    reversed: Var[bool]

    # If 'auto' set, the scale function is decided by the type of chart, and the props type. 'auto' | 'linear' | 'pow' | 'sqrt' | 'log' | 'identity' | 'time' | 'band' | 'point' | 'ordinal' | 'quantile' | 'quantize' | 'utc' | 'sequential' | 'threshold' | Function
    scale: Var[LiteralScale]

    # The unit of data displayed in the axis. This option will be used to represent an index unit in a scatter chart.
    unit: Var[Union[str, int]]

    # The name of data displayed in the axis. This option will be used to represent an index in a scatter chart.
    name: Var[Union[str, int]]

    def get_event_triggers(self) -> dict[str, Union[Var, Any]]:
        """Get the event triggers that pass the component's value to the handler.

        Returns:
            A dict mapping the event trigger to the var that is passed to the handler.
        """
        return {
            EventTriggers.ON_CLICK: lambda: [],
            EventTriggers.ON_MOUSE_UP: lambda: [],
            EventTriggers.ON_MOUSE_DOWN: lambda: [],
            EventTriggers.ON_MOUSE_MOVE: lambda: [],
            EventTriggers.ON_MOUSE_OVER: lambda: [],
            EventTriggers.ON_MOUSE_OUT: lambda: [],
            EventTriggers.ON_MOUSE_ENTER: lambda: [],
            EventTriggers.ON_MOUSE_LEAVE: lambda: [],
        }


class XAxis(Axis):
    """An XAxis component in Recharts."""

    tag = "XAxis"

    alias = "RechartsXAxis"

<<<<<<< HEAD
    # The id of x-axis which is corresponding to the data.
    x_axis_id: Var[Union[str, int]]
=======
    # Ensures that all datapoints within a chart contribute to its domain calculation, even when they are hidden
    include_hidden: Var[bool] = Var.create_safe(False)
>>>>>>> bb44d51f


class YAxis(Axis):
    """A YAxis component in Recharts."""

    tag = "YAxis"

    alias = "RechartsYAxis"

    # The orientation of axis 'left' | 'right'
    orientation: Var[LiteralOrientationLeftRight]

    # The key of data displayed in the axis.
    data_key: Var[Union[str, int]]

    # The id of y-axis which is corresponding to the data.
    y_axis_id: Var[Union[str, int]]


class ZAxis(Recharts):
    """A ZAxis component in Recharts."""

    tag = "ZAxis"

    alias = "RechartszAxis"

    # The key of data displayed in the axis.
    data_key: Var[Union[str, int]]

    # The range of axis.
    range: Var[List[int]]

    # The unit of data displayed in the axis. This option will be used to represent an index unit in a scatter chart.
    unit: Var[Union[str, int]]

    # The name of data displayed in the axis. This option will be used to represent an index in a scatter chart.
    name: Var[Union[str, int]]

    # If 'auto' set, the scale function is decided by the type of chart, and the props type.
    scale: Var[LiteralScale]


class Brush(Recharts):
    """A Brush component in Recharts."""

    tag = "Brush"

    alias = "RechartsBrush"

    # Stroke color
    stroke: Var[Union[str, Color]]

    # The key of data displayed in the axis.
    data_key: Var[Union[str, int]]

    # The x-coordinate of brush.
    x: Var[int]

    # The y-coordinate of brush.
    y: Var[int]

    # The width of brush.
    width: Var[int]

    # The height of brush.
    height: Var[int]

    # The data domain of brush, [min, max].
    data: Var[List[Any]]

    # The width of each traveller.
    traveller_width: Var[int]

    # The data with gap of refreshing chart. If the option is not set, the chart will be refreshed every time
    gap: Var[int]

    # The default start index of brush. If the option is not set, the start index will be 0.
    start_index: Var[int]

    # The default end index of brush. If the option is not set, the end index will be 1.
    end_index: Var[int]

    def get_event_triggers(self) -> dict[str, Union[Var, Any]]:
        """Get the event triggers that pass the component's value to the handler.

        Returns:
            A dict mapping the event trigger to the var that is passed to the handler.
        """
        return {
            EventTriggers.ON_CHANGE: lambda: [],
        }


class Cartesian(Recharts):
    """A base class for cartesian charts in Recharts."""

    # The layout of bar in the chart, usually inherited from parent. 'horizontal' | 'vertical'
    layout: Var[LiteralLayout]

    # The key of a group of data which should be unique in an area chart.
    data_key: Var[Union[str, int]]

    # The id of x-axis which is corresponding to the data.
    x_axis_id: Var[Union[str, int]]

    # The id of y-axis which is corresponding to the data.
    y_axis_id: Var[Union[str, int]]

    # The type of icon in legend. If set to 'none', no legend item will be rendered. 'line' | 'plainline' | 'square' | 'rect'| 'circle' | 'cross' | 'diamond' | 'star' | 'triangle' | 'wye' | 'none'optional
    # legend_type: Var[LiteralLegendType]

    def get_event_triggers(self) -> dict[str, Union[Var, Any]]:
        """Get the event triggers that pass the component's value to the handler.

        Returns:
            A dict mapping the event trigger to the var that is passed to the handler.
        """
        return {
            EventTriggers.ON_CLICK: lambda: [],
            EventTriggers.ON_MOUSE_MOVE: lambda: [],
            EventTriggers.ON_MOUSE_UP: lambda: [],
            EventTriggers.ON_MOUSE_DOWN: lambda: [],
            EventTriggers.ON_MOUSE_OVER: lambda: [],
            EventTriggers.ON_MOUSE_OUT: lambda: [],
            EventTriggers.ON_MOUSE_ENTER: lambda: [],
            EventTriggers.ON_MOUSE_LEAVE: lambda: [],
        }


class Area(Cartesian):
    """An Area component in Recharts."""

    tag = "Area"

    alias = "RechartsArea"

    # The color of the line stroke.
    stroke: Var[Union[str, Color]]

    # The width of the line stroke.
    stroke_width: Var[int]

    # The color of the area fill.
    fill: Var[Union[str, Color]]

    # The interpolation type of area. And customized interpolation function can be set to type. 'basis' | 'basisClosed' | 'basisOpen' | 'bumpX' | 'bumpY' | 'bump' | 'linear' | 'linearClosed' | 'natural' | 'monotoneX' | 'monotoneY' | 'monotone' | 'step' | 'stepBefore' | 'stepAfter' |
    type_: Var[LiteralAreaType]

    # If false set, dots will not be drawn. If true set, dots will be drawn which have the props calculated internally.
    dot: Var[bool]

    # The dot is shown when user enter an area chart and this chart has tooltip. If false set, no active dot will not be drawn. If true set, active dot will be drawn which have the props calculated internally.
    active_dot: Var[bool]

    # If false set, labels will not be drawn. If true set, labels will be drawn which have the props calculated internally.
    label: Var[bool]

    # The stack id of area, when two areas have the same value axis and same stack_id, then the two areas are stacked in order.
    stack_id: Var[str]

    # Valid children components
    _valid_children: List[str] = ["LabelList"]


class Bar(Cartesian):
    """A Bar component in Recharts."""

    tag = "Bar"

    alias = "RechartsBar"

    # The color of the line stroke.
    stroke: Var[Union[str, Color]]

    # The width of the line stroke.
    stroke_width: Var[int]

    # The width of the line stroke.
    fill: Var[Union[str, Color]]

    # If false set, background of bars will not be drawn. If true set, background of bars will be drawn which have the props calculated internally.
    background: Var[bool]

    # If false set, labels will not be drawn. If true set, labels will be drawn which have the props calculated internally.
    label: Var[bool]

    # The stack id of bar, when two bars have the same value axis and same stack_id, then the two bars are stacked in order.
    stack_id: Var[str]

    # Size of the bar (if one bar_size is set then a bar_size must be set for all bars)
    bar_size: Var[int]

    # Max size of the bar
    max_bar_size: Var[int]

    # Valid children components
    _valid_children: List[str] = ["Cell", "LabelList", "ErrorBar"]


class Line(Cartesian):
    """A Line component in Recharts."""

    tag = "Line"

    alias = "RechartsLine"

    # The interpolation type of line. And customized interpolation function can be set to type. It's the same as type in Area.
    type_: Var[LiteralAreaType]

    # The color of the line stroke.
    stroke: Var[Union[str, Color]]

    # The width of the line stroke.
    stoke_width: Var[int]

    # The dot is shown when mouse enter a line chart and this chart has tooltip. If false set, no active dot will not be drawn. If true set, active dot will be drawn which have the props calculated internally.
    dot: Var[bool]

    # The dot is shown when user enter an area chart and this chart has tooltip. If false set, no active dot will not be drawn. If true set, active dot will be drawn which have the props calculated internally.
    active_dot: Var[bool]

    # If false set, labels will not be drawn. If true set, labels will be drawn which have the props calculated internally.
    label: Var[bool]

    # Hides the line when true, useful when toggling visibility state via legend.
    hide: Var[bool]

    # Whether to connect a graph line across null points.
    connect_nulls: Var[bool]

    # Valid children components
    _valid_children: List[str] = ["LabelList", "ErrorBar"]


class Scatter(Cartesian):
    """A Scatter component in Recharts."""

    tag = "Scatter"

    alias = "RechartsScatter"

    # The source data, in which each element is an object.
    data: Var[List[Dict[str, Any]]]

    # The id of z-axis which is corresponding to the data.
    z_axis_id: Var[str]

    # If false set, line will not be drawn. If true set, line will be drawn which have the props calculated internally.
    line: Var[bool]

    # If a string set, specified symbol will be used to show scatter item. 'circle' | 'cross' | 'diamond' | 'square' | 'star' | 'triangle' | 'wye'
    shape: Var[LiteralShape]

    # If 'joint' set, line will generated by just jointing all the points. If 'fitting' set, line will be generated by fitting algorithm. 'joint' | 'fitting'
    line_type: Var[LiteralLineType]

    # The fill
    fill: Var[Union[str, Color]]

    # the name
    name: Var[Union[str, int]]

    # Valid children components.
    _valid_children: List[str] = ["LabelList", "ErrorBar"]


class Funnel(Recharts):
    """A Funnel component in Recharts."""

    tag = "Funnel"

    alias = "RechartsFunnel"

    # The source data, in which each element is an object.
    data: Var[List[Dict[str, Any]]]

    # The key of a group of data which should be unique in an area chart.
    data_key: Var[Union[str, int]]

    # The type of icon in legend. If set to 'none', no legend item will be rendered.
    legend_type: Var[LiteralLegendType]

    # If set false, animation of line will be disabled.
    is_animation_active: Var[bool]

    # Specifies when the animation should begin, the unit of this option is ms.
    animation_begin: Var[int]

    # Specifies the duration of animation, the unit of this option is ms.
    animation_duration: Var[int]

    # The type of easing function. 'ease' | 'ease-in' | 'ease-out' | 'ease-in-out' | 'linear'
    animation_easing: Var[LiteralAnimationEasing]

    # Valid children components
    _valid_children: List[str] = ["LabelList", "Cell"]

    def get_event_triggers(self) -> dict[str, Union[Var, Any]]:
        """Get the event triggers that pass the component's value to the handler.

        Returns:
            A dict mapping the event trigger to the var that is passed to the handler.
        """
        return {
            EventTriggers.ON_CLICK: lambda: [],
            EventTriggers.ON_MOUSE_MOVE: lambda: [],
<<<<<<< HEAD
=======
            EventTriggers.ON_MOUSE_UP: lambda: [],
            EventTriggers.ON_MOUSE_DOWN: lambda: [],
>>>>>>> bb44d51f
            EventTriggers.ON_MOUSE_OVER: lambda: [],
            EventTriggers.ON_MOUSE_OUT: lambda: [],
            EventTriggers.ON_MOUSE_ENTER: lambda: [],
            EventTriggers.ON_MOUSE_LEAVE: lambda: [],
        }


class ErrorBar(Recharts):
    """An ErrorBar component in Recharts."""

    tag = "ErrorBar"

    alias = "RechartsErrorBar"

    # The direction of error bar. 'x' | 'y' | 'both'
    direction: Var[LiteralDirection]

    # The key of a group of data which should be unique in an area chart.
    data_key: Var[Union[str, int]]

    # The width of the error bar ends.
    width: Var[int]

    # The stroke color of error bar.
    stroke: Var[Union[str, Color]]

    # The stroke width of error bar.
    stroke_width: Var[int]


class Reference(Recharts):
    """A base class for reference components in Reference."""

    # The id of x-axis which is corresponding to the data.
    x_axis_id: Var[Union[str, int]]

    # The id of y-axis which is corresponding to the data.
    y_axis_id: Var[Union[str, int]]

    # If set a string or a number, a vertical line perpendicular to the x-axis specified by xAxisId will be drawn. If the specified x-axis is a number axis, the type of x must be Number. If the specified x-axis is a category axis, the value of x must be one of the categorys, otherwise no line will be drawn.
    x: Var[str]

    # If set a string or a number, a horizontal line perpendicular to the y-axis specified by yAxisId will be drawn. If the specified y-axis is a number axis, the type of y must be Number. If the specified y-axis is a category axis, the value of y must be one of the categorys, otherwise no line will be drawn.
    y: Var[str]

    # Defines how to draw the reference line if it falls partly outside the canvas. If set to 'discard', the reference line will not be drawn at all. If set to 'hidden', the reference line will be clipped to the canvas. If set to 'visible', the reference line will be drawn completely. If set to 'extendDomain', the domain of the overflown axis will be extended such that the reference line fits into the canvas.
    if_overflow: Var[LiteralIfOverflow]

    # If set true, the line will be rendered in front of bars in BarChart, etc.
    is_front: Var[bool]


class ReferenceLine(Reference):
    """A ReferenceLine component in Recharts."""

    tag = "ReferenceLine"

    alias = "RechartsReferenceLine"

    # The width of the stroke.
    stroke_width: Var[int]

    # Valid children components
    _valid_children: List[str] = ["Label"]


class ReferenceDot(Reference):
    """A ReferenceDot component in Recharts."""

    tag = "ReferenceDot"

    alias = "RechartsReferenceDot"

    # Valid children components
    _valid_children: List[str] = ["Label"]

    def get_event_triggers(self) -> dict[str, Union[Var, Any]]:
        """Get the event triggers that pass the component's value to the handler.

        Returns:
            A dict mapping the event trigger to the var that is passed to the handler.
        """
        return {
            EventTriggers.ON_CLICK: lambda: [],
            EventTriggers.ON_MOUSE_MOVE: lambda: [],
            EventTriggers.ON_MOUSE_OVER: lambda: [],
            EventTriggers.ON_MOUSE_OUT: lambda: [],
            EventTriggers.ON_MOUSE_ENTER: lambda: [],
            EventTriggers.ON_MOUSE_LEAVE: lambda: [],
        }


class ReferenceArea(Recharts):
    """A ReferenceArea component in Recharts."""

    tag = "ReferenceArea"

    alias = "RechartsReferenceArea"

    # Stroke color
    stroke: Var[Union[str, Color]]

    # Fill color
    fill: Var[Union[str, Color]]

    # The opacity of area.
    fill_opacity: Var[float]

    # The id of x-axis which is corresponding to the data.
    x_axis_id: Var[Union[str, int]]

    # The id of y-axis which is corresponding to the data.
    y_axis_id: Var[Union[str, int]]

    # A boundary value of the area. If the specified x-axis is a number axis, the type of x must be Number. If the specified x-axis is a category axis, the value of x must be one of the categorys. If one of x1 or x2 is invalidate, the area will cover along x-axis.
    x1: Var[Union[str, int]]

    # A boundary value of the area. If the specified x-axis is a number axis, the type of x must be Number. If the specified x-axis is a category axis, the value of x must be one of the categorys. If one of x1 or x2 is invalidate, the area will cover along x-axis.
    x2: Var[Union[str, int]]

    # A boundary value of the area. If the specified y-axis is a number axis, the type of y must be Number. If the specified y-axis is a category axis, the value of y must be one of the categorys. If one of y1 or y2 is invalidate, the area will cover along y-axis.
    y1: Var[Union[str, int]]

    # A boundary value of the area. If the specified y-axis is a number axis, the type of y must be Number. If the specified y-axis is a category axis, the value of y must be one of the categorys. If one of y1 or y2 is invalidate, the area will cover along y-axis.
    y2: Var[Union[str, int]]

    # Defines how to draw the reference line if it falls partly outside the canvas. If set to 'discard', the reference line will not be drawn at all. If set to 'hidden', the reference line will be clipped to the canvas. If set to 'visible', the reference line will be drawn completely. If set to 'extendDomain', the domain of the overflown axis will be extended such that the reference line fits into the canvas.
    if_overflow: Var[LiteralIfOverflow]

    # If set true, the line will be rendered in front of bars in BarChart, etc.
    is_front: Var[bool]

    # Valid children components
    _valid_children: List[str] = ["Label"]


class Grid(Recharts):
    """A base class for grid components in Recharts."""

    # The x-coordinate of grid.
    x: Var[int]

    # The y-coordinate of grid.
    y: Var[int]

    # The width of grid.
    width: Var[int]

    # The height of grid.
    height: Var[int]


class CartesianGrid(Grid):
    """A CartesianGrid component in Recharts."""

    tag = "CartesianGrid"

    alias = "RechartsCartesianGrid"

    # The horizontal line configuration.
    horizontal: Var[bool]

    # The vertical line configuration.
    vertical: Var[bool]

    # The background of grid.
    fill: Var[Union[str, Color]]

    # The opacity of the background used to fill the space between grid lines
    fill_opacity: Var[float]

    # The pattern of dashes and gaps used to paint the lines of the grid
    stroke_dasharray: Var[str]


class CartesianAxis(Grid):
    """A CartesianAxis component in Recharts."""

    tag = "CartesianAxis"

    alias = "RechartsCartesianAxis"

    # The orientation of axis 'top' | 'bottom' | 'left' | 'right'
    orientation: Var[LiteralOrientationTopBottomLeftRight]

    # If set false, no axis line will be drawn. If set a object, the option is the configuration of axis line.
    axis_line: Var[bool]

    # If set false, no axis tick lines will be drawn. If set a object, the option is the configuration of tick lines.
    tick_line: Var[bool]

    # The length of tick line.
    tick_size: Var[int]

    # If set 0, all the ticks will be shown. If set preserveStart", "preserveEnd" or "preserveStartEnd", the ticks which is to be shown or hidden will be calculated automatically.
    interval: Var[LiteralInterval]

    # If set false, no ticks will be drawn.
    ticks: Var[bool]

    # If set a string or a number, default label will be drawn, and the option is content.
    label: Var[str]

    # If set true, flips ticks around the axis line, displaying the labels inside the chart instead of outside.
    mirror: Var[bool]

    # The margin between tick line and tick.
    tick_margin: Var[int]


area = Area.create
bar = Bar.create
line = Line.create
scatter = Scatter.create
x_axis = XAxis.create
y_axis = YAxis.create
z_axis = ZAxis.create
brush = Brush.create
cartesian_axis = CartesianAxis.create
cartesian_grid = CartesianGrid.create
reference_line = ReferenceLine.create
reference_dot = ReferenceDot.create
reference_area = ReferenceArea.create
error_bar = ErrorBar.create
funnel = Funnel.create<|MERGE_RESOLUTION|>--- conflicted
+++ resolved
@@ -99,13 +99,11 @@
 
     alias = "RechartsXAxis"
 
-<<<<<<< HEAD
     # The id of x-axis which is corresponding to the data.
     x_axis_id: Var[Union[str, int]]
-=======
+
     # Ensures that all datapoints within a chart contribute to its domain calculation, even when they are hidden
     include_hidden: Var[bool] = Var.create_safe(False)
->>>>>>> bb44d51f
 
 
 class YAxis(Axis):
@@ -412,11 +410,8 @@
         return {
             EventTriggers.ON_CLICK: lambda: [],
             EventTriggers.ON_MOUSE_MOVE: lambda: [],
-<<<<<<< HEAD
-=======
             EventTriggers.ON_MOUSE_UP: lambda: [],
             EventTriggers.ON_MOUSE_DOWN: lambda: [],
->>>>>>> bb44d51f
             EventTriggers.ON_MOUSE_OVER: lambda: [],
             EventTriggers.ON_MOUSE_OUT: lambda: [],
             EventTriggers.ON_MOUSE_ENTER: lambda: [],
