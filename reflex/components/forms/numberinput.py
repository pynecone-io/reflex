"""A number input component."""

<<<<<<< HEAD
from typing import Any, Dict
=======
from numbers import Number
from typing import Dict
>>>>>>> 63ae96ed

from reflex.components.component import Component
from reflex.components.libs.chakra import ChakraComponent
from reflex.constants import EventTriggers
from reflex.vars import Var


class NumberInput(ChakraComponent):
    """The wrapper that provides context and logic to the components."""

    tag = "NumberInput"

    # State var to bind the input.
    value: Var[Number]

    # If true, the input's value will change based on mouse wheel.
    allow_mouse_wheel: Var[bool]

    # This controls the value update when you blur out of the input. - If true and the value is greater than max, the value will be reset to max - Else, the value remains the same.
    clamped_value_on_blur: Var[bool]

    # The initial value of the counter. Should be less than max and greater than min
    default_value: Var[Number]

    # The border color when the input is invalid.
    error_border_color: Var[str]

    # The border color when the input is focused.
    focus_border_color: Var[str]

    # If true, the input will be focused as you increment or decrement the value with the stepper
    focus_input_on_change: Var[bool]

    # Hints at the type of data that might be entered by the user. It also determines the type of keyboard shown to the user on mobile devices ("text" | "search" | "none" | "tel" | "url" | "email" | "numeric" | "decimal")
    input_mode: Var[str]

    # Whether the input should be disabled.
    is_disabled: Var[bool]

    # If true, the input will have `aria-invalid` set to true
    is_invalid: Var[bool]

    # If true, the input will be in readonly mode
    is_read_only: Var[bool]

    # Whether the input is required
    is_required: Var[bool]

    # Whether the pressed key should be allowed in the input. The default behavior is to allow DOM floating point characters defined by /^[Ee0-9+\-.]$/
    is_valid_character: Var[str]

    # This controls the value update behavior in general. - If true and you use the stepper or up/down arrow keys, the value will not exceed the max or go lower than min - If false, the value will be allowed to go out of range.
    keep_within_range: Var[bool]

    # The maximum value of the counter
    max_: Var[Number]

    # The minimum value of the counter
    min_: Var[Number]

    # "outline" | "filled" | "flushed" | "unstyled"
    variant: Var[str]

    def get_event_triggers(self) -> Dict[str, Any]:
        """Get the event triggers that pass the component's value to the handler.

        Returns:
            A dict mapping the event trigger to the var that is passed to the handler.
        """
        return super().get_event_triggers() | {
            EventTriggers.ON_CHANGE: lambda e0: [e0],
        }

    @classmethod
    def create(cls, *children, **props) -> Component:
        """Create a number input component.

        If no children are provided, a default stepper will be used.

        Args:
            *children: The children of the component.
            **props: The props of the component.

        Returns:
            The component.
        """
        if len(children) == 0:
            _id = props.pop("id", None)
            children = [
                NumberInputField.create(id=_id)
                if _id is not None
                else NumberInputField.create(),
                NumberInputStepper.create(
                    NumberIncrementStepper.create(),
                    NumberDecrementStepper.create(),
                ),
            ]
        return super().create(*children, **props)


class NumberInputField(ChakraComponent):
    """The input field itself."""

    tag = "NumberInputField"


class NumberInputStepper(ChakraComponent):
    """The wrapper for the input's stepper buttons."""

    tag = "NumberInputStepper"


class NumberIncrementStepper(ChakraComponent):
    """The button to increment the value of the input."""

    tag = "NumberIncrementStepper"


class NumberDecrementStepper(ChakraComponent):
    """The button to decrement the value of the input."""

    tag = "NumberDecrementStepper"<|MERGE_RESOLUTION|>--- conflicted
+++ resolved
@@ -1,11 +1,7 @@
 """A number input component."""
 
-<<<<<<< HEAD
+from numbers import Number
 from typing import Any, Dict
-=======
-from numbers import Number
-from typing import Dict
->>>>>>> 63ae96ed
 
 from reflex.components.component import Component
 from reflex.components.libs.chakra import ChakraComponent
