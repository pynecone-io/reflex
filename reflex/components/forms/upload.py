--- conflicted
+++ resolved
@@ -15,7 +15,7 @@
 
 
 def upload_file_for(id_: str = DEFAULT_UPLOAD_ID) -> BaseVar:
-    return BaseVar(name=f"e => upload_files.{id_}[1]((files) => e)", type_=EventChain)
+    return BaseVar(_var_name=f"e => upload_files.{id_}[1]((files) => e)", _var_type=EventChain)
 
 
 upload_file = upload_file_for()
@@ -23,11 +23,10 @@
 
 def selected_files_for(id_: str = DEFAULT_UPLOAD_ID) -> BaseVar:
     return BaseVar(
-        name=f"upload_files.{id_} ? upload_files.{id_}[0]?.map((f) => f.name) : []",
-        type_=List[str],
+        _var_name=f"upload_files.{id_} ? upload_files.{id_}[0]?.map((f) => f.name) : []",
+        _var_type=List[str],
     )
 
-<<<<<<< HEAD
 
 # Use this var along with the Upload component to render the list of selected files.
 selected_files = selected_files_for()
@@ -42,21 +41,6 @@
 
 def cancel_upload(upload_id: str) -> EventSpec:
     return call_script(f"upload_controllers[{upload_id!r}]?.abort()")
-=======
-files_state: str = "const [files, setFiles] = useState([]);"
-upload_file: BaseVar = BaseVar(
-    _var_name="e => setFiles((files) => e)", _var_type=EventChain
-)
-
-# Use this var along with the Upload component to render the list of selected files.
-selected_files: BaseVar = BaseVar(
-    _var_name="files.map((f) => f.name)", _var_type=List[str]
-)
-
-clear_selected_files: BaseVar = BaseVar(
-    _var_name="_e => setFiles((files) => [])", _var_type=EventChain
-)
->>>>>>> 047029cc
 
 
 class Upload(Component):
