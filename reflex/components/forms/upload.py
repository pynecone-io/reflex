"""A file upload component."""
from __future__ import annotations

from typing import Any, Dict, List, Optional, Union

from reflex import constants
from reflex.components.component import Component
from reflex.components.forms.input import Input
from reflex.components.layout.box import Box
from reflex.constants import Dirs
from reflex.event import CallableEventSpec, EventChain, EventSpec, call_script
from reflex.utils import imports
from reflex.vars import BaseVar, CallableVar, Var, VarData

DEFAULT_UPLOAD_ID: str = "default"


@CallableVar
def upload_file(id_: str = DEFAULT_UPLOAD_ID) -> BaseVar:
    """Get the file upload drop trigger.

    This var is passed to the dropzone component to update the file list when a
    drop occurs.

    Args:
        id_: The id of the upload to get the drop trigger for.

    Returns:
        A var referencing the file upload drop trigger.
    """
    return BaseVar(
        _var_name=f"e => upload_files.{id_}[1]((files) => e)",
        _var_type=EventChain,
        _var_data=VarData(  # type: ignore
            imports={
                f"/{Dirs.STATE_PATH}": {
                    imports.ImportVar(tag="upload_files"),
                },
            },
        ),
    )


@CallableVar
def selected_files(id_: str = DEFAULT_UPLOAD_ID) -> BaseVar:
    """Get the list of selected files.

    Args:
        id_: The id of the upload to get the selected files for.

    Returns:
        A var referencing the list of selected file paths.
    """
    return BaseVar(
        _var_name=f"(upload_files.{id_} ? upload_files.{id_}[0]?.map((f) => (f.path || f.name)) : [])",
        _var_type=List[str],
        _var_data=VarData(  # type: ignore
            imports={
                f"/{Dirs.STATE_PATH}": {
                    imports.ImportVar(tag="upload_files"),
                },
            },
        ),
    )


@CallableEventSpec
def clear_selected_files(id_: str = DEFAULT_UPLOAD_ID) -> EventSpec:
    """Clear the list of selected files.

    Args:
        id_: The id of the upload to clear.

    Returns:
        An event spec that clears the list of selected files when triggered.
    """
    return call_script(f"upload_files.{id_}[1]((files) => [])")


def cancel_upload(upload_id: str) -> EventSpec:
    """Cancel an upload.

    Args:
        upload_id: The id of the upload to cancel.

    Returns:
        An event spec that cancels the upload when triggered.
    """
    return call_script(f"upload_controllers[{upload_id!r}]?.abort()")


class Upload(Component):
    """A file upload component."""

    library = "react-dropzone@14.2.3"

    tag = "ReactDropzone"

    is_default = True

    # The list of accepted file types. This should be a dictionary of MIME types as keys and array of file formats as
    # values.
    # supported MIME types: https://developer.mozilla.org/en-US/docs/Web/HTTP/Basics_of_HTTP/MIME_types/Common_types
    accept: Var[Optional[Dict[str, List]]]

    # Whether the dropzone is disabled.
    disabled: Var[bool]

    # The maximum number of files that can be uploaded.
    max_files: Var[int]

    # The maximum file size (bytes) that can be uploaded.
    max_size: Var[int]

    # The minimum file size (bytes) that can be uploaded.
    min_size: Var[int]

    # Whether to allow multiple files to be uploaded.
    multiple: Var[bool] = True  # type: ignore

    # Whether to disable click to upload.
    no_click: Var[bool]

    # Whether to disable drag and drop.
    no_drag: Var[bool]

    # Whether to disable using the space/enter keys to upload.
    no_keyboard: Var[bool]

    @classmethod
    def create(cls, *children, **props) -> Component:
        """Create an upload component.

        Args:
            *children: The children of the component.
            **props: The properties of the component.

        Returns:
            The upload component.
        """
        # get only upload component props
        supported_props = cls.get_props()
        upload_props = {
            key: value for key, value in props.items() if key in supported_props
        }
        # The file input to use.
        upload = Input.create(type_="file")
        upload.special_props = {
            BaseVar(_var_name="{...getInputProps()}", _var_type=None)
        }

        # The dropzone to use.
        zone = Box.create(
            upload,
            *children,
            **{k: v for k, v in props.items() if k not in supported_props},
        )
        zone.special_props = {BaseVar(_var_name="{...getRootProps()}", _var_type=None)}

        # Create the component.
        upload_props["id"] = props.get("id", DEFAULT_UPLOAD_ID)
        return super().create(
            zone, on_drop=upload_file(upload_props["id"]), **upload_props
        )

    def get_event_triggers(self) -> dict[str, Union[Var, Any]]:
        """Get the event triggers that pass the component's value to the handler.

        Returns:
            A dict mapping the event trigger to the var that is passed to the handler.
        """
        return {
            **super().get_event_triggers(),
            constants.EventTriggers.ON_DROP: lambda e0: [e0],
        }

    def _render(self):
        out = super()._render()
        out.args = ("getRootProps", "getInputProps")
        return out

    def _get_hooks(self) -> str | None:
        return (
            super()._get_hooks() or ""
        ) + f"upload_files.{self.id or DEFAULT_UPLOAD_ID} = useState([]);"

    def _get_imports(self) -> imports.ImportDict:
<<<<<<< HEAD
        return imports.merge_imports(
            super()._get_imports(),
            {
                "react": {imports.ImportVar(tag="useState")},
            },
        )
=======
        return {
            **super()._get_imports(),
            f"/{constants.Dirs.STATE_PATH}": [ImportVar(tag="upload_files")],
        }
>>>>>>> e9437ad9
<|MERGE_RESOLUTION|>--- conflicted
+++ resolved
@@ -185,16 +185,12 @@
         ) + f"upload_files.{self.id or DEFAULT_UPLOAD_ID} = useState([]);"
 
     def _get_imports(self) -> imports.ImportDict:
-<<<<<<< HEAD
         return imports.merge_imports(
             super()._get_imports(),
             {
                 "react": {imports.ImportVar(tag="useState")},
+                f"/{constants.Dirs.STATE_PATH}": [
+                    imports.ImportVar(tag="upload_files")
+                ],
             },
-        )
-=======
-        return {
-            **super()._get_imports(),
-            f"/{constants.Dirs.STATE_PATH}": [ImportVar(tag="upload_files")],
-        }
->>>>>>> e9437ad9
+        )