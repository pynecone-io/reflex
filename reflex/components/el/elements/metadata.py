--- conflicted
+++ resolved
@@ -89,13 +89,7 @@
 
     media: Var[Union[str, int, bool]]
 
-<<<<<<< HEAD
-    special_props: Set[Var] = {Var(_js_expr="suppressHydrationWarning")}
-=======
-    special_props: List[ImmutableVar] = [
-        ImmutableVar.create_safe("suppressHydrationWarning")
-    ]
->>>>>>> 8f937f04
+    special_props: List[Var] = [Var(_js_expr="suppressHydrationWarning")]
 
 
 base = Base.create
