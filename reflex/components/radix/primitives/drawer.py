--- conflicted
+++ resolved
@@ -69,16 +69,11 @@
     # When `True`, it prevents scroll restoration. Defaults to `True`.
     preventScrollRestoration: Var[bool]
 
-<<<<<<< HEAD
     # Enable background scaling, it requires container element with `vaul-drawer-wrapper` attribute to scale its background.
     should_scale_background: Var[bool]
 
     # Number between 0 and 1 that determines when the drawer should be closed.
     close_threshold: Var[float] 
-=======
-    # Fires when the drawer is opened or closed.
-    on_open_change: EventHandler[identity_event(bool)]
->>>>>>> bcd51779
 
 
 class DrawerTrigger(DrawerComponent):
