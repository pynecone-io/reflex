"""Drawer components based on Radix primitives."""

# Based on Vaul: https://github.com/emilkowalski/vaul
# Style based on https://ui.shadcn.com/docs/components/drawer
from __future__ import annotations

from typing import Any, List, Literal, Optional, Union

from reflex.components.component import Component, ComponentNamespace
from reflex.components.radix.primitives.base import RadixPrimitiveComponent
from reflex.components.radix.themes.base import Theme
from reflex.components.radix.themes.layout.flex import Flex
from reflex.event import EventHandler, no_args_event_spec, passthrough_event_spec
from reflex.utils import console
from reflex.vars.base import Var


class DrawerComponent(RadixPrimitiveComponent):
    """A Drawer component."""

    library = "vaul"

    lib_dependencies: List[str] = ["@radix-ui/react-dialog@^1.0.5"]


LiteralDirectionType = Literal["top", "bottom", "left", "right"]


class DrawerRoot(DrawerComponent):
    """The Root component of a Drawer, contains all parts of a drawer."""

    tag = "Drawer.Root"

    alias = "Vaul" + tag

    # The open state of the drawer when it is initially rendered. Use when you do not need to control its open state.
    default_open: Var[bool]

    # Whether the drawer is open or not.
    open: Var[bool]

    # Fires when the drawer is opened or closed.
    on_open_change: EventHandler[identity_event(bool)]

    # When `False`, it allows interaction with elements outside of the drawer without closing it. Defaults to `True`.
    modal: Var[bool]

    # Direction of the drawer. This adjusts the animations and the drag direction. Defaults to `"bottom"`
    direction: Var[LiteralDirectionType]

    # Gets triggered after the open or close animation ends, it receives an open argument with the open state of the drawer by the time the function was triggered.
    on_animation_end: EventHandler[identity_event(bool)]

    # When `False`, dragging, clicking outside, pressing esc, etc. will not close the drawer. Use this in combination with the open prop, otherwise you won't be able to open/close the drawer.
    dismissible: Var[bool]

    # When `True`, dragging will only be possible by the handle.
    handle_only: Var[bool]

    # Array of numbers from 0 to 100 that corresponds to % of the screen a given snap point should take up. Should go from least visible. Also Accept px values, which doesn't take screen height into account.
    snap_points: Optional[List[Union[str, float]]]

    # Index of a snapPoint from which the overlay fade should be applied. Defaults to the last snap point.
    fade_from_index: Var[int]

    # Duration for which the drawer is not draggable after scrolling content inside of the drawer. Defaults to 500ms
    scroll_lock_timeout: Var[int]

    # When `True`, it prevents scroll restoration. Defaults to `True`.
    preventScrollRestoration: Var[bool]

<<<<<<< HEAD
    # Fires when the drawer is opened or closed.
    on_open_change: EventHandler[passthrough_event_spec(bool)]
=======
    # Enable background scaling, it requires container element with `vaul-drawer-wrapper` attribute to scale its background.
    should_scale_background: Var[bool]

    # Number between 0 and 1 that determines when the drawer should be closed.
    close_threshold: Var[float]
>>>>>>> b70f33d9


class DrawerTrigger(DrawerComponent):
    """The button that opens the dialog."""

    tag = "Drawer.Trigger"

    alias = "Vaul" + tag

    # Defaults to true, if the first child acts as the trigger.
    as_child: Var[bool] = True  # type: ignore

    @classmethod
    def create(cls, *children: Any, **props: Any) -> Component:
        """Create a new DrawerTrigger instance.

        Args:
            *children: The children of the element.
            **props: The properties of the element.

        Returns:
            The new DrawerTrigger instance.
        """
        for child in children:
            if "on_click" in getattr(child, "event_triggers", {}):
                children = (Flex.create(*children),)
                break
        return super().create(*children, **props)


class DrawerPortal(DrawerComponent):
    """Portals your drawer into the body."""

    tag = "Drawer.Portal"

    alias = "Vaul" + tag


# Based on https://www.radix-ui.com/primitives/docs/components/dialog#content
class DrawerContent(DrawerComponent):
    """Content that should be rendered in the drawer."""

    tag = "Drawer.Content"

    alias = "Vaul" + tag

    # Style set partially based on the source code at https://ui.shadcn.com/docs/components/drawer
    def _get_style(self) -> dict:
        """Get the style for the component.

        Returns:
            The dictionary of the component style as value and the style notation as key.
        """
        base_style = {
            "left": "0",
            "right": "0",
            "bottom": "0",
            "top": "0",
            "position": "fixed",
            "z_index": 50,
            "display": "flex",
        }
        style = self.style or {}
        base_style.update(style)
        return {"css": base_style}

    # Fired when the drawer content is opened. Deprecated.
    on_open_auto_focus: EventHandler[no_args_event_spec]

    # Fired when the drawer content is closed. Deprecated.
    on_close_auto_focus: EventHandler[no_args_event_spec]

    # Fired when the escape key is pressed. Deprecated.
    on_escape_key_down: EventHandler[no_args_event_spec]

    # Fired when the pointer is down outside the drawer content. Deprecated.
    on_pointer_down_outside: EventHandler[no_args_event_spec]

    # Fired when interacting outside the drawer content. Deprecated.
    on_interact_outside: EventHandler[no_args_event_spec]

    @classmethod
    def create(cls, *children, **props):
        """Create a Drawer Content.
         We wrap the Drawer content in an `rx.theme` to make radix themes definitions available to
         rendered div in the DOM. This is because Vaul Drawer injects the Drawer overlay content in a sibling
         div to the root div rendered by radix which contains styling definitions. Wrapping in `rx.theme`
         makes the styling available to the overlay.

        Args:
            *children: The list of children to use.
            **props: Additional properties to apply to the drawer content.

        Returns:
                 The drawer content.
        """
        deprecated_properties = [
            "on_open_auto_focus",
            "on_close_auto_focus",
            "on_escape_key_down",
            "on_pointer_down_outside",
            "on_interact_outside",
        ]

        for prop in deprecated_properties:
            if prop in props:
                console.deprecate(
                    feature_name="drawer content events",
                    reason=f"The `{prop}` event is deprecated and will be removed in 0.7.0.",
                    deprecation_version="0.6.3",
                    removal_version="0.7.0",
                )

        comp = super().create(*children, **props)

        return Theme.create(comp)


class DrawerOverlay(DrawerComponent):
    """A layer that covers the inert portion of the view when the dialog is open."""

    tag = "Drawer.Overlay"

    alias = "Vaul" + tag

    # Style set based on the source code at https://ui.shadcn.com/docs/components/drawer
    def _get_style(self) -> dict:
        """Get the style for the component.

        Returns:
            The dictionary of the component style as value and the style notation as key.
        """
        base_style = {
            "position": "fixed",
            "left": "0",
            "right": "0",
            "bottom": "0",
            "top": "0",
            "z_index": 50,
            "background": "rgba(0, 0, 0, 0.5)",
        }
        style = self.style or {}
        base_style.update(style)
        return {"css": base_style}


class DrawerClose(DrawerTrigger):
    """A button that closes the drawer."""

    tag = "Drawer.Close"

    alias = "Vaul" + tag


class DrawerTitle(DrawerComponent):
    """A title for the drawer."""

    tag = "Drawer.Title"

    alias = "Vaul" + tag

    # Style set based on the source code at https://ui.shadcn.com/docs/components/drawer
    def _get_style(self) -> dict:
        """Get the style for the component.

        Returns:
            The dictionary of the component style as value and the style notation as key.
        """
        base_style = {
            "font-size": "1.125rem",
            "font-weight": "600",
            "line-weight": "1",
            "letter-spacing": "-0.05em",
        }
        style = self.style or {}
        base_style.update(style)
        return {"css": base_style}


class DrawerDescription(DrawerComponent):
    """A description for the drawer."""

    tag = "Drawer.Description"

    alias = "Vaul" + tag

    # Style set based on the source code at https://ui.shadcn.com/docs/components/drawer
    def _get_style(self) -> dict:
        """Get the style for the component.

        Returns:
            The dictionary of the component style as value and the style notation as key.
        """
        base_style = {
            "font-size": "0.875rem",
        }
        style = self.style or {}
        base_style.update(style)
        return {"css": base_style}


class DrawerHandle(DrawerComponent):
    """A description for the drawer."""

    tag = "Drawer.Handle"

    alias = "Vaul" + tag


class Drawer(ComponentNamespace):
    """A namespace for Drawer components."""

    root = __call__ = staticmethod(DrawerRoot.create)
    trigger = staticmethod(DrawerTrigger.create)
    portal = staticmethod(DrawerPortal.create)
    content = staticmethod(DrawerContent.create)
    overlay = staticmethod(DrawerOverlay.create)
    close = staticmethod(DrawerClose.create)
    title = staticmethod(DrawerTitle.create)
    description = staticmethod(DrawerDescription.create)
    handle = staticmethod(DrawerHandle.create)


drawer = Drawer()<|MERGE_RESOLUTION|>--- conflicted
+++ resolved
@@ -40,7 +40,7 @@
     open: Var[bool]
 
     # Fires when the drawer is opened or closed.
-    on_open_change: EventHandler[identity_event(bool)]
+    on_open_change: EventHandler[passthrough_event_spec(bool)]
 
     # When `False`, it allows interaction with elements outside of the drawer without closing it. Defaults to `True`.
     modal: Var[bool]
@@ -49,7 +49,7 @@
     direction: Var[LiteralDirectionType]
 
     # Gets triggered after the open or close animation ends, it receives an open argument with the open state of the drawer by the time the function was triggered.
-    on_animation_end: EventHandler[identity_event(bool)]
+    on_animation_end: EventHandler[passthrough_event_spec(bool)]
 
     # When `False`, dragging, clicking outside, pressing esc, etc. will not close the drawer. Use this in combination with the open prop, otherwise you won't be able to open/close the drawer.
     dismissible: Var[bool]
@@ -69,16 +69,11 @@
     # When `True`, it prevents scroll restoration. Defaults to `True`.
     preventScrollRestoration: Var[bool]
 
-<<<<<<< HEAD
-    # Fires when the drawer is opened or closed.
-    on_open_change: EventHandler[passthrough_event_spec(bool)]
-=======
     # Enable background scaling, it requires container element with `vaul-drawer-wrapper` attribute to scale its background.
     should_scale_background: Var[bool]
 
     # Number between 0 and 1 that determines when the drawer should be closed.
     close_threshold: Var[float]
->>>>>>> b70f33d9
 
 
 class DrawerTrigger(DrawerComponent):
