--- conflicted
+++ resolved
@@ -293,18 +293,11 @@
 class Form(SimpleNamespace):
     """Form components."""
 
-<<<<<<< HEAD
-=======
     root = __call__ = staticmethod(FormRoot.create)
->>>>>>> fc6eff71
     control = staticmethod(FormControl.create)
     field = staticmethod(FormField.create)
     label = staticmethod(FormLabel.create)
     message = staticmethod(FormMessage.create)
-<<<<<<< HEAD
-    root = staticmethod(FormRoot.create)
-=======
->>>>>>> fc6eff71
     submit = staticmethod(FormSubmit.create)
     validity_state = staticmethod(FormValidityState.create)
 
