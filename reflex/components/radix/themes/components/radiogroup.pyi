--- conflicted
+++ resolved
@@ -478,11 +478,7 @@
                 Literal["classic", "surface", "soft"],
             ]
         ] = None,
-<<<<<<< HEAD
-        color: Optional[
-=======
         color_scheme: Optional[
->>>>>>> 5f1751ac
             Union[
                 Var[
                     Literal[
@@ -664,15 +660,9 @@
             gap: The gap between the items of the radio group.
             size: The size of the radio group: "1" | "2" | "3"
             variant: The variant of the radio group
-<<<<<<< HEAD
-            color: The color of the radio group
-            high_contrast: Whether to render the radio group with higher contrast color against background
-            value: The controlled value of the radio item to check. Should be used in conjunction with onValueChange.
-=======
             color_scheme: The color of the radio group
             high_contrast: Whether to render the radio group with higher contrast color against background
             value: The controlled value of the radio item to check. Should be used in conjunction with on_value_change.
->>>>>>> 5f1751ac
             default_value: The initial value of checked radio item. Should be used in conjunction with onValueChange.
             disabled: Whether the radio group is disabled
             name: The name of the group. Submitted with its owning form as part of a name/value pair.
