--- conflicted
+++ resolved
@@ -56,11 +56,8 @@
             *children: Child components.
             open: The controlled open state of the popover.
             modal: The modality of the popover. When set to true, interaction with outside elements will be disabled and only popover content will be visible to screen readers.
-<<<<<<< HEAD
             default_open: The open state of the popover when it is initially rendered. Use when you do not need to control its open state.
-=======
             on_open_change: Fired when the open state changes.
->>>>>>> bcd51779
             style: The style of the component.
             key: A unique key for the component.
             id: The id for the component.
@@ -225,18 +222,15 @@
             align: The preferred alignment against the anchor. May change when collisions occur.
             align_offset: The vertical distance in pixels from the anchor.
             avoid_collisions: When true, overrides the side andalign preferences to prevent collisions with boundary edges.
-<<<<<<< HEAD
             collision_padding: The distance in pixels from the boundary edges where collision detection should occur. Accepts a number (same for all sides), or a partial padding object, for example: { "top": 20, "left": 20 }. Defaults to 0.
             sticky: The sticky behavior on the align axis. "partial" will keep the content in the boundary as long as the trigger is at least partially in the boundary whilst "always" will keep the content in the boundary regardless. Defaults to "partial".
             hide_when_detached: Whether to hide the content when the trigger becomes fully occluded. Defaults to False.
-=======
             on_open_auto_focus: Fired when the dialog is opened.
             on_close_auto_focus: Fired when the dialog is closed.
             on_escape_key_down: Fired when the escape key is pressed.
             on_pointer_down_outside: Fired when the pointer is down outside the dialog.
             on_focus_outside: Fired when focus moves outside the dialog.
             on_interact_outside: Fired when the pointer interacts outside the dialog.
->>>>>>> bcd51779
             access_key:  Provides a hint for generating a keyboard shortcut for the current element.
             auto_capitalize: Controls whether and how text input is automatically capitalized as it is entered/edited by the user.
             content_editable: Indicates whether the element's content is editable.
