--- conflicted
+++ resolved
@@ -15,10 +15,6 @@
 )
 
 
-<<<<<<< HEAD
-def _on_change_spec(value: List[Union[float, int]]):
-    return [value]
-=======
 def on_value_event_spec(
     value: Var[List[int | float]],
 ) -> Tuple[Var[List[int | float]]]:
@@ -31,7 +27,6 @@
         The event handler spec.
     """
     return (value,)  # type: ignore
->>>>>>> 3a140259
 
 
 class Slider(RadixThemesComponent):
@@ -85,11 +80,7 @@
     _rename_props = {"onChange": "onValueChange"}
 
     # Fired when the value of the slider changes.
-<<<<<<< HEAD
-    on_change: EventHandler[_on_change_spec]
-=======
     on_change: EventHandler[on_value_event_spec]
->>>>>>> 3a140259
 
     # Fired when a thumb is released after being dragged.
     on_value_commit: EventHandler[on_value_event_spec]
