--- conflicted
+++ resolved
@@ -54,11 +54,8 @@
         Args:
             *children: Child components.
             open: The controlled open state of the dialog.
-<<<<<<< HEAD
             default_open: The open state of the dialog when it is initially rendered. Use when you do not need to control its open state.
-=======
             on_open_change: Fired when the open state changes.
->>>>>>> bcd51779
             style: The style of the component.
             key: A unique key for the component.
             id: The id for the component.
@@ -407,11 +404,8 @@
         Args:
             *children: Child components.
             open: The controlled open state of the dialog.
-<<<<<<< HEAD
             default_open: The open state of the dialog when it is initially rendered. Use when you do not need to control its open state.
-=======
             on_open_change: Fired when the open state changes.
->>>>>>> bcd51779
             style: The style of the component.
             key: A unique key for the component.
             id: The id for the component.
