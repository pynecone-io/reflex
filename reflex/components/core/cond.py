--- conflicted
+++ resolved
@@ -11,107 +11,6 @@
 from reflex.vars.base import LiteralVar, Var
 from reflex.vars.number import ternary_operation
 
-<<<<<<< HEAD
-=======
-_IS_TRUE_IMPORT: ImportDict = {
-    f"$/{Dirs.STATE_PATH}": [ImportVar(tag="isTrue")],
-}
-
-
-class Cond(MemoizationLeaf):
-    """Render one of two components based on a condition."""
-
-    # The cond to determine which component to render.
-    cond: Var[Any]
-
-    # The component to render if the cond is true.
-    comp1: BaseComponent | None = None
-    # The component to render if the cond is false.
-    comp2: BaseComponent | None = None
-
-    @classmethod
-    def create(
-        cls,
-        cond: Var,
-        comp1: BaseComponent,
-        comp2: Optional[BaseComponent] = None,
-    ) -> Component:
-        """Create a conditional component.
-
-        Args:
-            cond: The cond to determine which component to render.
-            comp1: The component to render if the cond is true.
-            comp2: The component to render if the cond is false.
-
-        Returns:
-            The conditional component.
-        """
-        # Wrap everything in fragments.
-        if type(comp1).__name__ != "Fragment":
-            comp1 = Fragment.create(comp1)
-        if comp2 is None or type(comp2).__name__ != "Fragment":
-            comp2 = Fragment.create(comp2) if comp2 else Fragment.create()
-        return Fragment.create(
-            cls(
-                cond=cond,
-                comp1=comp1,
-                comp2=comp2,
-                children=[comp1, comp2],
-            )
-        )
-
-    def _get_props_imports(self):
-        """Get the imports needed for component's props.
-
-        Returns:
-            The imports for the component's props of the component.
-        """
-        return []
-
-    def _render(self) -> Tag:
-        return CondTag(
-            cond=self.cond,
-            true_value=self.comp1.render(),  # pyright: ignore [reportOptionalMemberAccess]
-            false_value=self.comp2.render(),  # pyright: ignore [reportOptionalMemberAccess]
-        )
-
-    def render(self) -> Dict:
-        """Render the component.
-
-        Returns:
-            The dictionary for template of component.
-        """
-        tag = self._render()
-        return dict(
-            tag.add_props(
-                **self.event_triggers,
-                key=self.key,
-                sx=self.style,
-                id=self.id,
-                class_name=self.class_name,
-            ).set(
-                props=tag.format_props(),
-            ),
-            cond_state=f"isTrue({self.cond!s})",
-        )
-
-    def add_imports(self) -> ImportDict:
-        """Add imports for the Cond component.
-
-        Returns:
-            The import dict for the component.
-        """
-        var_data = VarData.merge(self.cond._get_all_var_data())
-
-        imports = var_data.old_school_imports() if var_data else {}
-
-        return {**imports, **_IS_TRUE_IMPORT}
-
-
-@overload
-def cond(condition: Any, c1: Component, c2: Any) -> Component: ...  # pyright: ignore [reportOverlappingOverload]
-
->>>>>>> 8663dbcb
 
 @overload
 def cond(condition: Any, c1: Component, c2: Any = None) -> Component: ...
@@ -151,24 +50,9 @@
     if c2 is None:
         raise ValueError("For conditional vars, the second argument must be set.")
 
-<<<<<<< HEAD
     # Create the conditional var.
     return ternary_operation(
         cond_var.bool(),
-=======
-    def create_var(cond_part: Any) -> Var[Any]:
-        return LiteralVar.create(cond_part)
-
-    # convert the truth and false cond parts into vars so the _var_data can be obtained.
-    c1 = create_var(c1)
-    c2 = create_var(c2)
-
-    # Create the conditional var.
-    return ternary_operation(
-        cond_var.bool()._replace(
-            merge_var_data=VarData(imports=_IS_TRUE_IMPORT),
-        ),
->>>>>>> 8663dbcb
         c1,
         c2,
     )
