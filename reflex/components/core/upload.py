--- conflicted
+++ resolved
@@ -247,13 +247,7 @@
         }
         # The file input to use.
         upload = Input.create(type="file")
-<<<<<<< HEAD
-        upload.special_props = {Var(_js_expr="{...getInputProps()}", _var_type=None)}
-=======
-        upload.special_props = [
-            ImmutableVar(_var_name="{...getInputProps()}", _var_type=None)
-        ]
->>>>>>> 8f937f04
+        upload.special_props = [Var(_js_expr="{...getInputProps()}", _var_type=None)]
 
         # The dropzone to use.
         zone = Box.create(
@@ -261,13 +255,7 @@
             *children,
             **{k: v for k, v in props.items() if k not in supported_props},
         )
-<<<<<<< HEAD
-        zone.special_props = {Var(_js_expr="{...getRootProps()}", _var_type=None)}
-=======
-        zone.special_props = [
-            ImmutableVar(_var_name="{...getRootProps()}", _var_type=None)
-        ]
->>>>>>> 8f937f04
+        zone.special_props = [Var(_js_expr="{...getRootProps()}", _var_type=None)]
 
         # Create the component.
         upload_props["id"] = props.get("id", DEFAULT_UPLOAD_ID)
