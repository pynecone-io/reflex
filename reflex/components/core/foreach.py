"""Create a list of components from an iterable."""

from __future__ import annotations

<<<<<<< HEAD
from typing import Callable, Iterable

=======
import functools
import inspect
from typing import Any, Callable, Iterable

from reflex.components.base.fragment import Fragment
from reflex.components.component import Component
from reflex.components.tags import IterTag
from reflex.constants import MemoizationMode
from reflex.state import ComponentState
from reflex.utils.exceptions import UntypedVarError
>>>>>>> 8663dbcb
from reflex.vars.base import LiteralVar, Var
from reflex.vars.object import ObjectVar
from reflex.vars.sequence import ArrayVar


class ForeachVarError(TypeError):
    """Raised when the iterable type is Any."""


class ForeachRenderError(TypeError):
    """Raised when there is an error with the foreach render function."""


<<<<<<< HEAD
def foreach(
    iterable: Var[Iterable] | Iterable,
    render_fn: Callable,
) -> Var:
    """Create a foreach component.
=======
class Foreach(Component):
    """A component that takes in an iterable and a render function and renders a list of components."""

    _memoization_mode = MemoizationMode(recursive=False)

    # The iterable to create components from.
    iterable: Var[Iterable]

    # A function from the render args to the component.
    render_fn: Callable = Fragment.create

    @classmethod
    def create(
        cls,
        iterable: Var[Iterable] | Iterable,
        render_fn: Callable,
    ) -> Foreach:
        """Create a foreach component.

        Args:
            iterable: The iterable to create components from.
            render_fn: A function from the render args to the component.

        Returns:
            The foreach component.

        Raises:
            ForeachVarError: If the iterable is of type Any.
            TypeError: If the render function is a ComponentState.
            UntypedVarError: If the iterable is of type Any without a type annotation.
        """
        iterable = LiteralVar.create(iterable)
        if iterable._var_type == Any:
            raise ForeachVarError(
                f"Could not foreach over var `{iterable!s}` of type Any. "
                "(If you are trying to foreach over a state var, add a type annotation to the var). "
                "See https://reflex.dev/docs/library/dynamic-rendering/foreach/"
            )

        if (
            hasattr(render_fn, "__qualname__")
            and render_fn.__qualname__ == ComponentState.create.__qualname__
        ):
            raise TypeError(
                "Using a ComponentState as `render_fn` inside `rx.foreach` is not supported yet."
            )

        component = cls(
            iterable=iterable,
            render_fn=render_fn,
        )
        try:
            # Keep a ref to a rendered component to determine correct imports/hooks/styles.
            component.children = [component._render().render_component()]
        except UntypedVarError as e:
            raise UntypedVarError(
                f"Could not foreach over var `{iterable!s}` without a type annotation. "
                "See https://reflex.dev/docs/library/dynamic-rendering/foreach/"
            ) from e
        return component

    def _render(self) -> IterTag:
        props = {}

        render_sig = inspect.signature(self.render_fn)
        params = list(render_sig.parameters.values())

        # Validate the render function signature.
        if len(params) == 0 or len(params) > 2:
            raise ForeachRenderError(
                "Expected 1 or 2 parameters in foreach render function, got "
                f"{[p.name for p in params]}. See "
                "https://reflex.dev/docs/library/dynamic-rendering/foreach/"
            )

        if len(params) >= 1:
            # Determine the arg var name based on the params accepted by render_fn.
            props["arg_var_name"] = params[0].name

        if len(params) == 2:
            # Determine the index var name based on the params accepted by render_fn.
            props["index_var_name"] = params[1].name
        else:
            render_fn = self.render_fn
            # Otherwise, use a deterministic index, based on the render function bytecode.
            code_hash = (
                hash(
                    getattr(
                        render_fn,
                        "__code__",
                        (
                            repr(self.render_fn)
                            if not isinstance(render_fn, functools.partial)
                            else render_fn.func.__code__
                        ),
                    )
                )
                .to_bytes(
                    length=8,
                    byteorder="big",
                    signed=True,
                )
                .hex()
            )
            props["index_var_name"] = f"index_{code_hash}"

        return IterTag(
            iterable=self.iterable,
            render_fn=self.render_fn,
            children=self.children,
            **props,
        )
>>>>>>> 8663dbcb

    Args:
        iterable: The iterable to create components from.
        render_fn: A function from the render args to the component.

    Returns:
        The foreach component.

    Raises:
        ForeachVarError: If the iterable is of type Any.
    """
    iterable = LiteralVar.create(iterable).guess_type()
    if isinstance(iterable, ObjectVar):
        iterable = iterable.items()

    if not isinstance(iterable, ArrayVar):
        raise ForeachVarError(
            f"Could not foreach over var `{iterable!s}` of type {iterable._var_type!s}. "
            "(If you are trying to foreach over a state var, add a type annotation to the var). "
            "See https://reflex.dev/docs/library/dynamic-rendering/foreach/"
        )

    return iterable.foreach(render_fn)


class Foreach:
    """Create a list of components from an iterable."""

    create = staticmethod(foreach)<|MERGE_RESOLUTION|>--- conflicted
+++ resolved
@@ -2,21 +2,10 @@
 
 from __future__ import annotations
 
-<<<<<<< HEAD
+import functools
 from typing import Callable, Iterable
 
-=======
-import functools
-import inspect
-from typing import Any, Callable, Iterable
-
-from reflex.components.base.fragment import Fragment
-from reflex.components.component import Component
-from reflex.components.tags import IterTag
-from reflex.constants import MemoizationMode
-from reflex.state import ComponentState
 from reflex.utils.exceptions import UntypedVarError
->>>>>>> 8663dbcb
 from reflex.vars.base import LiteralVar, Var
 from reflex.vars.object import ObjectVar
 from reflex.vars.sequence import ArrayVar
@@ -30,126 +19,11 @@
     """Raised when there is an error with the foreach render function."""
 
 
-<<<<<<< HEAD
 def foreach(
     iterable: Var[Iterable] | Iterable,
     render_fn: Callable,
 ) -> Var:
     """Create a foreach component.
-=======
-class Foreach(Component):
-    """A component that takes in an iterable and a render function and renders a list of components."""
-
-    _memoization_mode = MemoizationMode(recursive=False)
-
-    # The iterable to create components from.
-    iterable: Var[Iterable]
-
-    # A function from the render args to the component.
-    render_fn: Callable = Fragment.create
-
-    @classmethod
-    def create(
-        cls,
-        iterable: Var[Iterable] | Iterable,
-        render_fn: Callable,
-    ) -> Foreach:
-        """Create a foreach component.
-
-        Args:
-            iterable: The iterable to create components from.
-            render_fn: A function from the render args to the component.
-
-        Returns:
-            The foreach component.
-
-        Raises:
-            ForeachVarError: If the iterable is of type Any.
-            TypeError: If the render function is a ComponentState.
-            UntypedVarError: If the iterable is of type Any without a type annotation.
-        """
-        iterable = LiteralVar.create(iterable)
-        if iterable._var_type == Any:
-            raise ForeachVarError(
-                f"Could not foreach over var `{iterable!s}` of type Any. "
-                "(If you are trying to foreach over a state var, add a type annotation to the var). "
-                "See https://reflex.dev/docs/library/dynamic-rendering/foreach/"
-            )
-
-        if (
-            hasattr(render_fn, "__qualname__")
-            and render_fn.__qualname__ == ComponentState.create.__qualname__
-        ):
-            raise TypeError(
-                "Using a ComponentState as `render_fn` inside `rx.foreach` is not supported yet."
-            )
-
-        component = cls(
-            iterable=iterable,
-            render_fn=render_fn,
-        )
-        try:
-            # Keep a ref to a rendered component to determine correct imports/hooks/styles.
-            component.children = [component._render().render_component()]
-        except UntypedVarError as e:
-            raise UntypedVarError(
-                f"Could not foreach over var `{iterable!s}` without a type annotation. "
-                "See https://reflex.dev/docs/library/dynamic-rendering/foreach/"
-            ) from e
-        return component
-
-    def _render(self) -> IterTag:
-        props = {}
-
-        render_sig = inspect.signature(self.render_fn)
-        params = list(render_sig.parameters.values())
-
-        # Validate the render function signature.
-        if len(params) == 0 or len(params) > 2:
-            raise ForeachRenderError(
-                "Expected 1 or 2 parameters in foreach render function, got "
-                f"{[p.name for p in params]}. See "
-                "https://reflex.dev/docs/library/dynamic-rendering/foreach/"
-            )
-
-        if len(params) >= 1:
-            # Determine the arg var name based on the params accepted by render_fn.
-            props["arg_var_name"] = params[0].name
-
-        if len(params) == 2:
-            # Determine the index var name based on the params accepted by render_fn.
-            props["index_var_name"] = params[1].name
-        else:
-            render_fn = self.render_fn
-            # Otherwise, use a deterministic index, based on the render function bytecode.
-            code_hash = (
-                hash(
-                    getattr(
-                        render_fn,
-                        "__code__",
-                        (
-                            repr(self.render_fn)
-                            if not isinstance(render_fn, functools.partial)
-                            else render_fn.func.__code__
-                        ),
-                    )
-                )
-                .to_bytes(
-                    length=8,
-                    byteorder="big",
-                    signed=True,
-                )
-                .hex()
-            )
-            props["index_var_name"] = f"index_{code_hash}"
-
-        return IterTag(
-            iterable=self.iterable,
-            render_fn=self.render_fn,
-            children=self.children,
-            **props,
-        )
->>>>>>> 8663dbcb
 
     Args:
         iterable: The iterable to create components from.
