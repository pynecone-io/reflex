"""Sonner toast component."""

from __future__ import annotations

from typing import Any, ClassVar, Literal, Optional, Union

from reflex.base import Base
from reflex.components.component import Component, ComponentNamespace
from reflex.components.lucide.icon import Icon
from reflex.components.props import NoExtrasAllowedProps, PropsBase
from reflex.event import EventSpec, run_script
from reflex.style import Style, resolved_color_mode
from reflex.utils import format
from reflex.utils.imports import ImportVar
from reflex.utils.serializers import serializer
from reflex.vars import VarData
from reflex.vars.base import LiteralVar, Var
from reflex.vars.function import FunctionVar
from reflex.vars.object import ObjectVar

LiteralPosition = Literal[
    "top-left",
    "top-center",
    "top-right",
    "bottom-left",
    "bottom-center",
    "bottom-right",
]

toast_ref = Var(_js_expr="refs['__toast']")


class ToastAction(Base):
    """A toast action that render a button in the toast."""

    label: str
    on_click: Any


@serializer
def serialize_action(action: ToastAction) -> dict:
    """Serialize a toast action.

    Args:
        action: The toast action to serialize.

    Returns:
        The serialized toast action with on_click formatted to queue the given event.
    """
    return {
        "label": action.label,
        "onClick": format.format_queue_events(action.on_click),
    }


def _toast_callback_signature(toast: Var) -> list[Var]:
    """The signature for the toast callback, stripping out unserializable keys.

    Args:
        toast: The toast variable.

    Returns:
        A function call stripping non-serializable members of the toast object.
    """
    return [
        Var(
            _js_expr=f"(() => {{let {{action, cancel, onDismiss, onAutoClose, ...rest}} = {str(toast)}; return rest}})()"
        )
    ]


class ToastProps(PropsBase, NoExtrasAllowedProps):
    """Props for the toast component."""

    # Toast's title, renders above the description.
    title: Optional[Union[str, Var]]

    # Toast's description, renders underneath the title.
    description: Optional[Union[str, Var]]

    # Whether to show the close button.
    close_button: Optional[bool]

    # Dark toast in light mode and vice versa.
    invert: Optional[bool]

    # Control the sensitivity of the toast for screen readers
    important: Optional[bool]

    # Time in milliseconds that should elapse before automatically closing the toast.
    duration: Optional[int]

    # Position of the toast.
    position: Optional[LiteralPosition]

    # If false, it'll prevent the user from dismissing the toast.
    dismissible: Optional[bool]

    # TODO: fix serialization of icons for toast? (might not be possible yet)
    # Icon displayed in front of toast's text, aligned vertically.
    # icon: Optional[Icon] = None

    # TODO: fix implementation for action / cancel buttons
    # Renders a primary button, clicking it will close the toast.
    action: Optional[ToastAction]

    # Renders a secondary button, clicking it will close the toast.
    cancel: Optional[ToastAction]

    # Custom id for the toast.
    id: Optional[Union[str, Var]]

    # Removes the default styling, which allows for easier customization.
    unstyled: Optional[bool]

    # Custom style for the toast.
    style: Optional[Style]

    # Class name for the toast.
    class_name: Optional[str]

    # XXX: These still do not seem to work
    # Custom style for the toast primary button.
    action_button_styles: Optional[Style]

    # Custom style for the toast secondary button.
    cancel_button_styles: Optional[Style]

    # The function gets called when either the close button is clicked, or the toast is swiped.
    on_dismiss: Optional[Any]

    # Function that gets called when the toast disappears automatically after it's timeout (duration` prop).
    on_auto_close: Optional[Any]

    def dict(self, *args: Any, **kwargs: Any) -> dict[str, Any]:
        """Convert the object to a dictionary.

        Args:
            *args: The arguments to pass to the base class.
            **kwargs: The keyword arguments to pass to the base

        Returns:
            The object as a dictionary with ToastAction fields intact.
        """
        kwargs.setdefault("exclude_none", True)  # type: ignore
        d = super().dict(*args, **kwargs)
        # Keep these fields as ToastAction so they can be serialized specially
        if "action" in d:
            d["action"] = self.action
            if isinstance(self.action, dict):
                d["action"] = ToastAction(**self.action)
        if "cancel" in d:
            d["cancel"] = self.cancel
            if isinstance(self.cancel, dict):
                d["cancel"] = ToastAction(**self.cancel)
        if "onDismiss" in d:
            d["onDismiss"] = format.format_queue_events(
                self.on_dismiss, _toast_callback_signature
            )
        if "onAutoClose" in d:
            d["onAutoClose"] = format.format_queue_events(
                self.on_auto_close, _toast_callback_signature
            )
        return d


class Toaster(Component):
    """A Toaster Component for displaying toast notifications."""

    library = "sonner@1.5.0"

    tag = "Toaster"

    # the theme of the toast
    theme: Var[str] = resolved_color_mode

    # whether to show rich colors
    rich_colors: Var[bool] = LiteralVar.create(True)

    # whether to expand the toast
    expand: Var[bool] = LiteralVar.create(True)

    # the number of toasts that are currently visible
    visible_toasts: Var[int]

    # the position of the toast
    position: Var[LiteralPosition] = LiteralVar.create("bottom-right")

    # whether to show the close button
    close_button: Var[bool] = LiteralVar.create(False)

    # offset of the toast
    offset: Var[str]

    # directionality of the toast (default: ltr)
    dir: Var[str]

    # Keyboard shortcut that will move focus to the toaster area.
    hotkey: Var[str]

    # Dark toasts in light mode and vice versa.
    invert: Var[bool]

    # These will act as default options for all toasts. See toast() for all available options.
    toast_options: Var[ToastProps]

    # Gap between toasts when expanded
    gap: Var[int]

    # Changes the default loading icon
    loading_icon: Var[Icon]

    # Pauses toast timers when the page is hidden, e.g., when the tab is backgrounded, the browser is minimized, or the OS is locked.
    pause_when_page_is_hidden: Var[bool]

    # Marked True when any Toast component is created.
    is_used: ClassVar[bool] = False

    def add_hooks(self) -> list[Var | str]:
        """Add hooks for the toaster component.

        Returns:
            The hooks for the toaster component.
        """
        hook = Var(
            _js_expr=f"{toast_ref} = toast",
            _var_data=VarData(
                imports={
                    "$/utils/state": [ImportVar(tag="refs")],
                    self.library: [ImportVar(tag="toast", install=False)],
                }  # type: ignore
            ),
        )
        return [hook]

    @staticmethod
    def send_toast(
        message: str | Var = "", level: str | None = None, **props
    ) -> EventSpec:
        """Send a toast message.

        Args:
            message: The message to display.
            level: The level of the toast.
            **props: The options for the toast.

        Raises:
            ValueError: If the Toaster component is not created.

        Returns:
            The toast event.
        """
        if not Toaster.is_used:
            raise ValueError(
                "Toaster component must be created before sending a toast. (use `rx.toast.provider()`)"
            )

        toast_command = (
            ObjectVar.__getattr__(toast_ref.to(dict), level) if level else toast_ref
        ).to(FunctionVar)

        if isinstance(message, Var):
            props.setdefault("title", message)
            message = ""
        elif message == "" and "title" not in props and "description" not in props:
            raise ValueError("Toast message or title or description must be provided.")

        if props:
            args = LiteralVar.create(ToastProps(component_name="rx.toast", **props))  # pyright: ignore [reportCallIssue, reportGeneralTypeIssues]
            toast = toast_command.call(message, args)
        else:
            toast = toast_command.call(message)

        return run_script(toast)

    @staticmethod
<<<<<<< HEAD
    def toast_info(message: str = "", **kwargs: Any):
=======
    def toast_info(message: str | Var = "", **kwargs):
>>>>>>> c29c6b65
        """Display an info toast message.

        Args:
            message: The message to display.
            **kwargs: Additional toast props.

        Returns:
            The toast event.
        """
        return Toaster.send_toast(message, level="info", **kwargs)

    @staticmethod
<<<<<<< HEAD
    def toast_warning(message: str = "", **kwargs: Any):
=======
    def toast_warning(message: str | Var = "", **kwargs):
>>>>>>> c29c6b65
        """Display a warning toast message.

        Args:
            message: The message to display.
            **kwargs: Additional toast props.

        Returns:
            The toast event.
        """
        return Toaster.send_toast(message, level="warning", **kwargs)

    @staticmethod
<<<<<<< HEAD
    def toast_error(message: str = "", **kwargs: Any):
=======
    def toast_error(message: str | Var = "", **kwargs):
>>>>>>> c29c6b65
        """Display an error toast message.

        Args:
            message: The message to display.
            **kwargs: Additional toast props.

        Returns:
            The toast event.
        """
        return Toaster.send_toast(message, level="error", **kwargs)

    @staticmethod
<<<<<<< HEAD
    def toast_success(message: str = "", **kwargs: Any):
=======
    def toast_success(message: str | Var = "", **kwargs):
>>>>>>> c29c6b65
        """Display a success toast message.

        Args:
            message: The message to display.
            **kwargs: Additional toast props.

        Returns:
            The toast event.
        """
        return Toaster.send_toast(message, level="success", **kwargs)

    @staticmethod
    def toast_dismiss(id: Var | str | None = None):
        """Dismiss a toast.

        Args:
            id: The id of the toast to dismiss.

        Returns:
            The toast dismiss event.
        """
        dismiss_var_data = None

        if isinstance(id, Var):
            dismiss = f"{toast_ref}.dismiss({str(id)})"
            dismiss_var_data = id._get_all_var_data()
        elif isinstance(id, str):
            dismiss = f"{toast_ref}.dismiss('{id}')"
        else:
            dismiss = f"{toast_ref}.dismiss()"
        dismiss_action = Var(
            _js_expr=dismiss, _var_data=VarData.merge(dismiss_var_data)
        )
        return run_script(dismiss_action)

    @classmethod
    def create(cls, *children: Any, **props: Any) -> Component:
        """Create a toaster component.

        Args:
            *children: The children of the toaster.
            **props: The properties of the toaster.

        Returns:
            The toaster component.
        """
        cls.is_used = True
        return super().create(*children, **props)


# TODO: figure out why loading toast stay open forever
# def toast_loading(message: str, **kwargs):
#     return _toast(message, level="loading", **kwargs)


class ToastNamespace(ComponentNamespace):
    """Namespace for toast components."""

    provider = staticmethod(Toaster.create)
    options = staticmethod(ToastProps)
    info = staticmethod(Toaster.toast_info)
    warning = staticmethod(Toaster.toast_warning)
    error = staticmethod(Toaster.toast_error)
    success = staticmethod(Toaster.toast_success)
    dismiss = staticmethod(Toaster.toast_dismiss)
    # loading = staticmethod(toast_loading)
    __call__ = staticmethod(Toaster.send_toast)


toast = ToastNamespace()<|MERGE_RESOLUTION|>--- conflicted
+++ resolved
@@ -274,11 +274,7 @@
         return run_script(toast)
 
     @staticmethod
-<<<<<<< HEAD
-    def toast_info(message: str = "", **kwargs: Any):
-=======
-    def toast_info(message: str | Var = "", **kwargs):
->>>>>>> c29c6b65
+    def toast_info(message: str | Var = "", **kwargs: Any):
         """Display an info toast message.
 
         Args:
@@ -291,11 +287,7 @@
         return Toaster.send_toast(message, level="info", **kwargs)
 
     @staticmethod
-<<<<<<< HEAD
-    def toast_warning(message: str = "", **kwargs: Any):
-=======
-    def toast_warning(message: str | Var = "", **kwargs):
->>>>>>> c29c6b65
+    def toast_warning(message: str | Var = "", **kwargs: Any):
         """Display a warning toast message.
 
         Args:
@@ -308,11 +300,7 @@
         return Toaster.send_toast(message, level="warning", **kwargs)
 
     @staticmethod
-<<<<<<< HEAD
-    def toast_error(message: str = "", **kwargs: Any):
-=======
-    def toast_error(message: str | Var = "", **kwargs):
->>>>>>> c29c6b65
+    def toast_error(message: str | Var = "", **kwargs: Any):
         """Display an error toast message.
 
         Args:
@@ -325,11 +313,7 @@
         return Toaster.send_toast(message, level="error", **kwargs)
 
     @staticmethod
-<<<<<<< HEAD
-    def toast_success(message: str = "", **kwargs: Any):
-=======
-    def toast_success(message: str | Var = "", **kwargs):
->>>>>>> c29c6b65
+    def toast_success(message: str | Var = "", **kwargs: Any):
         """Display a success toast message.
 
         Args:
