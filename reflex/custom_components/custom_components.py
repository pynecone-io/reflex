--- conflicted
+++ resolved
@@ -650,14 +650,6 @@
     # Validate the distribution directory.
     _ensure_dist_dir(version_to_publish=version_to_publish, build=build)
 
-<<<<<<< HEAD
-    # We install twine on the fly if required so it is not a stable dependency of reflex.
-    try:
-        import twine  # noqa: F401  # type: ignore
-    except (ImportError, ModuleNotFoundError) as ex:
-        if not _pip_install_on_demand("twine"):
-            raise typer.Exit(code=1) from ex
-
     if validate_project_info and (
         console.ask(
             "Would you like to interactively review the package information?",
@@ -668,8 +660,6 @@
     ):
         _validate_project_info()
 
-=======
->>>>>>> f19a6a8c
     publish_cmds = [
         sys.executable,
         "-m",
