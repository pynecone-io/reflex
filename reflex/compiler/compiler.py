"""Compiler for the reflex apps."""
from __future__ import annotations

import os
from pathlib import Path
from typing import Optional, Type

from reflex import constants
from reflex.compiler import templates, utils
from reflex.components.component import Component, ComponentStyle, CustomComponent
from reflex.config import get_config
from reflex.state import State
from reflex.utils.imports import ImportDict, ImportVar

# Imports to be included in every Reflex app.
<<<<<<< HEAD
DEFAULT_IMPORTS: ImportDict = {
    "": {ImportVar(tag="focus-visible/dist/focus-visible", install=False)},
=======
DEFAULT_IMPORTS: imports.ImportDict = {
    "react": [
        ImportVar(tag="Fragment"),
        ImportVar(tag="useEffect"),
        ImportVar(tag="useRef"),
        ImportVar(tag="useState"),
        ImportVar(tag="useContext"),
    ],
    "next/router": [ImportVar(tag="useRouter")],
    f"/{constants.Dirs.STATE_PATH}": [
        ImportVar(tag="uploadFiles"),
        ImportVar(tag="Event"),
        ImportVar(tag="isTrue"),
        ImportVar(tag="spreadArraysOrObjects"),
        ImportVar(tag="preventDefault"),
        ImportVar(tag="refs"),
        ImportVar(tag="getRefValue"),
        ImportVar(tag="getRefValues"),
        ImportVar(tag="getAllLocalStorageItems"),
        ImportVar(tag="useEventLoop"),
    ],
    "/utils/context.js": [
        ImportVar(tag="EventLoopContext"),
        ImportVar(tag="initialEvents"),
        ImportVar(tag="StateContext"),
        ImportVar(tag="ColorModeContext"),
    ],
    "/utils/helpers/range.js": [
        ImportVar(tag="range", is_default=True),
    ],
    "": [ImportVar(tag="focus-visible/dist/focus-visible", install=False)],
>>>>>>> e9437ad9
}


def _compile_document_root(root: Component) -> str:
    """Compile the document root.

    Args:
        root: The document root to compile.

    Returns:
        The compiled document root.
    """
    return templates.DOCUMENT_ROOT.render(
        imports=utils.compile_imports(root.get_imports()),
        document=root.render(),
    )


def _compile_app(app_root: Component) -> str:
    """Compile the app template component.

    Args:
        app_root: The app root to compile.

    Returns:
        The compiled app.
    """
    return templates.APP_ROOT.render(
        imports=utils.compile_imports(app_root.get_imports()),
        custom_codes=app_root.get_custom_code(),
        hooks=app_root.get_hooks(),
        render=app_root.render(),
    )


def _compile_theme(theme: dict) -> str:
    """Compile the theme.

    Args:
        theme: The theme to compile.

    Returns:
        The compiled theme.
    """
    return templates.THEME.render(theme=theme)


def _compile_contexts(state: Optional[Type[State]]) -> str:
    """Compile the initial state and contexts.

    Args:
        state: The app state.

    Returns:
        The compiled context file.
    """
    is_dev_mode = os.environ.get("REFLEX_ENV_MODE", "dev") == "dev"
    return (
        templates.CONTEXT.render(
            initial_state=utils.compile_state(state),
            state_name=state.get_name(),
            client_storage=utils.compile_client_storage(state),
            is_dev_mode=is_dev_mode,
        )
        if state
        else templates.CONTEXT.render(is_dev_mode=is_dev_mode)
    )


def _compile_page(
    component: Component,
    state: Type[State],
) -> str:
    """Compile the component given the app state.

    Args:
        component: The component to compile.
        state: The app state.

    Returns:
        The compiled component.
    """
    # Merge the default imports with the app-specific imports.
    imports = utils.merge_imports(DEFAULT_IMPORTS, component.get_imports())
    imports = {k: list(set(v)) for k, v in imports.items()}
    utils.validate_imports(imports)
    imports = utils.compile_imports(imports)

    # Compile the code to render the component.
    kwargs = {"state_name": state.get_name()} if state else {}

    return templates.PAGE.render(
        imports=imports,
        dynamic_imports=component.get_dynamic_imports(),
        custom_codes=component.get_custom_code(),
        hooks=component.get_hooks(),
        render=component.render(),
        **kwargs,
    )


def compile_root_stylesheet(stylesheets: list[str]) -> tuple[str, str]:
    """Compile the root stylesheet.

    Args:
        stylesheets: The stylesheets to include in the root stylesheet.

    Returns:
        The path and code of the compiled root stylesheet.
    """
    output_path = utils.get_root_stylesheet_path()

    code = _compile_root_stylesheet(stylesheets)

    return output_path, code


def _compile_root_stylesheet(stylesheets: list[str]) -> str:
    """Compile the root stylesheet.

    Args:
        stylesheets: The stylesheets to include in the root stylesheet.

    Returns:
        The compiled root stylesheet.

    Raises:
        FileNotFoundError: If a specified stylesheet in assets directory does not exist.
    """
    # Add tailwind css if enabled.
    sheets = (
        [constants.Tailwind.ROOT_STYLE_PATH]
        if get_config().tailwind is not None
        else []
    )
    for stylesheet in stylesheets:
        if not utils.is_valid_url(stylesheet):
            # check if stylesheet provided exists.
            stylesheet_full_path = (
                Path.cwd() / constants.Dirs.APP_ASSETS / stylesheet.strip("/")
            )
            if not os.path.exists(stylesheet_full_path):
                raise FileNotFoundError(
                    f"The stylesheet file {stylesheet_full_path} does not exist."
                )
            stylesheet = f"@/{stylesheet.strip('/')}"
        sheets.append(stylesheet) if stylesheet not in sheets else None
    return templates.STYLE.render(stylesheets=sheets)


def _compile_component(component: Component) -> str:
    """Compile a single component.

    Args:
        component: The component to compile.

    Returns:
        The compiled component.
    """
    return templates.COMPONENT.render(component=component)


def _compile_components(components: set[CustomComponent]) -> str:
    """Compile the components.

    Args:
        components: The components to compile.

    Returns:
        The compiled components.
    """
    imports = {
        "react": [ImportVar(tag="memo")],
        f"/{constants.Dirs.STATE_PATH}": [ImportVar(tag="E"), ImportVar(tag="isTrue")],
    }
    component_renders = []

    # Compile each component.
    for component in components:
        component_render, component_imports = utils.compile_custom_component(component)
        component_renders.append(component_render)
        imports = utils.merge_imports(imports, component_imports)

    # Compile the components page.
    return templates.COMPONENTS.render(
        imports=utils.compile_imports(imports),
        components=component_renders,
    )


def _compile_tailwind(
    config: dict,
) -> str:
    """Compile the Tailwind config.

    Args:
        config: The Tailwind config.

    Returns:
        The compiled Tailwind config.
    """
    return templates.TAILWIND_CONFIG.render(
        **config,
    )


def compile_document_root(head_components: list[Component]) -> tuple[str, str]:
    """Compile the document root.

    Args:
        head_components: The components to include in the head.

    Returns:
        The path and code of the compiled document root.
    """
    # Get the path for the output file.
    output_path = utils.get_page_path(constants.PageNames.DOCUMENT_ROOT)

    # Create the document root.
    document_root = utils.create_document_root(head_components)

    # Compile the document root.
    code = _compile_document_root(document_root)
    return output_path, code


def compile_app(app_root: Component) -> tuple[str, str]:
    """Compile the app root.

    Args:
        app_root: The app root component to compile.

    Returns:
        The path and code of the compiled app wrapper.
    """
    # Get the path for the output file.
    output_path = utils.get_page_path(constants.PageNames.APP_ROOT)

    # Compile the document root.
    code = _compile_app(app_root)
    return output_path, code


def compile_theme(style: ComponentStyle) -> tuple[str, str]:
    """Compile the theme.

    Args:
        style: The style to compile.

    Returns:
        The path and code of the compiled theme.
    """
    output_path = utils.get_theme_path()

    # Create the theme.
    theme = utils.create_theme(style)

    # Compile the theme.
    code = _compile_theme(theme)
    return output_path, code


def compile_contexts(state: Optional[Type[State]]) -> tuple[str, str]:
    """Compile the initial state / context.

    Args:
        state: The app state.

    Returns:
        The path and code of the compiled context.
    """
    # Get the path for the output file.
    output_path = utils.get_context_path()

    return output_path, _compile_contexts(state)


def compile_page(
    path: str, component: Component, state: Type[State]
) -> tuple[str, str]:
    """Compile a single page.

    Args:
        path: The path to compile the page to.
        component: The component to compile.
        state: The app state.

    Returns:
        The path and code of the compiled page.
    """
    # Get the path for the output file.
    output_path = utils.get_page_path(path)

    # Add the style to the component.
    code = _compile_page(component, state)
    return output_path, code


def compile_components(components: set[CustomComponent]):
    """Compile the custom components.

    Args:
        components: The custom components to compile.

    Returns:
        The path and code of the compiled components.
    """
    # Get the path for the output file.
    output_path = utils.get_components_path()

    # Compile the components.
    code = _compile_components(components)
    return output_path, code


def compile_tailwind(
    config: dict,
):
    """Compile the Tailwind config.

    Args:
        config: The Tailwind config.

    Returns:
        The compiled Tailwind config.
    """
    # Get the path for the output file.
    output_path = constants.Tailwind.CONFIG

    # Compile the config.
    code = _compile_tailwind(config)
    return output_path, code


def purge_web_pages_dir():
    """Empty out .web directory."""
    utils.empty_dir(constants.Dirs.WEB_PAGES, keep_files=["_app.js"])<|MERGE_RESOLUTION|>--- conflicted
+++ resolved
@@ -13,42 +13,8 @@
 from reflex.utils.imports import ImportDict, ImportVar
 
 # Imports to be included in every Reflex app.
-<<<<<<< HEAD
 DEFAULT_IMPORTS: ImportDict = {
-    "": {ImportVar(tag="focus-visible/dist/focus-visible", install=False)},
-=======
-DEFAULT_IMPORTS: imports.ImportDict = {
-    "react": [
-        ImportVar(tag="Fragment"),
-        ImportVar(tag="useEffect"),
-        ImportVar(tag="useRef"),
-        ImportVar(tag="useState"),
-        ImportVar(tag="useContext"),
-    ],
-    "next/router": [ImportVar(tag="useRouter")],
-    f"/{constants.Dirs.STATE_PATH}": [
-        ImportVar(tag="uploadFiles"),
-        ImportVar(tag="Event"),
-        ImportVar(tag="isTrue"),
-        ImportVar(tag="spreadArraysOrObjects"),
-        ImportVar(tag="preventDefault"),
-        ImportVar(tag="refs"),
-        ImportVar(tag="getRefValue"),
-        ImportVar(tag="getRefValues"),
-        ImportVar(tag="getAllLocalStorageItems"),
-        ImportVar(tag="useEventLoop"),
-    ],
-    "/utils/context.js": [
-        ImportVar(tag="EventLoopContext"),
-        ImportVar(tag="initialEvents"),
-        ImportVar(tag="StateContext"),
-        ImportVar(tag="ColorModeContext"),
-    ],
-    "/utils/helpers/range.js": [
-        ImportVar(tag="range", is_default=True),
-    ],
     "": [ImportVar(tag="focus-visible/dist/focus-visible", install=False)],
->>>>>>> e9437ad9
 }
 
 
