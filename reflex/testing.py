"""reflex.testing - tools for testing reflex apps."""

from __future__ import annotations

import asyncio
import contextlib
import dataclasses
import functools
import inspect
import os
import platform
import re
import signal
import socket
import socketserver
import subprocess
import textwrap
import threading
import time
import types
from http.server import SimpleHTTPRequestHandler
from pathlib import Path
from typing import (
    TYPE_CHECKING,
    Any,
    AsyncIterator,
    Callable,
    Coroutine,
    List,
    Optional,
    Type,
    TypeVar,
    Union,
)

import psutil
import uvicorn

import reflex
import reflex.reflex
import reflex.utils.build
import reflex.utils.exec
import reflex.utils.format
import reflex.utils.prerequisites
import reflex.utils.processes
from reflex.config import environment
from reflex.state import (
    BaseState,
    StateManager,
    StateManagerDisk,
    StateManagerMemory,
    StateManagerRedis,
    reload_state_module,
)
from reflex.utils import console

try:
    from selenium import webdriver  # pyright: ignore [reportMissingImports]
    from selenium.webdriver.remote.webdriver import (  # pyright: ignore [reportMissingImports]
        WebDriver,
    )

    if TYPE_CHECKING:
        from selenium.webdriver.common.options import (
            ArgOptions,  # pyright: ignore [reportMissingImports]
        )
        from selenium.webdriver.remote.webelement import (  # pyright: ignore [reportMissingImports]
            WebElement,
        )

    has_selenium = True
except ImportError:
    has_selenium = False

# The timeout (minutes) to check for the port.
DEFAULT_TIMEOUT = 15
POLL_INTERVAL = 0.25
FRONTEND_POPEN_ARGS = {}
T = TypeVar("T")
TimeoutType = Optional[Union[int, float]]

if platform.system() == "Windows":
    FRONTEND_POPEN_ARGS["creationflags"] = subprocess.CREATE_NEW_PROCESS_GROUP  # type: ignore
    FRONTEND_POPEN_ARGS["shell"] = True
else:
    FRONTEND_POPEN_ARGS["start_new_session"] = True


# borrowed from py3.11
class chdir(contextlib.AbstractContextManager):  # noqa: N801
    """Non thread-safe context manager to change the current working directory."""

    def __init__(self, path: str | Path):
        """Prepare contextmanager.

        Args:
            path: the path to change to
        """
        self.path = path
        self._old_cwd = []

    def __enter__(self):
        """Save current directory and perform chdir."""
        self._old_cwd.append(Path.cwd())
        os.chdir(self.path)

    def __exit__(self, *excinfo):
        """Change back to previous directory on stack.

        Args:
            excinfo: sys.exc_info captured in the context block
        """
        os.chdir(self._old_cwd.pop())


@dataclasses.dataclass
class AppHarness:
    """AppHarness executes a reflex app in-process for testing."""

    app_name: str
    app_source: Optional[
        Callable[[], None] | types.ModuleType | str | functools.partial[Any]
    ]
    app_path: Path
    app_module_path: Path
    app_module: Optional[types.ModuleType] = None
    app_instance: Optional[reflex.App] = None
    frontend_process: Optional[subprocess.Popen] = None
    frontend_url: Optional[str] = None
    frontend_output_thread: Optional[threading.Thread] = None
    backend_thread: Optional[threading.Thread] = None
    backend: Optional[uvicorn.Server] = None
    state_manager: Optional[StateManager] = None
    _frontends: list["WebDriver"] = dataclasses.field(default_factory=list)
    _decorated_pages: list = dataclasses.field(default_factory=list)

    @classmethod
    def create(
        cls,
        root: Path,
        app_source: Optional[
            Callable[[], None] | types.ModuleType | str | functools.partial[Any]
        ] = None,
        app_name: Optional[str] = None,
    ) -> "AppHarness":
        """Create an AppHarness instance at root.

        Args:
            root: the directory that will contain the app under test.
            app_source: if specified, the source code from this function or module is used
                as the main module for the app. It may also be the raw source code text, as a str.
                If unspecified, then root must already contain a working reflex app and will be used directly.
            app_name: provide the name of the app, otherwise will be derived from app_source or root.

        Raises:
            ValueError: when app_source is a string and app_name is not provided.

        Returns:
            AppHarness instance
        """
        if app_name is None:
            if app_source is None:
                app_name = root.name
            elif isinstance(app_source, functools.partial):
                keywords = app_source.keywords
                slug_suffix = "_".join([str(v) for v in keywords.values()])
                func_name = app_source.func.__name__
                app_name = f"{func_name}_{slug_suffix}"
                app_name = re.sub(r"[^a-zA-Z0-9_]", "_", app_name)
            elif isinstance(app_source, str):
                raise ValueError(
                    "app_name must be provided when app_source is a string."
                )
            else:
                app_name = app_source.__name__

            app_name = app_name.lower()
            while "__" in app_name:
                app_name = app_name.replace("__", "_")
        return cls(
            app_name=app_name,
            app_source=app_source,
            app_path=root,
            app_module_path=root / app_name / f"{app_name}.py",
        )

    def get_state_name(self, state_cls_name: str) -> str:
        """Get the state name for the given state class name.

        Args:
            state_cls_name: The state class name

        Returns:
            The state name
        """
        return reflex.utils.format.to_snake_case(
            f"{self.app_name}___{self.app_name}___" + state_cls_name
        )

    def get_full_state_name(self, path: List[str]) -> str:
        """Get the full state name for the given state class name.

        Args:
            path: A list of state class names

        Returns:
            The full state name
        """
        # NOTE: using State.get_name() somehow causes trouble here
        # path = [State.get_name()] + [self.get_state_name(p) for p in path] # noqa: ERA001
        path = ["reflex___state____state"] + [self.get_state_name(p) for p in path]
        return ".".join(path)

    def _get_globals_from_signature(self, func: Any) -> dict[str, Any]:
        """Get the globals from a function or module object.

        Args:
            func: function or module object

        Returns:
            dict of globals
        """
        overrides = {}
        glbs = {}
        if not callable(func):
            return glbs
        if isinstance(func, functools.partial):
            overrides = func.keywords
            func = func.func
        for param in inspect.signature(func).parameters.values():
            if param.default is not inspect.Parameter.empty:
                glbs[param.name] = param.default
        glbs.update(overrides)
        return glbs

    def _get_source_from_app_source(self, app_source: Any) -> str:
        """Get the source from app_source.

        Args:
            app_source: function or module or str

        Returns:
            source code
        """
        if isinstance(app_source, str):
            return app_source
        source = inspect.getsource(app_source)
        source = re.sub(
            r"^\s*def\s+\w+\s*\(.*?\)(\s+->\s+\w+)?:", "", source, flags=re.DOTALL
        )
        return textwrap.dedent(source)

    def _initialize_app(self):
        # disable telemetry reporting for tests

        os.environ["TELEMETRY_ENABLED"] = "false"
        self.app_path.mkdir(parents=True, exist_ok=True)
        if self.app_source is not None:
            app_globals = self._get_globals_from_signature(self.app_source)
            if isinstance(self.app_source, functools.partial):
                self.app_source = self.app_source.func  # type: ignore
            # get the source from a function or module object
            source_code = "\n".join(
                [
                    "\n".join(
                        self.get_app_global_source(k, v) for k, v in app_globals.items()
                    ),
                    self._get_source_from_app_source(self.app_source),
                ]
            )
            with chdir(self.app_path):
                reflex.reflex._init(
                    name=self.app_name,
                    template=reflex.constants.Templates.DEFAULT,
                    loglevel=reflex.constants.LogLevel.INFO,
                )
                self.app_module_path.write_text(source_code)
        with chdir(self.app_path):
            # ensure config and app are reloaded when testing different app
            reflex.config.get_config(reload=True)
            # Save decorated pages before importing the test app module
            before_decorated_pages = reflex.app.DECORATED_PAGES[self.app_name].copy()
            # Ensure the AppHarness test does not skip State assignment due to running via pytest
            os.environ.pop(reflex.constants.PYTEST_CURRENT_TEST, None)
            os.environ[reflex.constants.APP_HARNESS_FLAG] = "true"
            self.app_module = reflex.utils.prerequisites.get_compiled_app(
                # Do not reload the module for pre-existing apps (only apps generated from source)
                reload=self.app_source is not None
            )
            # Save the pages that were added during testing
            self._decorated_pages = [
                p
                for p in reflex.app.DECORATED_PAGES[self.app_name]
                if p not in before_decorated_pages
            ]
        self.app_instance = self.app_module.app
        if isinstance(self.app_instance._state_manager, StateManagerRedis):
            # Create our own redis connection for testing.
            self.state_manager = StateManagerRedis.create(self.app_instance._state)
        else:
            self.state_manager = self.app_instance._state_manager

    def _reload_state_module(self):
        """Reload the rx.State module to avoid conflict when reloading."""
        reload_state_module(module=f"{self.app_name}.{self.app_name}")

    def _get_backend_shutdown_handler(self):
        if self.backend is None:
            raise RuntimeError("Backend was not initialized.")

        original_shutdown = self.backend.shutdown

        async def _shutdown_redis(*args, **kwargs) -> None:
            # ensure redis is closed before event loop
            try:
                if self.app_instance is not None and isinstance(
                    self.app_instance.state_manager, StateManagerRedis
                ):
                    await self.app_instance.state_manager.close()
            except ValueError:
                pass
            await original_shutdown(*args, **kwargs)

        return _shutdown_redis

<<<<<<< HEAD
    def _start_backend(self, port: int = 0):
        if self.app_instance is None:
=======
    def _start_backend(self, port=0):
        if self.app_instance is None or self.app_instance.api is None:
>>>>>>> 9dba8cd4
            raise RuntimeError("App was not initialized.")
        self.backend = uvicorn.Server(
            uvicorn.Config(
                app=self.app_instance.api,
                host="127.0.0.1",
                port=port,
            )
        )
        self.backend.shutdown = self._get_backend_shutdown_handler()
        with chdir(self.app_path):
            self.backend_thread = threading.Thread(target=self.backend.run)
        self.backend_thread.start()

    async def _reset_backend_state_manager(self):
        """Reset the StateManagerRedis event loop affinity.

        This is necessary when the backend is restarted and the state manager is a
        StateManagerRedis instance.

        Raises:
            RuntimeError: when the state manager cannot be reset
        """
        if (
            self.app_instance is not None
            and isinstance(
                self.app_instance.state_manager,
                StateManagerRedis,
            )
            and self.app_instance._state is not None
        ):
            with contextlib.suppress(RuntimeError):
                await self.app_instance.state_manager.close()
            self.app_instance._state_manager = StateManagerRedis.create(
                state=self.app_instance._state,
            )
            if not isinstance(self.app_instance.state_manager, StateManagerRedis):
                raise RuntimeError("Failed to reset state manager.")

    def _start_frontend(self):
        # Set up the frontend.
        with chdir(self.app_path):
            config = reflex.config.get_config()
            config.api_url = "http://{0}:{1}".format(
                *self._poll_for_servers().getsockname(),
            )
            reflex.utils.build.setup_frontend(self.app_path)

        # Start the frontend.
        self.frontend_process = reflex.utils.processes.new_process(
            [reflex.utils.prerequisites.get_package_manager(), "run", "dev"],
            cwd=self.app_path / reflex.utils.prerequisites.get_web_dir(),
            env={"PORT": "0"},
            **FRONTEND_POPEN_ARGS,
        )

    def _wait_frontend(self):
        while self.frontend_url is None:
            line = (
                self.frontend_process.stdout.readline()  # pyright: ignore [reportOptionalMemberAccess]
            )
            if not line:
                break
            print(line)  # for pytest diagnosis #noqa: T201
            m = re.search(reflex.constants.Next.FRONTEND_LISTENING_REGEX, line)
            if m is not None:
                self.frontend_url = m.group(1)
                config = reflex.config.get_config()
                config.deploy_url = self.frontend_url
                break
        if self.frontend_url is None:
            raise RuntimeError("Frontend did not start")

        def consume_frontend_output():
            while True:
                try:
                    line = (
                        self.frontend_process.stdout.readline()  # pyright: ignore [reportOptionalMemberAccess]
                    )
                # catch I/O operation on closed file.
                except ValueError as e:
                    console.error(str(e))
                    break
                if not line:
                    break

        self.frontend_output_thread = threading.Thread(target=consume_frontend_output)
        self.frontend_output_thread.start()

    def start(self) -> "AppHarness":
        """Start the backend in a new thread and dev frontend as a separate process.

        Returns:
            self
        """
        self._initialize_app()
        self._start_backend()
        self._start_frontend()
        self._wait_frontend()
        return self

    @staticmethod
    def get_app_global_source(key: str, value: Any):
        """Get the source code of a global object.
        If value is a function or class we render the actual
        source of value otherwise we assign value to key.

        Args:
            key: variable name to assign value to.
            value: value of the global variable.

        Returns:
            The rendered app global code.
        """
        if not inspect.isclass(value) and not inspect.isfunction(value):
            return f"{key} = {value!r}"
        return inspect.getsource(value)

    def __enter__(self) -> "AppHarness":
        """Contextmanager protocol for `start()`.

        Returns:
            Instance of AppHarness after calling start()
        """
        return self.start()

    def stop(self) -> None:
        """Stop the frontend and backend servers."""
        self._reload_state_module()

        if self.backend is not None:
            self.backend.should_exit = True
        if self.frontend_process is not None:
            # https://stackoverflow.com/a/70565806
            frontend_children = psutil.Process(self.frontend_process.pid).children(
                recursive=True,
            )
            if platform.system() == "Windows":
                self.frontend_process.terminate()
            else:
                pgrp = os.getpgid(self.frontend_process.pid)
                os.killpg(pgrp, signal.SIGTERM)
            # kill any remaining child processes
            for child in frontend_children:
                # It's okay if the process is already gone.
                with contextlib.suppress(psutil.NoSuchProcess):
                    child.terminate()
            _, still_alive = psutil.wait_procs(frontend_children, timeout=3)
            for child in still_alive:
                # It's okay if the process is already gone.
                with contextlib.suppress(psutil.NoSuchProcess):
                    child.kill()
            # wait for main process to exit
            self.frontend_process.communicate()
        if self.backend_thread is not None:
            self.backend_thread.join()
        if self.frontend_output_thread is not None:
            self.frontend_output_thread.join()
        for driver in self._frontends:
            driver.quit()

        # Cleanup decorated pages added during testing
        for page in self._decorated_pages:
            reflex.app.DECORATED_PAGES[self.app_name].remove(page)

    def __exit__(self, *excinfo) -> None:
        """Contextmanager protocol for `stop()`.

        Args:
            excinfo: sys.exc_info captured in the context block
        """
        self.stop()

    @staticmethod
    def _poll_for(
        target: Callable[[], T],
        timeout: TimeoutType = None,
        step: TimeoutType = None,
    ) -> T | bool:
        """Generic polling logic.

        Args:
            target: callable that returns truthy if polling condition is met.
            timeout: max polling time
            step: interval between checking target()

        Returns:
            return value of target() if truthy within timeout
            False if timeout elapses
        """
        if timeout is None:
            timeout = DEFAULT_TIMEOUT
        if step is None:
            step = POLL_INTERVAL
        deadline = time.time() + timeout
        while time.time() < deadline:
            success = target()
            if success:
                return success
            time.sleep(step)
        return False

    @staticmethod
    async def _poll_for_async(
        target: Callable[[], Coroutine[None, None, T]],
        timeout: TimeoutType = None,
        step: TimeoutType = None,
    ) -> T | bool:
        """Generic polling logic for async functions.

        Args:
            target: callable that returns truthy if polling condition is met.
            timeout: max polling time
            step: interval between checking target()

        Returns:
            return value of target() if truthy within timeout
            False if timeout elapses
        """
        if timeout is None:
            timeout = DEFAULT_TIMEOUT
        if step is None:
            step = POLL_INTERVAL
        deadline = time.time() + timeout
        while time.time() < deadline:
            success = await target()
            if success:
                return success
            await asyncio.sleep(step)
        return False

    def _poll_for_servers(self, timeout: TimeoutType = None) -> socket.socket:
        """Poll backend server for listening sockets.

        Args:
            timeout: how long to wait for listening socket.

        Returns:
            first active listening socket on the backend

        Raises:
            RuntimeError: when the backend hasn't started running
            TimeoutError: when server or sockets are not ready
        """
        if self.backend is None:
            raise RuntimeError("Backend is not running.")
        backend = self.backend
        # check for servers to be initialized
        if not self._poll_for(
            target=lambda: getattr(backend, "servers", False),
            timeout=timeout,
        ):
            raise TimeoutError("Backend servers are not initialized.")
        # check for sockets to be listening
        if not self._poll_for(
            target=lambda: getattr(backend.servers[0], "sockets", False),
            timeout=timeout,
        ):
            raise TimeoutError("Backend is not listening.")
        return backend.servers[0].sockets[0]

    def frontend(
        self,
        driver_clz: Optional[Type["WebDriver"]] = None,
        driver_kwargs: dict[str, Any] | None = None,
        driver_options: ArgOptions | None = None,
        driver_option_args: List[str] | None = None,
        driver_option_capabilities: dict[str, Any] | None = None,
    ) -> "WebDriver":
        """Get a selenium webdriver instance pointed at the app.

        Args:
            driver_clz: webdriver.Chrome (default), webdriver.Firefox, webdriver.Safari,
                webdriver.Edge, etc
            driver_kwargs: additional keyword arguments to pass to the webdriver constructor
            driver_options: selenium ArgOptions instance to pass to the webdriver constructor
            driver_option_args: additional arguments for the webdriver options
            driver_option_capabilities: additional capabilities for the webdriver options

        Returns:
            Instance of the given webdriver navigated to the frontend url of the app.

        Raises:
            RuntimeError: when selenium is not importable or frontend is not running
        """
        if not has_selenium:
            raise RuntimeError(
                "Frontend functionality requires `selenium` to be installed, "
                "and it could not be imported."
            )
        if self.frontend_url is None:
            raise RuntimeError("Frontend is not running.")
        want_headless = False
        if environment.APP_HARNESS_HEADLESS.get():
            want_headless = True
        if driver_clz is None:
            requested_driver = environment.APP_HARNESS_DRIVER.get()
            driver_clz = getattr(webdriver, requested_driver)
            if driver_options is None:
                driver_options = getattr(webdriver, f"{requested_driver}Options")()
        if driver_clz is webdriver.Chrome:
            if driver_options is None:
                driver_options = webdriver.ChromeOptions()
            driver_options.add_argument("--class=AppHarness")
            if want_headless:
                driver_options.add_argument("--headless=new")
        elif driver_clz is webdriver.Firefox:
            if driver_options is None:
                driver_options = webdriver.FirefoxOptions()
            if want_headless:
                driver_options.add_argument("-headless")
        elif driver_clz is webdriver.Edge:
            if driver_options is None:
                driver_options = webdriver.EdgeOptions()
            if want_headless:
                driver_options.add_argument("headless")
        if driver_options is None:
            raise RuntimeError(f"Could not determine options for {driver_clz}")
        if args := environment.APP_HARNESS_DRIVER_ARGS.get():
            for arg in args.split(","):
                driver_options.add_argument(arg)
        if driver_option_args is not None:
            for arg in driver_option_args:
                driver_options.add_argument(arg)
        if driver_option_capabilities is not None:
            for key, value in driver_option_capabilities.items():
                driver_options.set_capability(key, value)
        if driver_kwargs is None:
            driver_kwargs = {}
        driver = driver_clz(options=driver_options, **driver_kwargs)  # type: ignore
        driver.get(self.frontend_url)
        self._frontends.append(driver)
        return driver

    async def get_state(self, token: str) -> BaseState:
        """Get the state associated with the given token.

        Args:
            token: The state token to look up.

        Returns:
            The state instance associated with the given token

        Raises:
            RuntimeError: when the app hasn't started running
        """
        if self.state_manager is None:
            raise RuntimeError("state_manager is not set.")
        try:
            return await self.state_manager.get_state(token)
        finally:
            if isinstance(self.state_manager, StateManagerRedis):
                await self.state_manager.close()

    async def set_state(self, token: str, **kwargs) -> None:
        """Set the state associated with the given token.

        Args:
            token: The state token to set.
            kwargs: Attributes to set on the state.

        Raises:
            RuntimeError: when the app hasn't started running
        """
        if self.state_manager is None:
            raise RuntimeError("state_manager is not set.")
        state = await self.get_state(token)
        for key, value in kwargs.items():
            setattr(state, key, value)
        try:
            await self.state_manager.set_state(token, state)
        finally:
            if isinstance(self.state_manager, StateManagerRedis):
                await self.state_manager.close()

    @contextlib.asynccontextmanager
    async def modify_state(self, token: str) -> AsyncIterator[BaseState]:
        """Modify the state associated with the given token and send update to frontend.

        Args:
            token: The state token to modify

        Yields:
            The state instance associated with the given token

        Raises:
            RuntimeError: when the app hasn't started running
        """
        if self.state_manager is None:
            raise RuntimeError("state_manager is not set.")
        if self.app_instance is None:
            raise RuntimeError("App is not running.")
        app_state_manager = self.app_instance.state_manager
        if isinstance(self.state_manager, StateManagerRedis):
            # Temporarily replace the app's state manager with our own, since
            # the redis connection is on the backend_thread event loop
            self.app_instance._state_manager = self.state_manager
        try:
            async with self.app_instance.modify_state(token) as state:
                yield state
        finally:
            if isinstance(self.state_manager, StateManagerRedis):
                self.app_instance._state_manager = app_state_manager
                await self.state_manager.close()

    def poll_for_content(
        self,
        element: "WebElement",
        timeout: TimeoutType = None,
        exp_not_equal: str = "",
    ) -> str:
        """Poll element.text for change.

        Args:
            element: selenium webdriver element to check
            timeout: how long to poll element.text
            exp_not_equal: exit the polling loop when the element text does not match

        Returns:
            The element text when the polling loop exited

        Raises:
            TimeoutError: when the timeout expires before text changes
        """
        if not self._poll_for(
            target=lambda: element.text != exp_not_equal,
            timeout=timeout,
        ):
            raise TimeoutError(
                f"{element} content remains {exp_not_equal!r} while polling.",
            )
        return element.text

    def poll_for_value(
        self,
        element: "WebElement",
        timeout: TimeoutType = None,
        exp_not_equal: str = "",
    ) -> Optional[str]:
        """Poll element.get_attribute("value") for change.

        Args:
            element: selenium webdriver element to check
            timeout: how long to poll element value attribute
            exp_not_equal: exit the polling loop when the value does not match

        Returns:
            The element value when the polling loop exited

        Raises:
            TimeoutError: when the timeout expires before value changes
        """
        if not self._poll_for(
            target=lambda: element.get_attribute("value") != exp_not_equal,
            timeout=timeout,
        ):
            raise TimeoutError(
                f"{element} content remains {exp_not_equal!r} while polling.",
            )
        return element.get_attribute("value")

    def poll_for_clients(self, timeout: TimeoutType = None) -> dict[str, BaseState]:
        """Poll app state_manager for any connected clients.

        Args:
            timeout: how long to wait for client states

        Returns:
            active state instances when the polling loop exited

        Raises:
            RuntimeError: when the app hasn't started running
            TimeoutError: when the timeout expires before any states are seen
            ValueError: when the state_manager is not a memory state manager
        """
        if self.app_instance is None:
            raise RuntimeError("App is not running.")
        state_manager = self.app_instance.state_manager
        if not isinstance(state_manager, (StateManagerMemory, StateManagerDisk)):
            raise ValueError("Only works with memory or disk state manager")
        if not self._poll_for(
            target=lambda: state_manager.states,
            timeout=timeout,
        ):
            raise TimeoutError("No states were observed while polling.")
        return state_manager.states


class SimpleHTTPRequestHandlerCustomErrors(SimpleHTTPRequestHandler):
    """SimpleHTTPRequestHandler with custom error page handling."""

    def __init__(self, *args, error_page_map: dict[int, Path], **kwargs):
        """Initialize the handler.

        Args:
            error_page_map: map of error code to error page path
            *args: passed through to superclass
            **kwargs: passed through to superclass
        """
        self.error_page_map = error_page_map
        super().__init__(*args, **kwargs)

    def send_error(
        self, code: int, message: str | None = None, explain: str | None = None
    ) -> None:
        """Send the error page for the given error code.

        If the code matches a custom error page, then message and explain are
        ignored.

        Args:
            code: the error code
            message: the error message
            explain: the error explanation
        """
        error_page = self.error_page_map.get(code)
        if error_page:
            self.send_response(code, message)
            self.send_header("Connection", "close")
            body = error_page.read_bytes()
            self.send_header("Content-Type", self.error_content_type)
            self.send_header("Content-Length", str(len(body)))
            self.end_headers()
            self.wfile.write(body)
        else:
            super().send_error(code, message, explain)


class Subdir404TCPServer(socketserver.TCPServer):
    """TCPServer for SimpleHTTPRequestHandlerCustomErrors that serves from a subdir."""

    def __init__(
        self,
        *args,
        root: Path,
        error_page_map: dict[int, Path] | None,
        **kwargs,
    ):
        """Initialize the server.

        Args:
            root: the root directory to serve from
            error_page_map: map of error code to error page path
            *args: passed through to superclass
            **kwargs: passed through to superclass
        """
        self.root = root
        self.error_page_map = error_page_map or {}
        super().__init__(*args, **kwargs)

    def finish_request(self, request: socket.socket, client_address: tuple[str, int]):
        """Finish one request by instantiating RequestHandlerClass.

        Args:
            request: the requesting socket
            client_address: (host, port) referring to the client's address.
        """
        self.RequestHandlerClass(
            request,
            client_address,
            self,
            directory=str(self.root),  # type: ignore
            error_page_map=self.error_page_map,  # type: ignore
        )


class AppHarnessProd(AppHarness):
    """AppHarnessProd executes a reflex app in-process for testing.

    In prod mode, instead of running `next dev` the app is exported as static
    files and served via the builtin python http.server with custom 404 redirect
    handling. Additionally, the backend runs in multi-worker mode.
    """

    frontend_thread: Optional[threading.Thread] = None
    frontend_server: Optional[Subdir404TCPServer] = None

    def _run_frontend(self):
        web_root = (
            self.app_path
            / reflex.utils.prerequisites.get_web_dir()
            / reflex.constants.Dirs.STATIC
        )
        error_page_map = {
            404: web_root / "404.html",
        }
        with Subdir404TCPServer(
            ("", 0),
            SimpleHTTPRequestHandlerCustomErrors,
            root=web_root,
            error_page_map=error_page_map,
        ) as self.frontend_server:
            self.frontend_url = "http://localhost:{1}".format(
                *self.frontend_server.socket.getsockname()
            )
            self.frontend_server.serve_forever()

    def _start_frontend(self):
        # Set up the frontend.
        with chdir(self.app_path):
            config = reflex.config.get_config()
            config.api_url = "http://{0}:{1}".format(
                *self._poll_for_servers().getsockname(),
            )
            reflex.reflex.export(
                zipping=False,
                frontend=True,
                backend=False,
                loglevel=reflex.constants.LogLevel.INFO,
                env=reflex.constants.Env.PROD,
            )

        self.frontend_thread = threading.Thread(target=self._run_frontend)
        self.frontend_thread.start()

    def _wait_frontend(self):
        self._poll_for(lambda: self.frontend_server is not None)
        if self.frontend_server is None or not self.frontend_server.socket.fileno():
            raise RuntimeError("Frontend did not start")

    def _start_backend(self):
        if self.app_instance is None:
            raise RuntimeError("App was not initialized.")
        environment.REFLEX_SKIP_COMPILE.set(True)
        self.backend = uvicorn.Server(
            uvicorn.Config(
                app=self.app_instance,
                host="127.0.0.1",
                port=0,
                workers=reflex.utils.processes.get_num_workers(),
            ),
        )
        self.backend.shutdown = self._get_backend_shutdown_handler()
        self.backend_thread = threading.Thread(target=self.backend.run)
        self.backend_thread.start()

    def _poll_for_servers(self, timeout: TimeoutType = None) -> socket.socket:
        try:
            return super()._poll_for_servers(timeout)
        finally:
            environment.REFLEX_SKIP_COMPILE.set(None)

    def stop(self):
        """Stop the frontend python webserver."""
        super().stop()
        if self.frontend_server is not None:
            self.frontend_server.shutdown()
        if self.frontend_thread is not None:
            self.frontend_thread.join()<|MERGE_RESOLUTION|>--- conflicted
+++ resolved
@@ -323,13 +323,8 @@
 
         return _shutdown_redis
 
-<<<<<<< HEAD
     def _start_backend(self, port: int = 0):
-        if self.app_instance is None:
-=======
-    def _start_backend(self, port=0):
         if self.app_instance is None or self.app_instance.api is None:
->>>>>>> 9dba8cd4
             raise RuntimeError("App was not initialized.")
         self.backend = uvicorn.Server(
             uvicorn.Config(
