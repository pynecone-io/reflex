--- conflicted
+++ resolved
@@ -310,7 +310,6 @@
         )
 
 
-<<<<<<< HEAD
 T = TypeVar("T")
 
 
@@ -426,7 +425,6 @@
         return default
 
 
-=======
 class PathExistsFlag:
     """Flag to indicate that a path must exist."""
 
@@ -434,8 +432,6 @@
 ExistingPath = Annotated[Path, PathExistsFlag]
 
 
-@dataclasses.dataclass(init=False)
->>>>>>> 98394ceb
 class EnvironmentVariables:
     """Environment variables class to instantiate environment variables."""
 
@@ -464,11 +460,7 @@
     REFLEX_WEB_WORKDIR: EnvVar[Path] = env_var(Path(constants.Dirs.WEB))
 
     # Path to the alembic config file
-<<<<<<< HEAD
-    ALEMBIC_CONFIG: EnvVar[Path] = env_var(Path(constants.ALEMBIC_CONFIG))
-=======
-    ALEMBIC_CONFIG: ExistingPath = Path(constants.ALEMBIC_CONFIG)
->>>>>>> 98394ceb
+    ALEMBIC_CONFIG: EnvVar[ExistingPath] = env_var(Path(constants.ALEMBIC_CONFIG))
 
     # Disable SSL verification for HTTPX requests.
     SSL_NO_VERIFY: EnvVar[bool] = env_var(False)
