--- conflicted
+++ resolved
@@ -580,25 +580,20 @@
     # Where to save screenshots when tests fail.
     SCREENSHOT_DIR: EnvVar[Optional[Path]] = env_var(None)
 
-<<<<<<< HEAD
+    # Whether to check for outdated package versions.
+    REFLEX_CHECK_LATEST_VERSION: EnvVar[bool] = env_var(True)
+
+    # In which performance mode to run the app.
+    REFLEX_PERF_MODE: EnvVar[Optional[PerformanceMode]] = env_var(PerformanceMode.WARN)
+
+    # The maximum size of the reflex state in kilobytes.
+    REFLEX_STATE_SIZE_LIMIT: EnvVar[int] = env_var(1000)
+
     # Whether to minify state names. Default to true in prod mode and false otherwise.
     REFLEX_MINIFY_STATES: EnvVar[Optional[bool]] = env_var(
         default_factory=lambda: EnvironmentVariables.REFLEX_ENV_MODE.get()
         == constants.Env.PROD
     )
-=======
-    # Whether to check for outdated package versions.
-    REFLEX_CHECK_LATEST_VERSION: EnvVar[bool] = env_var(True)
-
-    # In which performance mode to run the app.
-    REFLEX_PERF_MODE: EnvVar[Optional[PerformanceMode]] = env_var(PerformanceMode.WARN)
-
-    # The maximum size of the reflex state in kilobytes.
-    REFLEX_STATE_SIZE_LIMIT: EnvVar[int] = env_var(1000)
-
-
-environment = EnvironmentVariables()
->>>>>>> c29c6b65
 
 
 class Config(Base):
