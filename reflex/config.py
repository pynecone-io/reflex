"""The Reflex config."""

from __future__ import annotations

import dataclasses
import enum
import importlib
import inspect
import os
import sys
import threading
import urllib.parse
from importlib.util import find_spec
from pathlib import Path
from typing import (
    TYPE_CHECKING,
    Any,
    Dict,
    Generic,
    List,
    Optional,
    Set,
    TypeVar,
    get_args,
)

from typing_extensions import Annotated, get_type_hints

from reflex.utils.exceptions import ConfigError, EnvironmentVarValueError
from reflex.utils.types import GenericType, is_union, value_inside_optional

try:
    import pydantic.v1 as pydantic
except ModuleNotFoundError:
    import pydantic

from reflex_cli.constants.hosting import Hosting

from reflex import constants
from reflex.base import Base
from reflex.utils import console


class DBConfig(Base):
    """Database config."""

    engine: str
    username: Optional[str] = ""
    password: Optional[str] = ""
    host: Optional[str] = ""
    port: Optional[int] = None
    database: str

    @classmethod
    def postgresql(
        cls,
        database: str,
        username: str,
        password: str | None = None,
        host: str | None = None,
        port: int | None = 5432,
    ) -> DBConfig:
        """Create an instance with postgresql engine.

        Args:
            database: Database name.
            username: Database username.
            password: Database password.
            host: Database host.
            port: Database port.

        Returns:
            DBConfig instance.
        """
        return cls(
            engine="postgresql",
            username=username,
            password=password,
            host=host,
            port=port,
            database=database,
        )

    @classmethod
    def postgresql_psycopg(
        cls,
        database: str,
        username: str,
        password: str | None = None,
        host: str | None = None,
        port: int | None = 5432,
    ) -> DBConfig:
        """Create an instance with postgresql+psycopg engine.

        Args:
            database: Database name.
            username: Database username.
            password: Database password.
            host: Database host.
            port: Database port.

        Returns:
            DBConfig instance.
        """
        return cls(
            engine="postgresql+psycopg",
            username=username,
            password=password,
            host=host,
            port=port,
            database=database,
        )

    @classmethod
    def sqlite(
        cls,
        database: str,
    ) -> DBConfig:
        """Create an instance with sqlite engine.

        Args:
            database: Database name.

        Returns:
            DBConfig instance.
        """
        return cls(
            engine="sqlite",
            database=database,
        )

    def get_url(self) -> str:
        """Get database URL.

        Returns:
            The database URL.
        """
        host = (
            f"{self.host}:{self.port}" if self.host and self.port else self.host or ""
        )
        username = urllib.parse.quote_plus(self.username) if self.username else ""
        password = urllib.parse.quote_plus(self.password) if self.password else ""

        if username:
            path = f"{username}:{password}@{host}" if password else f"{username}@{host}"
        else:
            path = f"{host}"

        return f"{self.engine}://{path}/{self.database}"


def get_default_value_for_field(field: dataclasses.Field) -> Any:
    """Get the default value for a field.

    Args:
        field: The field.

    Returns:
        The default value.

    Raises:
        ValueError: If no default value is found.
    """
    if field.default != dataclasses.MISSING:
        return field.default
    elif field.default_factory != dataclasses.MISSING:
        return field.default_factory()
    else:
        raise ValueError(
            f"Missing value for environment variable {field.name} and no default value found"
        )


# TODO: Change all interpret_.* signatures to value: str, field: dataclasses.Field once we migrate rx.Config to dataclasses
def interpret_boolean_env(value: str, field_name: str) -> bool:
    """Interpret a boolean environment variable value.

    Args:
        value: The environment variable value.
        field_name: The field name.

    Returns:
        The interpreted value.

    Raises:
        EnvironmentVarValueError: If the value is invalid.
    """
    true_values = ["true", "1", "yes", "y"]
    false_values = ["false", "0", "no", "n"]

    if value.lower() in true_values:
        return True
    elif value.lower() in false_values:
        return False
    raise EnvironmentVarValueError(f"Invalid boolean value: {value} for {field_name}")


def interpret_int_env(value: str, field_name: str) -> int:
    """Interpret an integer environment variable value.

    Args:
        value: The environment variable value.
        field_name: The field name.

    Returns:
        The interpreted value.

    Raises:
        EnvironmentVarValueError: If the value is invalid.
    """
    try:
        return int(value)
    except ValueError as ve:
        raise EnvironmentVarValueError(
            f"Invalid integer value: {value} for {field_name}"
        ) from ve


def interpret_existing_path_env(value: str, field_name: str) -> ExistingPath:
    """Interpret a path environment variable value as an existing path.

    Args:
        value: The environment variable value.
        field_name: The field name.

    Returns:
        The interpreted value.

    Raises:
        EnvironmentVarValueError: If the path does not exist.
    """
    path = Path(value)
    if not path.exists():
        raise EnvironmentVarValueError(f"Path does not exist: {path} for {field_name}")
    return path


def interpret_path_env(value: str, field_name: str) -> Path:
    """Interpret a path environment variable value.

    Args:
        value: The environment variable value.
        field_name: The field name.

    Returns:
        The interpreted value.
    """
    return Path(value)


def interpret_enum_env(value: str, field_type: GenericType, field_name: str) -> Any:
    """Interpret an enum environment variable value.

    Args:
        value: The environment variable value.
        field_type: The field type.
        field_name: The field name.

    Returns:
        The interpreted value.

    Raises:
        EnvironmentVarValueError: If the value is invalid.
    """
    try:
        return field_type(value)
    except ValueError as ve:
        raise EnvironmentVarValueError(
            f"Invalid enum value: {value} for {field_name}"
        ) from ve


def interpret_env_var_value(
    value: str, field_type: GenericType, field_name: str
) -> Any:
    """Interpret an environment variable value based on the field type.

    Args:
        value: The environment variable value.
        field_type: The field type.
        field_name: The field name.

    Returns:
        The interpreted value.

    Raises:
        ValueError: If the value is invalid.
    """
    field_type = value_inside_optional(field_type)

    if is_union(field_type):
        raise ValueError(
            f"Union types are not supported for environment variables: {field_name}."
        )

    if field_type is bool:
        return interpret_boolean_env(value, field_name)
    elif field_type is str:
        return value
    elif field_type is int:
        return interpret_int_env(value, field_name)
    elif field_type is Path:
        return interpret_path_env(value, field_name)
    elif field_type is ExistingPath:
        return interpret_existing_path_env(value, field_name)
    elif inspect.isclass(field_type) and issubclass(field_type, enum.Enum):
        return interpret_enum_env(value, field_type, field_name)

    else:
        raise ValueError(
            f"Invalid type for environment variable {field_name}: {field_type}. This is probably an issue in Reflex."
        )


T = TypeVar("T")


class EnvVar(Generic[T]):
    """Environment variable."""

    name: str
    default: Any
    type_: T

    def __init__(self, name: str, default: Any, type_: T) -> None:
        """Initialize the environment variable.

        Args:
            name: The environment variable name.
            default: The default value.
            type_: The type of the value.
        """
        self.name = name
        self.default = default
        self.type_ = type_

    def interpret(self, value: str) -> T:
        """Interpret the environment variable value.

        Args:
            value: The environment variable value.

        Returns:
            The interpreted value.
        """
        return interpret_env_var_value(value, self.type_, self.name)

    def getenv(self) -> Optional[T]:
        """Get the interpreted environment variable value.

        Returns:
            The environment variable value.
        """
        env_value = os.getenv(self.name, None)
        if env_value is not None:
            return self.interpret(env_value)
        return None

    def is_set(self) -> bool:
        """Check if the environment variable is set.

        Returns:
            True if the environment variable is set.
        """
        return self.name in os.environ

    def get(self) -> T:
        """Get the interpreted environment variable value or the default value if not set.

        Returns:
            The interpreted value.
        """
        env_value = self.getenv()
        if env_value is not None:
            return env_value
        return self.default

    def set(self, value: T | None) -> None:
        """Set the environment variable. None unsets the variable.

        Args:
            value: The value to set.
        """
        if value is None:
            _ = os.environ.pop(self.name, None)
        else:
            if isinstance(value, enum.Enum):
                value = value.value
            os.environ[self.name] = str(value)


class env_var:  # type: ignore
    """Descriptor for environment variables."""

    name: str
    default: Any
    internal: bool = False

    def __init__(self, default: Any, internal: bool = False) -> None:
        """Initialize the descriptor.

        Args:
            default: The default value.
            internal: Whether the environment variable is reflex internal.
        """
        self.default = default
        self.internal = internal

    def __set_name__(self, owner, name):
        """Set the name of the descriptor.

        Args:
            owner: The owner class.
            name: The name of the descriptor.
        """
        self.name = name

    def __get__(self, instance, owner):
        """Get the EnvVar instance.

        Args:
            instance: The instance.
            owner: The owner class.

        Returns:
            The EnvVar instance.
        """
        type_ = get_args(get_type_hints(owner)[self.name])[0]
        env_name = self.name
        if self.internal:
            env_name = f"__{env_name}"
        return EnvVar(name=env_name, default=self.default, type_=type_)


if TYPE_CHECKING:

    def env_var(default, internal=False) -> EnvVar:
        """Typing helper for the env_var descriptor.

        Args:
            default: The default value.
            internal: Whether the environment variable is reflex internal.

        Returns:
            The EnvVar instance.
        """
        return default


class PathExistsFlag:
    """Flag to indicate that a path must exist."""


ExistingPath = Annotated[Path, PathExistsFlag]


class PerformanceMode(enum.Enum):
    """Performance mode for the app."""

    WARN = "warn"
    RAISE = "raise"
    OFF = "off"


class EnvironmentVariables:
    """Environment variables class to instantiate environment variables."""

    # Whether to use npm over bun to install frontend packages.
    REFLEX_USE_NPM: EnvVar[bool] = env_var(False)

    # The npm registry to use.
    NPM_CONFIG_REGISTRY: EnvVar[Optional[str]] = env_var(None)

    # Whether to use Granian for the backend. Otherwise, use Uvicorn.
    REFLEX_USE_GRANIAN: EnvVar[bool] = env_var(False)

    # The username to use for authentication on python package repository. Username and password must both be provided.
    TWINE_USERNAME: EnvVar[Optional[str]] = env_var(None)

    # The password to use for authentication on python package repository. Username and password must both be provided.
    TWINE_PASSWORD: EnvVar[Optional[str]] = env_var(None)

    # Whether to use the system installed bun. If set to false, bun will be bundled with the app.
    REFLEX_USE_SYSTEM_BUN: EnvVar[bool] = env_var(False)

    # Whether to use the system installed node and npm. If set to false, node and npm will be bundled with the app.
    REFLEX_USE_SYSTEM_NODE: EnvVar[bool] = env_var(False)

    # The working directory for the next.js commands.
    REFLEX_WEB_WORKDIR: EnvVar[Path] = env_var(Path(constants.Dirs.WEB))

    # Path to the alembic config file
    ALEMBIC_CONFIG: EnvVar[ExistingPath] = env_var(Path(constants.ALEMBIC_CONFIG))

    # Disable SSL verification for HTTPX requests.
    SSL_NO_VERIFY: EnvVar[bool] = env_var(False)

    # The directory to store uploaded files.
    REFLEX_UPLOADED_FILES_DIR: EnvVar[Path] = env_var(
        Path(constants.Dirs.UPLOADED_FILES)
    )

    # Whether to use separate processes to compile the frontend and how many. If not set, defaults to thread executor.
    REFLEX_COMPILE_PROCESSES: EnvVar[Optional[int]] = env_var(None)

    # Whether to use separate threads to compile the frontend and how many. Defaults to `min(32, os.cpu_count() + 4)`.
    REFLEX_COMPILE_THREADS: EnvVar[Optional[int]] = env_var(None)

    # The directory to store reflex dependencies.
    REFLEX_DIR: EnvVar[Path] = env_var(Path(constants.Reflex.DIR))

    # Whether to print the SQL queries if the log level is INFO or lower.
    SQLALCHEMY_ECHO: EnvVar[bool] = env_var(False)

    # Whether to check db connections before using them.
    SQLALCHEMY_POOL_PRE_PING: EnvVar[bool] = env_var(True)

    # Whether to ignore the redis config error. Some redis servers only allow out-of-band configuration.
    REFLEX_IGNORE_REDIS_CONFIG_ERROR: EnvVar[bool] = env_var(False)

    # Whether to skip purging the web directory in dev mode.
    REFLEX_PERSIST_WEB_DIR: EnvVar[bool] = env_var(False)

    # The reflex.build frontend host.
    REFLEX_BUILD_FRONTEND: EnvVar[str] = env_var(
        constants.Templates.REFLEX_BUILD_FRONTEND
    )

    # The reflex.build backend host.
    REFLEX_BUILD_BACKEND: EnvVar[str] = env_var(
        constants.Templates.REFLEX_BUILD_BACKEND
    )

    # This env var stores the execution mode of the app
    REFLEX_ENV_MODE: EnvVar[constants.Env] = env_var(constants.Env.DEV)

    # Whether to run the backend only. Exclusive with REFLEX_FRONTEND_ONLY.
    REFLEX_BACKEND_ONLY: EnvVar[bool] = env_var(False)

    # Whether to run the frontend only. Exclusive with REFLEX_BACKEND_ONLY.
    REFLEX_FRONTEND_ONLY: EnvVar[bool] = env_var(False)

    # Reflex internal env to reload the config.
    RELOAD_CONFIG: EnvVar[bool] = env_var(False, internal=True)

    # If this env var is set to "yes", App.compile will be a no-op
    REFLEX_SKIP_COMPILE: EnvVar[bool] = env_var(False, internal=True)

    # Whether to run app harness tests in headless mode.
    APP_HARNESS_HEADLESS: EnvVar[bool] = env_var(False)

    # Which app harness driver to use.
    APP_HARNESS_DRIVER: EnvVar[str] = env_var("Chrome")

    # Arguments to pass to the app harness driver.
    APP_HARNESS_DRIVER_ARGS: EnvVar[str] = env_var("")

    # Where to save screenshots when tests fail.
    SCREENSHOT_DIR: EnvVar[Optional[Path]] = env_var(None)

    # Whether to check for outdated package versions.
    REFLEX_CHECK_LATEST_VERSION: EnvVar[bool] = env_var(True)

    # In which performance mode to run the app.
    REFLEX_PERF_MODE: EnvVar[Optional[PerformanceMode]] = env_var(PerformanceMode.WARN)

    # The maximum size of the reflex state in kilobytes.
    REFLEX_STATE_SIZE_LIMIT: EnvVar[int] = env_var(1000)

<<<<<<< HEAD
    # Whether to compress the reflex state.
    REFLEX_COMPRESS_STATE: EnvVar[bool] = env_var(False)

    # Threshold for the reflex state compression in bytes.
    REFLEX_COMPRESS_THRESHOLD: EnvVar[int] = env_var(1024)
=======
    # Whether to use the turbopack bundler.
    REFLEX_USE_TURBOPACK: EnvVar[bool] = env_var(True)
>>>>>>> 6e546526


environment = EnvironmentVariables()


# These vars are not logged because they may contain sensitive information.
_sensitive_env_vars = {"DB_URL", "ASYNC_DB_URL", "REDIS_URL"}


class Config(Base):
    """The config defines runtime settings for the app.

    By default, the config is defined in an `rxconfig.py` file in the root of the app.

    ```python
    # rxconfig.py
    import reflex as rx

    config = rx.Config(
        app_name="myapp",
        api_url="http://localhost:8000",
    )
    ```

    Every config value can be overridden by an environment variable with the same name in uppercase.
    For example, `db_url` can be overridden by setting the `DB_URL` environment variable.

    See the [configuration](https://reflex.dev/docs/getting-started/configuration/) docs for more info.
    """

    class Config:
        """Pydantic config for the config."""

        validate_assignment = True

    # The name of the app (should match the name of the app directory).
    app_name: str

    # The log level to use.
    loglevel: constants.LogLevel = constants.LogLevel.DEFAULT

    # The port to run the frontend on. NOTE: When running in dev mode, the next available port will be used if this is taken.
    frontend_port: int = constants.DefaultPorts.FRONTEND_PORT

    # The path to run the frontend on. For example, "/app" will run the frontend on http://localhost:3000/app
    frontend_path: str = ""

    # The port to run the backend on. NOTE: When running in dev mode, the next available port will be used if this is taken.
    backend_port: int = constants.DefaultPorts.BACKEND_PORT

    # The backend url the frontend will connect to. This must be updated if the backend is hosted elsewhere, or in production.
    api_url: str = f"http://localhost:{backend_port}"

    # The url the frontend will be hosted on.
    deploy_url: Optional[str] = f"http://localhost:{frontend_port}"

    # The url the backend will be hosted on.
    backend_host: str = "0.0.0.0"

    # The database url used by rx.Model.
    db_url: Optional[str] = "sqlite:///reflex.db"

    # The async database url used by rx.Model.
    async_db_url: Optional[str] = None

    # The redis url
    redis_url: Optional[str] = None

    # Telemetry opt-in.
    telemetry_enabled: bool = True

    # The bun path
    bun_path: ExistingPath = constants.Bun.DEFAULT_PATH

    # Timeout to do a production build of a frontend page.
    static_page_generation_timeout: int = 60

    # List of origins that are allowed to connect to the backend API.
    cors_allowed_origins: List[str] = ["*"]

    # Tailwind config.
    tailwind: Optional[Dict[str, Any]] = {"plugins": ["@tailwindcss/typography"]}

    # Timeout when launching the gunicorn server. TODO(rename this to backend_timeout?)
    timeout: int = 120

    # Whether to enable or disable nextJS gzip compression.
    next_compression: bool = True

    # Whether to use React strict mode in nextJS
    react_strict_mode: bool = True

    # Additional frontend packages to install.
    frontend_packages: List[str] = []

    # The hosting service backend URL.
    cp_backend_url: str = Hosting.HOSTING_SERVICE
    # The hosting service frontend URL.
    cp_web_url: str = Hosting.HOSTING_SERVICE_UI

    # The worker class used in production mode
    gunicorn_worker_class: str = "uvicorn.workers.UvicornH11Worker"

    # Number of gunicorn workers from user
    gunicorn_workers: Optional[int] = None

    # Number of requests before a worker is restarted
    gunicorn_max_requests: int = 100

    # Variance limit for max requests; gunicorn only
    gunicorn_max_requests_jitter: int = 25

    # Indicate which type of state manager to use
    state_manager_mode: constants.StateManagerMode = constants.StateManagerMode.DISK

    # Maximum expiration lock time for redis state manager
    redis_lock_expiration: int = constants.Expiration.LOCK

    # Maximum lock time before warning for redis state manager.
    redis_lock_warning_threshold: int = constants.Expiration.LOCK_WARNING_THRESHOLD

    # Token expiration time for redis state manager
    redis_token_expiration: int = constants.Expiration.TOKEN

    # Attributes that were explicitly set by the user.
    _non_default_attributes: Set[str] = pydantic.PrivateAttr(set())

    # Path to file containing key-values pairs to override in the environment; Dotenv format.
    env_file: Optional[str] = None

    def __init__(self, *args, **kwargs):
        """Initialize the config values.

        Args:
            *args: The args to pass to the Pydantic init method.
            **kwargs: The kwargs to pass to the Pydantic init method.

        Raises:
            ConfigError: If some values in the config are invalid.
        """
        super().__init__(*args, **kwargs)

        # Update the config from environment variables.
        env_kwargs = self.update_from_env()
        for key, env_value in env_kwargs.items():
            setattr(self, key, env_value)

        # Update default URLs if ports were set
        kwargs.update(env_kwargs)
        self._non_default_attributes.update(kwargs)
        self._replace_defaults(**kwargs)

        if (
            self.state_manager_mode == constants.StateManagerMode.REDIS
            and not self.redis_url
        ):
            raise ConfigError(
                "REDIS_URL is required when using the redis state manager."
            )

    @property
    def module(self) -> str:
        """Get the module name of the app.

        Returns:
            The module name.
        """
        return ".".join([self.app_name, self.app_name])

    def update_from_env(self) -> dict[str, Any]:
        """Update the config values based on set environment variables.
        If there is a set env_file, it is loaded first.

        Returns:
            The updated config values.
        """
        if self.env_file:
            try:
                from dotenv import load_dotenv  # type: ignore

                # load env file if exists
                load_dotenv(self.env_file, override=True)
            except ImportError:
                console.error(
                    """The `python-dotenv` package is required to load environment variables from a file. Run `pip install "python-dotenv>=1.0.1"`."""
                )

        updated_values = {}
        # Iterate over the fields.
        for key, field in self.__fields__.items():
            # The env var name is the key in uppercase.
            env_var = os.environ.get(key.upper())

            # If the env var is set, override the config value.
            if env_var is not None:
                # Interpret the value.
                value = interpret_env_var_value(env_var, field.outer_type_, field.name)

                # Set the value.
                updated_values[key] = value

                if key.upper() in _sensitive_env_vars:
                    env_var = "***"

                console.info(
                    f"Overriding config value {key} with env var {key.upper()}={env_var}",
                    dedupe=True,
                )

        return updated_values

    def get_event_namespace(self) -> str:
        """Get the path that the backend Websocket server lists on.

        Returns:
            The namespace for websocket.
        """
        event_url = constants.Endpoint.EVENT.get_url()
        return urllib.parse.urlsplit(event_url).path

    def _replace_defaults(self, **kwargs):
        """Replace formatted defaults when the caller provides updates.

        Args:
            **kwargs: The kwargs passed to the config or from the env.
        """
        if "api_url" not in self._non_default_attributes and "backend_port" in kwargs:
            self.api_url = f"http://localhost:{kwargs['backend_port']}"

        if (
            "deploy_url" not in self._non_default_attributes
            and "frontend_port" in kwargs
        ):
            self.deploy_url = f"http://localhost:{kwargs['frontend_port']}"

        if "api_url" not in self._non_default_attributes:
            # If running in Github Codespaces, override API_URL
            codespace_name = os.getenv("CODESPACE_NAME")
            GITHUB_CODESPACES_PORT_FORWARDING_DOMAIN = os.getenv(
                "GITHUB_CODESPACES_PORT_FORWARDING_DOMAIN"
            )
            # If running on Replit.com interactively, override API_URL to ensure we maintain the backend_port
            replit_dev_domain = os.getenv("REPLIT_DEV_DOMAIN")
            backend_port = kwargs.get("backend_port", self.backend_port)
            if codespace_name and GITHUB_CODESPACES_PORT_FORWARDING_DOMAIN:
                self.api_url = (
                    f"https://{codespace_name}-{kwargs.get('backend_port', self.backend_port)}"
                    f".{GITHUB_CODESPACES_PORT_FORWARDING_DOMAIN}"
                )
            elif replit_dev_domain and backend_port:
                self.api_url = f"https://{replit_dev_domain}:{backend_port}"

    def _set_persistent(self, **kwargs):
        """Set values in this config and in the environment so they persist into subprocess.

        Args:
            **kwargs: The kwargs passed to the config.
        """
        for key, value in kwargs.items():
            if value is not None:
                os.environ[key.upper()] = str(value)
            setattr(self, key, value)
        self._non_default_attributes.update(kwargs)
        self._replace_defaults(**kwargs)


def _get_config() -> Config:
    """Get the app config.

    Returns:
        The app config.
    """
    # only import the module if it exists. If a module spec exists then
    # the module exists.
    spec = find_spec(constants.Config.MODULE)
    if not spec:
        # we need this condition to ensure that a ModuleNotFound error is not thrown when
        # running unit/integration tests or during `reflex init`.
        return Config(app_name="")
    rxconfig = importlib.import_module(constants.Config.MODULE)
    return rxconfig.config


# Protect sys.path from concurrent modification
_config_lock = threading.RLock()


def get_config(reload: bool = False) -> Config:
    """Get the app config.

    Args:
        reload: Re-import the rxconfig module from disk

    Returns:
        The app config.
    """
    cached_rxconfig = sys.modules.get(constants.Config.MODULE, None)
    if cached_rxconfig is not None:
        if reload:
            # Remove any cached module when `reload` is requested.
            del sys.modules[constants.Config.MODULE]
        else:
            return cached_rxconfig.config

    with _config_lock:
        sys_path = sys.path.copy()
        sys.path.clear()
        sys.path.append(str(Path.cwd()))
        try:
            # Try to import the module with only the current directory in the path.
            return _get_config()
        except Exception:
            # If the module import fails, try to import with the original sys.path.
            sys.path.extend(sys_path)
            return _get_config()
        finally:
            # Restore the original sys.path.
            sys.path.clear()
            sys.path.extend(sys_path)<|MERGE_RESOLUTION|>--- conflicted
+++ resolved
@@ -567,16 +567,14 @@
     # The maximum size of the reflex state in kilobytes.
     REFLEX_STATE_SIZE_LIMIT: EnvVar[int] = env_var(1000)
 
-<<<<<<< HEAD
+    # Whether to use the turbopack bundler.
+    REFLEX_USE_TURBOPACK: EnvVar[bool] = env_var(True)
+
     # Whether to compress the reflex state.
     REFLEX_COMPRESS_STATE: EnvVar[bool] = env_var(False)
 
     # Threshold for the reflex state compression in bytes.
     REFLEX_COMPRESS_THRESHOLD: EnvVar[int] = env_var(1024)
-=======
-    # Whether to use the turbopack bundler.
-    REFLEX_USE_TURBOPACK: EnvVar[bool] = env_var(True)
->>>>>>> 6e546526
 
 
 environment = EnvironmentVariables()
