"""The Reflex config."""

from __future__ import annotations

import dataclasses
import enum
import importlib
import inspect
import os
import sys
import threading
import urllib.parse
from importlib.util import find_spec
from pathlib import Path
from typing import (
    TYPE_CHECKING,
    Any,
    Dict,
    Generic,
    List,
    Optional,
    Set,
    TypeVar,
    get_args,
)

from typing_extensions import Annotated, get_type_hints

from reflex.utils.exceptions import ConfigError, EnvironmentVarValueError
from reflex.utils.types import GenericType, is_union, value_inside_optional

try:
    import pydantic.v1 as pydantic
except ModuleNotFoundError:
    import pydantic

from reflex_cli.constants.hosting import Hosting

from reflex import constants
from reflex.base import Base
from reflex.utils import console


class DBConfig(Base):
    """Database config."""

    engine: str
    username: Optional[str] = ""
    password: Optional[str] = ""
    host: Optional[str] = ""
    port: Optional[int] = None
    database: str

    @classmethod
    def postgresql(
        cls,
        database: str,
        username: str,
        password: str | None = None,
        host: str | None = None,
        port: int | None = 5432,
    ) -> DBConfig:
        """Create an instance with postgresql engine.

        Args:
            database: Database name.
            username: Database username.
            password: Database password.
            host: Database host.
            port: Database port.

        Returns:
            DBConfig instance.
        """
        return cls(
            engine="postgresql",
            username=username,
            password=password,
            host=host,
            port=port,
            database=database,
        )

    @classmethod
    def postgresql_psycopg2(
        cls,
        database: str,
        username: str,
        password: str | None = None,
        host: str | None = None,
        port: int | None = 5432,
    ) -> DBConfig:
        """Create an instance with postgresql+psycopg2 engine.

        Args:
            database: Database name.
            username: Database username.
            password: Database password.
            host: Database host.
            port: Database port.

        Returns:
            DBConfig instance.
        """
        return cls(
            engine="postgresql+psycopg2",
            username=username,
            password=password,
            host=host,
            port=port,
            database=database,
        )

    @classmethod
    def sqlite(
        cls,
        database: str,
    ) -> DBConfig:
        """Create an instance with sqlite engine.

        Args:
            database: Database name.

        Returns:
            DBConfig instance.
        """
        return cls(
            engine="sqlite",
            database=database,
        )

    def get_url(self) -> str:
        """Get database URL.

        Returns:
            The database URL.
        """
        host = (
            f"{self.host}:{self.port}" if self.host and self.port else self.host or ""
        )
        username = urllib.parse.quote_plus(self.username) if self.username else ""
        password = urllib.parse.quote_plus(self.password) if self.password else ""

        if username:
            path = f"{username}:{password}@{host}" if password else f"{username}@{host}"
        else:
            path = f"{host}"

        return f"{self.engine}://{path}/{self.database}"


def get_default_value_for_field(field: dataclasses.Field) -> Any:
    """Get the default value for a field.

    Args:
        field: The field.

    Returns:
        The default value.

    Raises:
        ValueError: If no default value is found.
    """
    if field.default != dataclasses.MISSING:
        return field.default
    elif field.default_factory != dataclasses.MISSING:
        return field.default_factory()
    else:
        raise ValueError(
            f"Missing value for environment variable {field.name} and no default value found"
        )


# TODO: Change all interpret_.* signatures to value: str, field: dataclasses.Field once we migrate rx.Config to dataclasses
def interpret_boolean_env(value: str, field_name: str) -> bool:
    """Interpret a boolean environment variable value.

    Args:
        value: The environment variable value.
        field_name: The field name.

    Returns:
        The interpreted value.

    Raises:
        EnvironmentVarValueError: If the value is invalid.
    """
    true_values = ["true", "1", "yes", "y"]
    false_values = ["false", "0", "no", "n"]

    if value.lower() in true_values:
        return True
    elif value.lower() in false_values:
        return False
    raise EnvironmentVarValueError(f"Invalid boolean value: {value} for {field_name}")


def interpret_int_env(value: str, field_name: str) -> int:
    """Interpret an integer environment variable value.

    Args:
        value: The environment variable value.
        field_name: The field name.

    Returns:
        The interpreted value.

    Raises:
        EnvironmentVarValueError: If the value is invalid.
    """
    try:
        return int(value)
    except ValueError as ve:
        raise EnvironmentVarValueError(
            f"Invalid integer value: {value} for {field_name}"
        ) from ve


def interpret_existing_path_env(value: str, field_name: str) -> ExistingPath:
    """Interpret a path environment variable value as an existing path.

    Args:
        value: The environment variable value.
        field_name: The field name.

    Returns:
        The interpreted value.

    Raises:
        EnvironmentVarValueError: If the path does not exist.
    """
    path = Path(value)
    if not path.exists():
        raise EnvironmentVarValueError(f"Path does not exist: {path} for {field_name}")
    return path


def interpret_path_env(value: str, field_name: str) -> Path:
    """Interpret a path environment variable value.

    Args:
        value: The environment variable value.
        field_name: The field name.

    Returns:
        The interpreted value.
    """
    return Path(value)


def interpret_enum_env(value: str, field_type: GenericType, field_name: str) -> Any:
    """Interpret an enum environment variable value.

    Args:
        value: The environment variable value.
        field_type: The field type.
        field_name: The field name.

    Returns:
        The interpreted value.

    Raises:
        EnvironmentVarValueError: If the value is invalid.
    """
    try:
        return field_type(value)
    except ValueError as ve:
        raise EnvironmentVarValueError(
            f"Invalid enum value: {value} for {field_name}"
        ) from ve


def interpret_env_var_value(
    value: str, field_type: GenericType, field_name: str
) -> Any:
    """Interpret an environment variable value based on the field type.

    Args:
        value: The environment variable value.
        field_type: The field type.
        field_name: The field name.

    Returns:
        The interpreted value.

    Raises:
        ValueError: If the value is invalid.
    """
    field_type = value_inside_optional(field_type)

    if is_union(field_type):
        raise ValueError(
            f"Union types are not supported for environment variables: {field_name}."
        )

    if field_type is bool:
        return interpret_boolean_env(value, field_name)
    elif field_type is str:
        return value
    elif field_type is int:
        return interpret_int_env(value, field_name)
    elif field_type is Path:
        return interpret_path_env(value, field_name)
    elif field_type is ExistingPath:
        return interpret_existing_path_env(value, field_name)
    elif inspect.isclass(field_type) and issubclass(field_type, enum.Enum):
        return interpret_enum_env(value, field_type, field_name)

    else:
        raise ValueError(
            f"Invalid type for environment variable {field_name}: {field_type}. This is probably an issue in Reflex."
        )


T = TypeVar("T")


class EnvVar(Generic[T]):
    """Environment variable."""

    name: str
    default: Any
    type_: T

    def __init__(self, name: str, default: Any, type_: T) -> None:
        """Initialize the environment variable.

        Args:
            name: The environment variable name.
            default: The default value.
            type_: The type of the value.
        """
        self.name = name
        self.default = default
        self.type_ = type_

    def interpret(self, value: str) -> T:
        """Interpret the environment variable value.

        Args:
            value: The environment variable value.

        Returns:
            The interpreted value.
        """
        return interpret_env_var_value(value, self.type_, self.name)

    def getenv(self) -> Optional[T]:
        """Get the interpreted environment variable value.

        Returns:
            The environment variable value.
        """
        env_value = os.getenv(self.name, None)
        if env_value is not None:
            return self.interpret(env_value)
        return None

    def is_set(self) -> bool:
        """Check if the environment variable is set.

        Returns:
            True if the environment variable is set.
        """
        return self.name in os.environ

    def get(self) -> T:
        """Get the interpreted environment variable value or the default value if not set.

        Returns:
            The interpreted value.
        """
        env_value = self.getenv()
        if env_value is not None:
            return env_value
        return self.default

    def set(self, value: T | None) -> None:
        """Set the environment variable. None unsets the variable.

        Args:
            value: The value to set.
        """
        if value is None:
            _ = os.environ.pop(self.name, None)
        else:
            if isinstance(value, enum.Enum):
                value = value.value
            os.environ[self.name] = str(value)


class env_var:  # type: ignore
    """Descriptor for environment variables."""

    name: str
    default: Any
    internal: bool = False

    def __init__(self, default: Any, internal: bool = False) -> None:
        """Initialize the descriptor.

        Args:
            default: The default value.
            internal: Whether the environment variable is reflex internal.
        """
        self.default = default
        self.internal = internal

    def __set_name__(self, owner, name):
        """Set the name of the descriptor.

        Args:
            owner: The owner class.
            name: The name of the descriptor.
        """
        self.name = name

    def __get__(self, instance, owner):
        """Get the EnvVar instance.

        Args:
            instance: The instance.
            owner: The owner class.

        Returns:
            The EnvVar instance.
        """
        type_ = get_args(get_type_hints(owner)[self.name])[0]
        env_name = self.name
        if self.internal:
            env_name = f"__{env_name}"
        return EnvVar(name=env_name, default=self.default, type_=type_)


if TYPE_CHECKING:

    def env_var(default, internal=False) -> EnvVar:
        """Typing helper for the env_var descriptor.

        Args:
            default: The default value.
            internal: Whether the environment variable is reflex internal.

        Returns:
            The EnvVar instance.
        """
        return default


class PathExistsFlag:
    """Flag to indicate that a path must exist."""


ExistingPath = Annotated[Path, PathExistsFlag]


class PerformanceMode(enum.Enum):
    """Performance mode for the app."""

    WARN = "warn"
    RAISE = "raise"
    OFF = "off"


class EnvironmentVariables:
    """Environment variables class to instantiate environment variables."""

    # Whether to use npm over bun to install frontend packages.
    REFLEX_USE_NPM: EnvVar[bool] = env_var(False)

    # The npm registry to use.
    NPM_CONFIG_REGISTRY: EnvVar[Optional[str]] = env_var(None)

    # Whether to use Granian for the backend. Otherwise, use Uvicorn.
    REFLEX_USE_GRANIAN: EnvVar[bool] = env_var(False)

    # The username to use for authentication on python package repository. Username and password must both be provided.
    TWINE_USERNAME: EnvVar[Optional[str]] = env_var(None)

    # The password to use for authentication on python package repository. Username and password must both be provided.
    TWINE_PASSWORD: EnvVar[Optional[str]] = env_var(None)

    # Whether to use the system installed bun. If set to false, bun will be bundled with the app.
    REFLEX_USE_SYSTEM_BUN: EnvVar[bool] = env_var(False)

    # Whether to use the system installed node and npm. If set to false, node and npm will be bundled with the app.
    REFLEX_USE_SYSTEM_NODE: EnvVar[bool] = env_var(False)

    # The working directory for the next.js commands.
    REFLEX_WEB_WORKDIR: EnvVar[Path] = env_var(Path(constants.Dirs.WEB))

    # Path to the alembic config file
    ALEMBIC_CONFIG: EnvVar[ExistingPath] = env_var(Path(constants.ALEMBIC_CONFIG))

    # Disable SSL verification for HTTPX requests.
    SSL_NO_VERIFY: EnvVar[bool] = env_var(False)

    # The directory to store uploaded files.
    REFLEX_UPLOADED_FILES_DIR: EnvVar[Path] = env_var(
        Path(constants.Dirs.UPLOADED_FILES)
    )

    # Whether to use separate processes to compile the frontend and how many. If not set, defaults to thread executor.
    REFLEX_COMPILE_PROCESSES: EnvVar[Optional[int]] = env_var(None)

    # Whether to use separate threads to compile the frontend and how many. Defaults to `min(32, os.cpu_count() + 4)`.
    REFLEX_COMPILE_THREADS: EnvVar[Optional[int]] = env_var(None)

    # The directory to store reflex dependencies.
    REFLEX_DIR: EnvVar[Path] = env_var(Path(constants.Reflex.DIR))

    # Whether to print the SQL queries if the log level is INFO or lower.
    SQLALCHEMY_ECHO: EnvVar[bool] = env_var(False)

    # Whether to ignore the redis config error. Some redis servers only allow out-of-band configuration.
    REFLEX_IGNORE_REDIS_CONFIG_ERROR: EnvVar[bool] = env_var(False)

    # Whether to skip purging the web directory in dev mode.
    REFLEX_PERSIST_WEB_DIR: EnvVar[bool] = env_var(False)

    # The reflex.build frontend host.
    REFLEX_BUILD_FRONTEND: EnvVar[str] = env_var(
        constants.Templates.REFLEX_BUILD_FRONTEND
    )

    # The reflex.build backend host.
    REFLEX_BUILD_BACKEND: EnvVar[str] = env_var(
        constants.Templates.REFLEX_BUILD_BACKEND
    )

    # This env var stores the execution mode of the app
    REFLEX_ENV_MODE: EnvVar[constants.Env] = env_var(constants.Env.DEV)

    # Whether to run the backend only. Exclusive with REFLEX_FRONTEND_ONLY.
    REFLEX_BACKEND_ONLY: EnvVar[bool] = env_var(False)

    # Whether to run the frontend only. Exclusive with REFLEX_BACKEND_ONLY.
    REFLEX_FRONTEND_ONLY: EnvVar[bool] = env_var(False)

    # Reflex internal env to reload the config.
    RELOAD_CONFIG: EnvVar[bool] = env_var(False, internal=True)

    # If this env var is set to "yes", App.compile will be a no-op
    REFLEX_SKIP_COMPILE: EnvVar[bool] = env_var(False, internal=True)

    # Whether to run app harness tests in headless mode.
    APP_HARNESS_HEADLESS: EnvVar[bool] = env_var(False)

    # Which app harness driver to use.
    APP_HARNESS_DRIVER: EnvVar[str] = env_var("Chrome")

    # Arguments to pass to the app harness driver.
    APP_HARNESS_DRIVER_ARGS: EnvVar[str] = env_var("")

    # Where to save screenshots when tests fail.
    SCREENSHOT_DIR: EnvVar[Optional[Path]] = env_var(None)

    # Whether to check for outdated package versions.
    REFLEX_CHECK_LATEST_VERSION: EnvVar[bool] = env_var(True)

<<<<<<< HEAD
    # Optional redis key prefix for the state manager.
    REFLEX_REDIS_PREFIX: EnvVar[Optional[str]] = env_var(None)
=======
    # In which performance mode to run the app.
    REFLEX_PERF_MODE: EnvVar[Optional[PerformanceMode]] = env_var(PerformanceMode.WARN)

    # The maximum size of the reflex state in kilobytes.
    REFLEX_STATE_SIZE_LIMIT: EnvVar[int] = env_var(1000)
>>>>>>> c29c6b65


environment = EnvironmentVariables()


class Config(Base):
    """The config defines runtime settings for the app.

    By default, the config is defined in an `rxconfig.py` file in the root of the app.

    ```python
    # rxconfig.py
    import reflex as rx

    config = rx.Config(
        app_name="myapp",
        api_url="http://localhost:8000",
    )
    ```

    Every config value can be overridden by an environment variable with the same name in uppercase.
    For example, `db_url` can be overridden by setting the `DB_URL` environment variable.

    See the [configuration](https://reflex.dev/docs/getting-started/configuration/) docs for more info.
    """

    class Config:
        """Pydantic config for the config."""

        validate_assignment = True

    # The name of the app (should match the name of the app directory).
    app_name: str

    # The log level to use.
    loglevel: constants.LogLevel = constants.LogLevel.DEFAULT

    # The port to run the frontend on. NOTE: When running in dev mode, the next available port will be used if this is taken.
    frontend_port: int = constants.DefaultPorts.FRONTEND_PORT

    # The path to run the frontend on. For example, "/app" will run the frontend on http://localhost:3000/app
    frontend_path: str = ""

    # The port to run the backend on. NOTE: When running in dev mode, the next available port will be used if this is taken.
    backend_port: int = constants.DefaultPorts.BACKEND_PORT

    # The backend url the frontend will connect to. This must be updated if the backend is hosted elsewhere, or in production.
    api_url: str = f"http://localhost:{backend_port}"

    # The url the frontend will be hosted on.
    deploy_url: Optional[str] = f"http://localhost:{frontend_port}"

    # The url the backend will be hosted on.
    backend_host: str = "0.0.0.0"

    # The database url used by rx.Model.
    db_url: Optional[str] = "sqlite:///reflex.db"

    # The redis url
    redis_url: Optional[str] = None

    # Telemetry opt-in.
    telemetry_enabled: bool = True

    # The bun path
    bun_path: ExistingPath = constants.Bun.DEFAULT_PATH

    # Timeout to do a production build of a frontend page.
    static_page_generation_timeout: int = 60

    # List of origins that are allowed to connect to the backend API.
    cors_allowed_origins: List[str] = ["*"]

    # Tailwind config.
    tailwind: Optional[Dict[str, Any]] = {"plugins": ["@tailwindcss/typography"]}

    # Timeout when launching the gunicorn server. TODO(rename this to backend_timeout?)
    timeout: int = 120

    # Whether to enable or disable nextJS gzip compression.
    next_compression: bool = True

    # Whether to use React strict mode in nextJS
    react_strict_mode: bool = True

    # Additional frontend packages to install.
    frontend_packages: List[str] = []

    # The hosting service backend URL.
    cp_backend_url: str = Hosting.CP_BACKEND_URL
    # The hosting service frontend URL.
    cp_web_url: str = Hosting.CP_WEB_URL

    # The worker class used in production mode
    gunicorn_worker_class: str = "uvicorn.workers.UvicornH11Worker"

    # Number of gunicorn workers from user
    gunicorn_workers: Optional[int] = None

    # Number of requests before a worker is restarted
    gunicorn_max_requests: int = 100

    # Variance limit for max requests; gunicorn only
    gunicorn_max_requests_jitter: int = 25

    # Indicate which type of state manager to use
    state_manager_mode: constants.StateManagerMode = constants.StateManagerMode.DISK

    # Maximum expiration lock time for redis state manager
    redis_lock_expiration: int = constants.Expiration.LOCK

    # Token expiration time for redis state manager
    redis_token_expiration: int = constants.Expiration.TOKEN

    # Attributes that were explicitly set by the user.
    _non_default_attributes: Set[str] = pydantic.PrivateAttr(set())

    # Path to file containing key-values pairs to override in the environment; Dotenv format.
    env_file: Optional[str] = None

    def __init__(self, *args, **kwargs):
        """Initialize the config values.

        Args:
            *args: The args to pass to the Pydantic init method.
            **kwargs: The kwargs to pass to the Pydantic init method.

        Raises:
            ConfigError: If some values in the config are invalid.
        """
        super().__init__(*args, **kwargs)

        # Update the config from environment variables.
        env_kwargs = self.update_from_env()
        for key, env_value in env_kwargs.items():
            setattr(self, key, env_value)

        # Update default URLs if ports were set
        kwargs.update(env_kwargs)
        self._non_default_attributes.update(kwargs)
        self._replace_defaults(**kwargs)

        if (
            self.state_manager_mode == constants.StateManagerMode.REDIS
            and not self.redis_url
        ):
            raise ConfigError(
                "REDIS_URL is required when using the redis state manager."
            )

    @property
    def module(self) -> str:
        """Get the module name of the app.

        Returns:
            The module name.
        """
        return ".".join([self.app_name, self.app_name])

    def update_from_env(self) -> dict[str, Any]:
        """Update the config values based on set environment variables.
        If there is a set env_file, it is loaded first.

        Returns:
            The updated config values.
        """
        if self.env_file:
            try:
                from dotenv import load_dotenv  # type: ignore

                # load env file if exists
                load_dotenv(self.env_file, override=True)
            except ImportError:
                console.error(
                    """The `python-dotenv` package is required to load environment variables from a file. Run `pip install "python-dotenv>=1.0.1"`."""
                )

        updated_values = {}
        # Iterate over the fields.
        for key, field in self.__fields__.items():
            # The env var name is the key in uppercase.
            env_var = os.environ.get(key.upper())

            # If the env var is set, override the config value.
            if env_var is not None:
                if key.upper() != "DB_URL":
                    console.info(
                        f"Overriding config value {key} with env var {key.upper()}={env_var}",
                        dedupe=True,
                    )

                # Interpret the value.
                value = interpret_env_var_value(env_var, field.outer_type_, field.name)

                # Set the value.
                updated_values[key] = value

        return updated_values

    def get_event_namespace(self) -> str:
        """Get the path that the backend Websocket server lists on.

        Returns:
            The namespace for websocket.
        """
        event_url = constants.Endpoint.EVENT.get_url()
        return urllib.parse.urlsplit(event_url).path

    def _replace_defaults(self, **kwargs):
        """Replace formatted defaults when the caller provides updates.

        Args:
            **kwargs: The kwargs passed to the config or from the env.
        """
        if "api_url" not in self._non_default_attributes and "backend_port" in kwargs:
            self.api_url = f"http://localhost:{kwargs['backend_port']}"

        if (
            "deploy_url" not in self._non_default_attributes
            and "frontend_port" in kwargs
        ):
            self.deploy_url = f"http://localhost:{kwargs['frontend_port']}"

        if "api_url" not in self._non_default_attributes:
            # If running in Github Codespaces, override API_URL
            codespace_name = os.getenv("CODESPACE_NAME")
            GITHUB_CODESPACES_PORT_FORWARDING_DOMAIN = os.getenv(
                "GITHUB_CODESPACES_PORT_FORWARDING_DOMAIN"
            )
            # If running on Replit.com interactively, override API_URL to ensure we maintain the backend_port
            replit_dev_domain = os.getenv("REPLIT_DEV_DOMAIN")
            backend_port = kwargs.get("backend_port", self.backend_port)
            if codespace_name and GITHUB_CODESPACES_PORT_FORWARDING_DOMAIN:
                self.api_url = (
                    f"https://{codespace_name}-{kwargs.get('backend_port', self.backend_port)}"
                    f".{GITHUB_CODESPACES_PORT_FORWARDING_DOMAIN}"
                )
            elif replit_dev_domain and backend_port:
                self.api_url = f"https://{replit_dev_domain}:{backend_port}"

    def _set_persistent(self, **kwargs):
        """Set values in this config and in the environment so they persist into subprocess.

        Args:
            **kwargs: The kwargs passed to the config.
        """
        for key, value in kwargs.items():
            if value is not None:
                os.environ[key.upper()] = str(value)
            setattr(self, key, value)
        self._non_default_attributes.update(kwargs)
        self._replace_defaults(**kwargs)


def _get_config() -> Config:
    """Get the app config.

    Returns:
        The app config.
    """
    # only import the module if it exists. If a module spec exists then
    # the module exists.
    spec = find_spec(constants.Config.MODULE)
    if not spec:
        # we need this condition to ensure that a ModuleNotFound error is not thrown when
        # running unit/integration tests or during `reflex init`.
        return Config(app_name="")
    rxconfig = importlib.import_module(constants.Config.MODULE)
    return rxconfig.config


# Protect sys.path from concurrent modification
_config_lock = threading.RLock()


def get_config(reload: bool = False) -> Config:
    """Get the app config.

    Args:
        reload: Re-import the rxconfig module from disk

    Returns:
        The app config.
    """
    cached_rxconfig = sys.modules.get(constants.Config.MODULE, None)
    if cached_rxconfig is not None:
        if reload:
            # Remove any cached module when `reload` is requested.
            del sys.modules[constants.Config.MODULE]
        else:
            return cached_rxconfig.config

    with _config_lock:
        sys_path = sys.path.copy()
        sys.path.clear()
        sys.path.append(os.getcwd())
        try:
            # Try to import the module with only the current directory in the path.
            return _get_config()
        except Exception:
            # If the module import fails, try to import with the original sys.path.
            sys.path.extend(sys_path)
            return _get_config()
        finally:
            # Restore the original sys.path.
            sys.path.clear()
            sys.path.extend(sys_path)<|MERGE_RESOLUTION|>--- conflicted
+++ resolved
@@ -558,16 +558,14 @@
     # Whether to check for outdated package versions.
     REFLEX_CHECK_LATEST_VERSION: EnvVar[bool] = env_var(True)
 
-<<<<<<< HEAD
+    # In which performance mode to run the app.
+    REFLEX_PERF_MODE: EnvVar[Optional[PerformanceMode]] = env_var(PerformanceMode.WARN)
+
+    # The maximum size of the reflex state in kilobytes.
+    REFLEX_STATE_SIZE_LIMIT: EnvVar[int] = env_var(1000)
+
     # Optional redis key prefix for the state manager.
     REFLEX_REDIS_PREFIX: EnvVar[Optional[str]] = env_var(None)
-=======
-    # In which performance mode to run the app.
-    REFLEX_PERF_MODE: EnvVar[Optional[PerformanceMode]] = env_var(PerformanceMode.WARN)
-
-    # The maximum size of the reflex state in kilobytes.
-    REFLEX_STATE_SIZE_LIMIT: EnvVar[int] = env_var(1000)
->>>>>>> c29c6b65
 
 
 environment = EnvironmentVariables()
