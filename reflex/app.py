"""The main Reflex app."""
from __future__ import annotations

import asyncio
import contextlib
import inspect
import os
from multiprocessing.pool import ThreadPool
from typing import (
    Any,
    AsyncIterator,
    Callable,
    Coroutine,
    Dict,
    List,
    Optional,
    Set,
    Type,
    Union,
)

from fastapi import FastAPI, UploadFile
from fastapi.middleware import cors
from rich.progress import MofNCompleteColumn, Progress, TimeElapsedColumn
from socketio import ASGIApp, AsyncNamespace, AsyncServer
from starlette_admin.contrib.sqla.admin import Admin
from starlette_admin.contrib.sqla.view import ModelView

from reflex import constants
from reflex.admin import AdminDash
from reflex.base import Base
from reflex.compiler import compiler
from reflex.compiler import utils as compiler_utils
from reflex.components import connection_modal
from reflex.components.base.app_wrap import AppWrap
from reflex.components.component import Component, ComponentStyle
from reflex.components.layout.fragment import Fragment
from reflex.components.navigation.client_side_routing import (
    Default404Page,
    wait_for_client_redirect,
)
from reflex.config import get_config
from reflex.event import Event, EventHandler, EventSpec
from reflex.middleware import HydrateMiddleware, Middleware
from reflex.model import Model
from reflex.page import (
    DECORATED_PAGES,
)
from reflex.route import (
    catchall_in_route,
    catchall_prefix,
    get_route_args,
    verify_route_validity,
)
from reflex.state import (
<<<<<<< HEAD
=======
    DefaultState,
    RouterData,
>>>>>>> df09c716
    State,
    StateManager,
    StateUpdate,
)
from reflex.utils import console, format, prerequisites, types
from reflex.vars import ImportVar

# Define custom types.
ComponentCallable = Callable[[], Component]
Reducer = Callable[[Event], Coroutine[Any, Any, StateUpdate]]


def default_overlay_component() -> Component:
    """Default overlay_component attribute for App.

    Returns:
        The default overlay_component, which is a connection_modal.
    """
    return connection_modal()


class App(Base):
    """A Reflex application."""

    # A map from a page route to the component to render.
    pages: Dict[str, Component] = {}

    # A list of URLs to stylesheets to include in the app.
    stylesheets: List[str] = []

    # The backend API object.
    api: FastAPI = None  # type: ignore

    # The Socket.IO AsyncServer.
    sio: Optional[AsyncServer] = None

    # The socket app.
    socket_app: Optional[ASGIApp] = None

    # The state class to use for the app.
    state: Optional[Type[State]] = None

    # Class to manage many client states.
    state_manager: Optional[StateManager] = None

    # The styling to apply to each component.
    style: ComponentStyle = {}

    # Middleware to add to the app.
    middleware: List[Middleware] = []

    # List of event handlers to trigger when a page loads.
    load_events: Dict[str, List[Union[EventHandler, EventSpec]]] = {}

    # Admin dashboard
    admin_dash: Optional[AdminDash] = None

    # The async server name space
    event_namespace: Optional[EventNamespace] = None

    # Components to add to the head of every page.
    head_components: List[Component] = []

    # A component that is present on every page.
    overlay_component: Optional[
        Union[Component, ComponentCallable]
    ] = default_overlay_component

    # Background tasks that are currently running
    background_tasks: Set[asyncio.Task] = set()

    # The radix theme for the entire app
    theme: Optional[Component] = None

    def __init__(self, *args, **kwargs):
        """Initialize the app.

        Args:
            *args: Args to initialize the app with.
            **kwargs: Kwargs to initialize the app with.

        Raises:
            ValueError: If the event namespace is not provided in the config.
                        Also, if there are multiple client subclasses of rx.State(Subclasses of rx.State should consist
                        of the DefaultState and the client app state).
        """
        if "connect_error_component" in kwargs:
            raise ValueError(
                "`connect_error_component` is deprecated, use `overlay_component` instead"
            )
        super().__init__(*args, **kwargs)
        state_subclasses = State.__subclasses__()
        inferred_state = state_subclasses[-1] if state_subclasses else None
        is_testing_env = constants.PYTEST_CURRENT_TEST in os.environ

        # Special case to allow test cases have multiple subclasses of rx.State.
        if not is_testing_env:
            # Only one State class is allowed.
            if len(state_subclasses) > 1:
                raise ValueError(
                    "rx.State has been subclassed multiple times. Only one subclass is allowed"
                )

            # verify that provided state is valid
            if self.state and inferred_state and self.state is not inferred_state:
                console.warn(
                    f"Using substate ({self.state.__name__}) as root state in `rx.App` is currently not supported."
                    f" Defaulting to root state: ({inferred_state.__name__})"
                )
            self.state = inferred_state
        # Get the config
        config = get_config()

        # Add middleware.
        self.middleware.append(HydrateMiddleware())

        # Set up the API.
        self.api = FastAPI()
        self.add_cors()
        self.add_default_endpoints()

        if self.state:
            # Set up the state manager.
            self.state_manager = StateManager.create(state=self.state)

            # Set up the Socket.IO AsyncServer.
            self.sio = AsyncServer(
                async_mode="asgi",
                cors_allowed_origins="*"
                if config.cors_allowed_origins == ["*"]
                else config.cors_allowed_origins,
                cors_credentials=True,
                max_http_buffer_size=constants.POLLING_MAX_HTTP_BUFFER_SIZE,
                ping_interval=constants.Ping.INTERVAL,
                ping_timeout=constants.Ping.TIMEOUT,
            )

            # Create the socket app. Note event endpoint constant replaces the default 'socket.io' path.
            self.socket_app = ASGIApp(self.sio, socketio_path="")
            namespace = config.get_event_namespace()

            if not namespace:
                raise ValueError("event namespace must be provided in the config.")

            # Create the event namespace and attach the main app. Not related to any paths.
            self.event_namespace = EventNamespace(namespace, self)

            # Register the event namespace with the socket.
            self.sio.register_namespace(self.event_namespace)
            # Mount the socket app with the API.
            self.api.mount(str(constants.Endpoint.EVENT), self.socket_app)

        # Set up the admin dash.
        self.setup_admin_dash()

        # If a State is not used and no overlay_component is specified, do not render the connection modal
        if not self.state and self.overlay_component is default_overlay_component:
            self.overlay_component = None

    def __repr__(self) -> str:
        """Get the string representation of the app.

        Returns:
            The string representation of the app.
        """
        return f"<App state={self.state.__name__ if self.state else None}>"

    def __call__(self) -> FastAPI:
        """Run the backend api instance.

        Returns:
            The backend api.
        """
        return self.api

    def add_default_endpoints(self):
        """Add the default endpoints."""
        # To test the server.
        self.api.get(str(constants.Endpoint.PING))(ping)

        # To upload files.
        self.api.post(str(constants.Endpoint.UPLOAD))(upload(self))

    def add_cors(self):
        """Add CORS middleware to the app."""
        self.api.add_middleware(
            cors.CORSMiddleware,
            allow_credentials=True,
            allow_methods=["*"],
            allow_headers=["*"],
            allow_origins=["*"],
        )

    def validate_state_manager(self):
        """Check that the state manager is valid or not None.

        Raises:
            ValueError: if the state manager has not been initialized.
        """
        if self.state_manager is None:
            raise ValueError("The state manager has not been initialized.")

    async def preprocess(self, state: State, event: Event) -> StateUpdate | None:
        """Preprocess the event.

        This is where middleware can modify the event before it is processed.
        Each middleware is called in the order it was added to the app.

        If a middleware returns an update, the event is not processed and the
        update is returned.

        Args:
            state: The state to preprocess.
            event: The event to preprocess.

        Returns:
            An optional state to return.
        """
        for middleware in self.middleware:
            if asyncio.iscoroutinefunction(middleware.preprocess):
                out = await middleware.preprocess(app=self, state=state, event=event)  # type: ignore
            else:
                out = middleware.preprocess(app=self, state=state, event=event)  # type: ignore
            if out is not None:
                return out  # type: ignore

    async def postprocess(
        self, state: State, event: Event, update: StateUpdate
    ) -> StateUpdate:
        """Postprocess the event.

        This is where middleware can modify the delta after it is processed.
        Each middleware is called in the order it was added to the app.

        Args:
            state: The state to postprocess.
            event: The event to postprocess.
            update: The current state update.

        Returns:
            The state update to return.
        """
        for middleware in self.middleware:
            if asyncio.iscoroutinefunction(middleware.postprocess):
                out = await middleware.postprocess(
                    app=self, state=state, event=event, update=update  # type: ignore
                )
            else:
                out = middleware.postprocess(
                    app=self, state=state, event=event, update=update  # type: ignore
                )
            if out is not None:
                return out  # type: ignore
        return update

    def add_middleware(self, middleware: Middleware, index: int | None = None):
        """Add middleware to the app.

        Args:
            middleware: The middleware to add.
            index: The index to add the middleware at.
        """
        if index is None:
            self.middleware.append(middleware)
        else:
            self.middleware.insert(index, middleware)

    @staticmethod
    def _generate_component(component: Component | ComponentCallable) -> Component:
        """Generate a component from a callable.

        Args:
            component: The component function to call or Component to return as-is.

        Returns:
            The generated component.

        Raises:
            TypeError: When an invalid component function is passed.
        """
        try:
            return component if isinstance(component, Component) else component()
        except TypeError as e:
            message = str(e)
            if "BaseVar" in message or "ComputedVar" in message:
                raise TypeError(
                    "You may be trying to use an invalid Python function on a state var. "
                    "When referencing a var inside your render code, only limited var operations are supported. "
                    "See the var operation docs here: https://reflex.dev/docs/state/vars/#var-operations"
                ) from e
            raise e

    def add_page(
        self,
        component: Component | ComponentCallable,
        route: str | None = None,
        title: str = constants.DefaultPage.TITLE,
        description: str = constants.DefaultPage.DESCRIPTION,
        image: str = constants.DefaultPage.IMAGE,
        on_load: EventHandler
        | EventSpec
        | list[EventHandler | EventSpec]
        | None = None,
        meta: list[dict[str, str]] = constants.DefaultPage.META_LIST,
        script_tags: list[Component] | None = None,
    ):
        """Add a page to the app.

        If the component is a callable, by default the route is the name of the
        function. Otherwise, a route must be provided.

        Args:
            component: The component to display at the page.
            route: The route to display the component at.
            title: The title of the page.
            description: The description of the page.
            image: The image to display on the page.
            on_load: The event handler(s) that will be called each time the page load.
            meta: The metadata of the page.
            script_tags: List of script tags to be added to component
        """
        # If the route is not set, get it from the callable.
        if route is None:
            assert isinstance(
                component, Callable
            ), "Route must be set if component is not a callable."
            # Format the route.
            route = format.format_route(component.__name__)
        else:
            route = format.format_route(route, format_case=False)

        # Check if the route given is valid
        verify_route_validity(route)

        # Apply dynamic args to the route.
        if self.state:
            self.state.setup_dynamic_args(get_route_args(route))

        # Generate the component if it is a callable.
        component = self._generate_component(component)

        # Wrap the component in a fragment with optional overlay.
        if self.overlay_component is not None:
            component = Fragment.create(
                self._generate_component(self.overlay_component),
                component,
            )
        else:
            component = Fragment.create(component)

        # Add meta information to the component.
        compiler_utils.add_meta(
            component,
            title=title,
            image=image,
            description=description,
            meta=meta,
        )

        # Add script tags if given
        if script_tags:
            console.deprecate(
                feature_name="Passing script tags to add_page",
                reason="Add script components as children to the page component instead",
                deprecation_version="0.2.9",
                removal_version="0.3.1",
            )
            component.children.extend(script_tags)

        # Add the page.
        self._check_routes_conflict(route)
        self.pages[route] = component

        # Add the load events.
        if on_load:
            if not isinstance(on_load, list):
                on_load = [on_load]
            self.load_events[route] = on_load

    def get_load_events(self, route: str) -> list[EventHandler | EventSpec]:
        """Get the load events for a route.

        Args:
            route: The route to get the load events for.

        Returns:
            The load events for the route.
        """
        route = route.lstrip("/")
        if route == "":
            route = constants.PageNames.INDEX_ROUTE
        return self.load_events.get(route, [])

    def _check_routes_conflict(self, new_route: str):
        """Verify if there is any conflict between the new route and any existing route.

        Based on conflicts that NextJS would throw if not intercepted.

        Raises:
            ValueError: exception showing which conflict exist with the route to be added

        Args:
            new_route: the route being newly added.
        """
        newroute_catchall = catchall_in_route(new_route)
        if not newroute_catchall:
            return

        for route in self.pages:
            route = "" if route == "index" else route

            if new_route.startswith(f"{route}/[[..."):
                raise ValueError(
                    f"You cannot define a route with the same specificity as a optional catch-all route ('{route}' and '{new_route}')"
                )

            route_catchall = catchall_in_route(route)
            if (
                route_catchall
                and newroute_catchall
                and catchall_prefix(route) == catchall_prefix(new_route)
            ):
                raise ValueError(
                    f"You cannot use multiple catchall for the same dynamic route ({route} !== {new_route})"
                )

    def add_custom_404_page(
        self,
        component: Component | ComponentCallable | None = None,
        title: str = constants.Page404.TITLE,
        image: str = constants.Page404.IMAGE,
        description: str = constants.Page404.DESCRIPTION,
        on_load: EventHandler
        | EventSpec
        | list[EventHandler | EventSpec]
        | None = None,
        meta: list[dict[str, str]] = constants.DefaultPage.META_LIST,
    ):
        """Define a custom 404 page for any url having no match.

        If there is no page defined on 'index' route, add the 404 page to it.
        If there is no global catchall defined, add the 404 page with a catchall

        Args:
            component: The component to display at the page.
            title: The title of the page.
            description: The description of the page.
            image: The image to display on the page.
            on_load: The event handler(s) that will be called each time the page load.
            meta: The metadata of the page.
        """
        if component is None:
            component = Default404Page.create()
        self.add_page(
            component=wait_for_client_redirect(self._generate_component(component)),
            route=constants.Page404.SLUG,
            title=title or constants.Page404.TITLE,
            image=image or constants.Page404.IMAGE,
            description=description or constants.Page404.DESCRIPTION,
            on_load=on_load,
            meta=meta,
        )

    def setup_admin_dash(self):
        """Setup the admin dash."""
        # Get the admin dash.
        admin_dash = self.admin_dash

        if admin_dash and admin_dash.models:
            # Build the admin dashboard
            admin = (
                admin_dash.admin
                if admin_dash.admin
                else Admin(
                    engine=Model.get_db_engine(),
                    title="Reflex Admin Dashboard",
                    logo_url="https://reflex.dev/Reflex.svg",
                )
            )

            for model in admin_dash.models:
                view = admin_dash.view_overrides.get(model, ModelView)
                admin.add_view(view(model))

            admin.mount_to(self.api)

    def get_frontend_packages(self, imports: Dict[str, set[ImportVar]]):
        """Gets the frontend packages to be installed and filters out the unnecessary ones.

        Args:
            imports: A dictionary containing the imports used in the current page.

        Example:
            >>> get_frontend_packages({"react": "16.14.0", "react-dom": "16.14.0"})
        """
        page_imports = {
            i
            for i, tags in imports.items()
            if i
            not in [
                *compiler.DEFAULT_IMPORTS.keys(),
                *constants.PackageJson.DEPENDENCIES.keys(),
                *constants.PackageJson.DEV_DEPENDENCIES.keys(),
            ]
            and not any(i.startswith(prefix) for prefix in ["/", ".", "next/"])
            and i != ""
            and any(tag.install for tag in tags)
        }
        frontend_packages = get_config().frontend_packages
        _frontend_packages = []
        for package in frontend_packages:
            if package in (get_config().tailwind or {}).get("plugins", []):  # type: ignore
                console.warn(
                    f"Tailwind packages are inferred from 'plugins', remove `{package}` from `frontend_packages`"
                )
                continue
            if package in page_imports:
                console.warn(
                    f"React packages and their dependencies are inferred from Component.library and Component.lib_dependencies, remove `{package}` from `frontend_packages`"
                )
                continue
            _frontend_packages.append(package)
        page_imports.update(_frontend_packages)
        prerequisites.install_frontend_packages(page_imports)

    def _app_root(self, app_wrappers):
        order = sorted(app_wrappers, key=lambda k: k[0], reverse=True)
        root = parent = app_wrappers[order[0]]
        for key in order[1:]:
            child = app_wrappers[key]
            parent.children.append(child)
            parent = child
        return root

    def compile(self):
        """Compile the app and output it to the pages folder."""
        if os.environ.get(constants.SKIP_COMPILE_ENV_VAR) == "yes":
            return
        # Create a progress bar.
        progress = Progress(
            *Progress.get_default_columns()[:-1],
            MofNCompleteColumn(),
            TimeElapsedColumn(),
        )

        for render, kwargs in DECORATED_PAGES:
            self.add_page(render, **kwargs)

        # Render a default 404 page if the user didn't supply one
        if constants.Page404.SLUG not in self.pages:
            self.add_custom_404_page()

        task = progress.add_task("Compiling: ", total=len(self.pages))
        # TODO: include all work done in progress indicator, not just self.pages

        # Get the env mode.
        config = get_config()

        # Store the compile results.
        compile_results = []

        # Compile the pages in parallel.
        custom_components = set()
        # TODO Anecdotally, processes=2 works 10% faster (cpu_count=12)
        thread_pool = ThreadPool()
        all_imports = {}
        page_futures = []
        app_wrappers: Dict[tuple[int, str], Component] = {
            # Default app wrap component renders {children}
            (0, "AppWrap"): AppWrap.create()
        }
        if self.theme is not None:
            # If a theme component was provided, wrap the app with it
            app_wrappers[(20, "Theme")] = self.theme

        with progress:
            for route, component in self.pages.items():
                # TODO: this progress does not reflect actual threaded task completion
                progress.advance(task)
                component.add_style(self.style)
                page_futures.append(
                    thread_pool.apply_async(
                        compiler.compile_page,
                        args=(
                            route,
                            component,
                            self.state,
                        ),
                    )
                )
                # add component.get_imports() to all_imports
                all_imports.update(component.get_imports())

                # add the app wrappers from this component
                app_wrappers.update(component.get_app_wrap_components())

                # Add the custom components from the page to the set.
                custom_components |= component.get_custom_components()

        thread_pool.close()
        thread_pool.join()

        # Compile the app wrapper.
        app_root = self._app_root(app_wrappers=app_wrappers)
        all_imports.update(app_root.get_imports())
        compile_results.append(compiler.compile_app(app_root))

        # Get the compiled pages.
        compile_results.extend(result.get() for result in page_futures)

        # TODO the compile tasks below may also benefit from parallelization too

        # Compile the custom components.
        compile_results.append(compiler.compile_components(custom_components))

        # Iterate through all the custom components and add their imports to the all_imports
        for component in custom_components:
            all_imports.update(component.get_imports())

        # Compile the root stylesheet with base styles.
        compile_results.append(compiler.compile_root_stylesheet(self.stylesheets))

        # Compile the root document.
        compile_results.append(compiler.compile_document_root(self.head_components))

        # Compile the theme.
        compile_results.append(compiler.compile_theme(style=self.style))

        # Compile the contexts.
        compile_results.append(compiler.compile_contexts(self.state))

        # Compile the Tailwind config.
        if config.tailwind is not None:
            config.tailwind["content"] = config.tailwind.get(
                "content", constants.Tailwind.CONTENT
            )
            compile_results.append(compiler.compile_tailwind(config.tailwind))

        # Empty the .web pages directory
        compiler.purge_web_pages_dir()

        # install frontend packages
        self.get_frontend_packages(all_imports)

        # Write the pages at the end to trigger the NextJS hot reload only once.
        thread_pool = ThreadPool()
        for output_path, code in compile_results:
            thread_pool.apply_async(compiler_utils.write_page, args=(output_path, code))
        thread_pool.close()
        thread_pool.join()

    @contextlib.asynccontextmanager
    async def modify_state(self, token: str) -> AsyncIterator[State]:
        """Modify the state out of band.

        Args:
            token: The token to modify the state for.

        Yields:
            The state to modify.

        Raises:
            RuntimeError: If the app has not been initialized yet.
        """
        if self.event_namespace is None:
            raise RuntimeError("App has not been initialized yet.")

        self.validate_state_manager()
        # Get exclusive access to the state.
        async with self.state_manager.modify_state(token) as state:  # type: ignore
            # No other event handler can modify the state while in this context.
            yield state
            delta = state.get_delta()
            if delta:
                # When the state is modified reset dirty status and emit the delta to the frontend.
                state._clean()
                await self.event_namespace.emit_update(
                    update=StateUpdate(delta=delta),
                    sid=state.get_sid(),
                )

    def _process_background(self, state: State, event: Event) -> asyncio.Task | None:
        """Process an event in the background and emit updates as they arrive.

        Args:
            state: The state to process the event for.
            event: The event to process.

        Returns:
            Task if the event was backgroundable, otherwise None
        """
        substate, handler = state._get_event_handler(event)
        if not handler.is_background:
            return None

        async def _coro():
            """Coroutine to process the event and emit updates inside an asyncio.Task.

            Raises:
                RuntimeError: If the app has not been initialized yet.
            """
            if self.event_namespace is None:
                raise RuntimeError("App has not been initialized yet.")

            # Process the event.
            async for update in state._process_event(
                handler=handler, state=substate, payload=event.payload
            ):
                # Postprocess the event.
                update = await self.postprocess(state, event, update)

                # Send the update to the client.
                await self.event_namespace.emit_update(
                    update=update,
                    sid=state.get_sid(),
                )

        task = asyncio.create_task(_coro())
        self.background_tasks.add(task)
        # Clean up task from background_tasks set when complete.
        task.add_done_callback(self.background_tasks.discard)
        return task


async def process(
    app: App, event: Event, sid: str, headers: Dict, client_ip: str
) -> AsyncIterator[StateUpdate]:
    """Process an event.

    Args:
        app: The app to process the event for.
        event: The event to process.
        sid: The Socket.IO session id.
        headers: The client headers.
        client_ip: The client_ip.

    Yields:
        The state updates after processing the event.
    """
    # Add request data to the state.
    router_data = event.router_data
    router_data.update(
        {
            constants.RouteVar.QUERY: format.format_query_params(event.router_data),
            constants.RouteVar.CLIENT_TOKEN: event.token,
            constants.RouteVar.SESSION_ID: sid,
            constants.RouteVar.HEADERS: headers,
            constants.RouteVar.CLIENT_IP: client_ip,
        }
    )
    app.validate_state_manager()
    # Get the state for the session exclusively.
    async with app.state_manager.modify_state(event.token) as state:  # type: ignore
        # re-assign only when the value is different
        if state.router_data != router_data:
            # assignment will recurse into substates and force recalculation of
            # dependent ComputedVar (dynamic route variables)
            state.router_data = router_data
            state.router = RouterData(router_data)

        # Preprocess the event.
        update = await app.preprocess(state, event)

        # If there was an update, yield it.
        if update is not None:
            yield update

        # Only process the event if there is no update.
        else:
            if app._process_background(state, event) is not None:
                # `final=True` allows the frontend send more events immediately.
                yield StateUpdate(final=True)
                return

            # Process the event synchronously.
            async for update in state._process(event):
                # Postprocess the event.
                update = await app.postprocess(state, event, update)

                # Yield the update.
                yield update


async def ping() -> str:
    """Test API endpoint.

    Returns:
        The response.
    """
    return "pong"


def upload(app: App):
    """Upload a file.

    Args:
        app: The app to upload the file for.

    Returns:
        The upload function.
    """

    async def upload_file(files: List[UploadFile]):
        """Upload a file.

        Args:
            files: The file(s) to upload.

        Raises:
            ValueError: if there are no args with supported annotation.
        """
        assert files[0].filename is not None
        token, handler = files[0].filename.split(":")[:2]
        for file in files:
            assert file.filename is not None
            file.filename = file.filename.split(":")[-1]

        if app.state_manager is None:
            raise ValueError("The state manager has not been initialized.")

        # Get the state for the session.
        async with app.state_manager.modify_state(token) as state:
            # get the current session ID
            sid = state.get_sid()
            # get the current state(parent state/substate)
            path = handler.split(".")[:-1]
            current_state = state.get_substate(path)
            handler_upload_param = ()

            # get handler function
            func = getattr(current_state, handler.split(".")[-1])

            # check if there exists any handler args with annotation, List[UploadFile]
            for k, v in inspect.getfullargspec(
                func.fn if isinstance(func, EventHandler) else func
            ).annotations.items():
                if types.is_generic_alias(v) and types._issubclass(
                    v.__args__[0], UploadFile
                ):
                    handler_upload_param = (k, v)
                    break

            if not handler_upload_param:
                raise ValueError(
                    f"`{handler}` handler should have a parameter annotated as List["
                    f"rx.UploadFile]"
                )

            event = Event(
                token=token,
                name=handler,
                payload={handler_upload_param[0]: files},
            )
            async for update in state._process(event):
                # Postprocess the event.
                update = await app.postprocess(state, event, update)
                # Send update to client
                await app.event_namespace.emit_update(  # type: ignore
                    update=update,
                    sid=sid,
                )

    return upload_file


class EventNamespace(AsyncNamespace):
    """The event namespace."""

    # The application object.
    app: App

    def __init__(self, namespace: str, app: App):
        """Initialize the event namespace.

        Args:
            namespace: The namespace.
            app: The application object.
        """
        super().__init__(namespace)
        self.app = app

    def on_connect(self, sid, environ):
        """Event for when the websocket is connected.

        Args:
            sid: The Socket.IO session id.
            environ: The request information, including HTTP headers.
        """
        pass

    def on_disconnect(self, sid):
        """Event for when the websocket disconnects.

        Args:
            sid: The Socket.IO session id.
        """
        pass

    async def emit_update(self, update: StateUpdate, sid: str) -> None:
        """Emit an update to the client.

        Args:
            update: The state update to send.
            sid: The Socket.IO session id.
        """
        # Creating a task prevents the update from being blocked behind other coroutines.
        await asyncio.create_task(
            self.emit(str(constants.SocketEvent.EVENT), update.json(), to=sid)
        )

    async def on_event(self, sid, data):
        """Event for receiving front-end websocket events.

        Args:
            sid: The Socket.IO session id.
            data: The event data.
        """
        # Get the event.
        event = Event.parse_raw(data)

        # Get the event environment.
        assert self.app.sio is not None
        environ = self.app.sio.get_environ(sid, self.namespace)
        assert environ is not None

        # Get the client headers.
        headers = {
            k.decode("utf-8"): v.decode("utf-8")
            for (k, v) in environ["asgi.scope"]["headers"]
        }

        # Get the client IP
        client_ip = environ["REMOTE_ADDR"]

        # Process the events.
        async for update in process(self.app, event, sid, headers, client_ip):
            # Emit the update from processing the event.
            await self.emit_update(update=update, sid=sid)

    async def on_ping(self, sid):
        """Event for testing the API endpoint.

        Args:
            sid: The Socket.IO session id.
        """
        # Emit the test event.
        await self.emit(str(constants.SocketEvent.PING), "pong", to=sid)<|MERGE_RESOLUTION|>--- conflicted
+++ resolved
@@ -53,11 +53,7 @@
     verify_route_validity,
 )
 from reflex.state import (
-<<<<<<< HEAD
-=======
-    DefaultState,
     RouterData,
->>>>>>> df09c716
     State,
     StateManager,
     StateUpdate,
