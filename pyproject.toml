--- conflicted
+++ resolved
@@ -86,11 +86,7 @@
 [tool.ruff]
 target-version = "py39"
 lint.isort.split-on-trailing-comma = false
-<<<<<<< HEAD
-lint.select = ["B", "D", "E", "ERA", "F", "FURB", "I", "PTH", "RUF", "SIM", "W"]
-=======
-lint.select = ["B", "C4", "D", "E", "ERA", "F", "FURB", "I", "RUF", "SIM", "W"]
->>>>>>> 14444217
+lint.select = ["B", "C4", "D", "E", "ERA", "F", "FURB", "I", "PTH", "RUF", "SIM", "W"]
 lint.ignore = ["B008", "D205", "E501", "F403", "SIM115", "RUF006", "RUF012"]
 lint.pydocstyle.convention = "google"
 
