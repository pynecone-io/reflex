--- conflicted
+++ resolved
@@ -21,13 +21,8 @@
     get_handler_args,
 )
 from pynecone.style import Style
-<<<<<<< HEAD
 from pynecone.utils import format, imports, types
-from pynecone.var import BaseVar, Var
-=======
-from pynecone.utils import format, imports, path_ops, types
 from pynecone.var import BaseVar, ImportVar, Var
->>>>>>> 18c71567
 
 
 class Component(Base, ABC):
