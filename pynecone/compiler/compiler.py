--- conflicted
+++ resolved
@@ -9,12 +9,8 @@
 from pynecone.components.component import Component, CustomComponent
 from pynecone.state import State
 from pynecone.style import Style
-<<<<<<< HEAD
 from pynecone.utils import imports
-=======
-from pynecone.utils import imports, path_ops
 from pynecone.var import ImportVar
->>>>>>> 18c71567
 
 # Imports to be included in every Pynecone app.
 DEFAULT_IMPORTS: imports.ImportDict = {
