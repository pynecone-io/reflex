name: unit-tests

concurrency:
  group: ${{ github.workflow }}-${{ github.event.pull_request.id }}
  cancel-in-progress: true

on:
  push:
    branches: ['main']
    paths-ignore:
      - '**/*.md'
  pull_request:
    branches: ['main']
    paths-ignore:
      - '**/*.md'

permissions:
  contents: read

defaults:
  run:
    shell: bash

jobs:
  unit-tests:
    timeout-minutes: 30
    strategy:
      fail-fast: false
      matrix:
        os: [ubuntu-latest, windows-latest]
        python-version: ['3.9.18', '3.10.13', '3.11.5', '3.12.0', '3.13.0']
        # Windows is a bit behind on Python version availability in Github
        exclude:
          - os: windows-latest
            python-version: '3.10.13'
          - os: windows-latest
            python-version: '3.9.18'
        include:
          - os: windows-latest
            python-version: '3.10.11'
          - os: windows-latest
            python-version: '3.9.13'
    runs-on: ${{ matrix.os }}

    # Service containers to run with `runner-job`
    services:
      # Label used to access the service container
      redis:
        image: ${{ matrix.os == 'ubuntu-latest' && 'redis' || '' }}
        # Set health checks to wait until redis has started
        options: >-
          --health-cmd "redis-cli ping"
          --health-interval 10s
          --health-timeout 5s
          --health-retries 5
        ports:
          # Maps port 6379 on service container to the host
          - 6379:6379
    steps:
      - uses: actions/checkout@v4
      - uses: ./.github/actions/setup_build_env
        with:
          python-version: ${{ matrix.python-version }}
          run-poetry-install: true
          create-venv-at-path: .venv
      - name: Run unit tests
        run: |
          export PYTHONUNBUFFERED=1
          poetry run pytest tests/units --cov --no-cov-on-fail --cov-report=
      - name: Run unit tests w/ redis
        if: ${{ matrix.os == 'ubuntu-latest' }}
        run: |
          export PYTHONUNBUFFERED=1
          export REDIS_URL=redis://localhost:6379
          poetry run pytest tests/units --cov --no-cov-on-fail --cov-report=
      # Change to explicitly install v1 when reflex-hosting-cli is compatible with v2
      - name: Run unit tests w/ pydantic v1
        run: |
          export PYTHONUNBUFFERED=1
          poetry run uv pip install "pydantic~=1.10"
          poetry run pytest tests/units --cov --no-cov-on-fail --cov-report=
      - name: Generate coverage report
        run: poetry run coverage html

  unit-tests-macos:
    timeout-minutes: 30
    if: github.event_name == 'push' && github.ref == 'refs/heads/main'
    strategy:
      fail-fast: false
      matrix:
<<<<<<< HEAD
        # Note: py39, py310 versions chosen due to available arm64 darwin builds.
        python-version: ['3.9.13', '3.10.11', '3.11.5', '3.12.0']
    runs-on: macos-latest
=======
        python-version: ['3.9.18', '3.10.13', '3.11.5', '3.12.0', '3.13.0']
    runs-on: macos-12
>>>>>>> 5e026e4b
    steps:
      - uses: actions/checkout@v4
      - uses: ./.github/actions/setup_build_env
        with:
          python-version: ${{ matrix.python-version }}
          run-poetry-install: true
          create-venv-at-path: .venv
      - name: Run unit tests
        run: |
          export PYTHONUNBUFFERED=1
          poetry run pytest tests/units --cov --no-cov-on-fail --cov-report=
      - name: Run unit tests w/ pydantic v1
        run: |
          export PYTHONUNBUFFERED=1
          poetry run uv pip install "pydantic~=1.10"
          poetry run pytest tests/units --cov --no-cov-on-fail --cov-report=<|MERGE_RESOLUTION|>--- conflicted
+++ resolved
@@ -88,14 +88,9 @@
     strategy:
       fail-fast: false
       matrix:
-<<<<<<< HEAD
         # Note: py39, py310 versions chosen due to available arm64 darwin builds.
-        python-version: ['3.9.13', '3.10.11', '3.11.5', '3.12.0']
+        python-version: ['3.9.13', '3.10.11', '3.11.5', '3.12.0', '3.13.0']
     runs-on: macos-latest
-=======
-        python-version: ['3.9.18', '3.10.13', '3.11.5', '3.12.0', '3.13.0']
-    runs-on: macos-12
->>>>>>> 5e026e4b
     steps:
       - uses: actions/checkout@v4
       - uses: ./.github/actions/setup_build_env
